# SPDX-License-Identifier: LGPL-2.1+

project('systemd', 'c',
        version : '246',
        license : 'LGPLv2+',
        default_options: [
                'c_std=gnu99',
                'prefix=/usr',
                'sysconfdir=/etc',
                'localstatedir=/var',
                'warning_level=2',
        ],
        meson_version : '>= 0.46',
       )

libsystemd_version = '0.29.0'
libudev_version = '1.6.18'

# We need the same data in two different formats, ugh!
# Also, for hysterical reasons, we use different variable
# names, sometimes. Not all variables are included in every
# set. Ugh, ugh, ugh!
conf = configuration_data()
conf.set('PROJECT_VERSION',        meson.project_version(),
         description : 'Numerical project version (used where a simple number is expected)')

substs = configuration_data()
substs.set('PROJECT_URL',          'https://www.freedesktop.org/wiki/Software/systemd')
substs.set('PROJECT_VERSION',      meson.project_version(),
           description : 'Numerical project version (used where a simple number is expected)')

# This is to be used instead of meson.source_root(), as the latter will return
# the wrong result when systemd is being built as a meson subproject
project_source_root = meson.current_source_dir()
project_build_root = meson.current_build_dir()
relative_source_path = run_command('realpath',
                                   '--relative-to=@0@'.format(project_build_root),
                                   project_source_root).stdout().strip()
conf.set_quoted('RELATIVE_SOURCE_PATH', relative_source_path)

want_ossfuzz = get_option('oss-fuzz')
want_libfuzzer = get_option('llvm-fuzz')
if want_ossfuzz + want_libfuzzer > 1
        error('only one of oss-fuzz or llvm-fuzz can be specified')
endif

skip_deps = want_ossfuzz or want_libfuzzer
fuzzer_build = want_ossfuzz or want_libfuzzer

#####################################################################

# Try to install the git pre-commit hook
add_git_hook_sh = find_program('tools/add-git-hook.sh', required : false)
if add_git_hook_sh.found()
        git_hook = run_command(add_git_hook_sh)
        if git_hook.returncode() == 0
                message(git_hook.stdout().strip())
        endif
endif

#####################################################################

if get_option('split-usr') == 'auto'
        split_usr = run_command('test', '-L', '/bin').returncode() != 0
else
        split_usr = get_option('split-usr') == 'true'
endif
conf.set10('HAVE_SPLIT_USR', split_usr,
           description : '/usr/bin and /bin directories are separate')

if get_option('split-bin') == 'auto'
        split_bin = run_command('test', '-L', '/usr/sbin').returncode() != 0
else
        split_bin = get_option('split-bin') == 'true'
endif
conf.set10('HAVE_SPLIT_BIN', split_bin,
           description : 'bin and sbin directories are separate')

rootprefixdir = get_option('rootprefix')
# Unusual rootprefixdir values are used by some distros
# (see https://github.com/systemd/systemd/pull/7461).
rootprefix_default = split_usr ? '/' : '/usr'
if rootprefixdir == ''
        rootprefixdir = rootprefix_default
endif
rootprefixdir_noslash = rootprefixdir == '/' ? '' : rootprefixdir

have_standalone_binaries = get_option('standalone-binaries')

sysvinit_path = get_option('sysvinit-path')
sysvrcnd_path = get_option('sysvrcnd-path')
conf.set10('HAVE_SYSV_COMPAT', sysvinit_path != '' and sysvrcnd_path != '',
           description : 'SysV init scripts and rcN.d links are supported')

if get_option('hibernate') and not get_option('initrd')
        error('hibernate depends on initrd')
endif

conf.set10('BUMP_PROC_SYS_FS_FILE_MAX', get_option('bump-proc-sys-fs-file-max'))
conf.set10('BUMP_PROC_SYS_FS_NR_OPEN',  get_option('bump-proc-sys-fs-nr-open'))
conf.set('HIGH_RLIMIT_NOFILE',          512*1024)

# join_paths ignores the preceding arguments if an absolute component is
# encountered, so this should canonicalize various paths when they are
# absolute or relative.
prefixdir = get_option('prefix')
if not prefixdir.startswith('/')
        error('Prefix is not absolute: "@0@"'.format(prefixdir))
endif
bindir = join_paths(prefixdir, get_option('bindir'))
libdir = join_paths(prefixdir, get_option('libdir'))
sysconfdir = join_paths(prefixdir, get_option('sysconfdir'))
includedir = join_paths(prefixdir, get_option('includedir'))
datadir = join_paths(prefixdir, get_option('datadir'))
localstatedir = join_paths('/', get_option('localstatedir'))

rootbindir = join_paths(rootprefixdir, 'bin')
rootsbindir = join_paths(rootprefixdir, split_bin ? 'sbin' : 'bin')
rootlibexecdir = join_paths(rootprefixdir, 'lib/systemd')

rootlibdir = get_option('rootlibdir')
if rootlibdir == ''
        rootlibdir = join_paths(rootprefixdir, libdir.split('/')[-1])
endif

# Dirs of external packages
pkgconfigdatadir = get_option('pkgconfigdatadir') == '' ? join_paths(datadir, 'pkgconfig') : get_option('pkgconfigdatadir')
pkgconfiglibdir = get_option('pkgconfiglibdir') == '' ? join_paths(libdir, 'pkgconfig') : get_option('pkgconfiglibdir')
polkitpolicydir = join_paths(datadir, 'polkit-1/actions')
polkitrulesdir = join_paths(datadir, 'polkit-1/rules.d')
polkitpkladir = join_paths(localstatedir, 'lib/polkit-1/localauthority/10-vendor.d')
xinitrcdir = join_paths(sysconfdir, 'X11/xinit/xinitrc.d')
rpmmacrosdir = get_option('rpmmacrosdir')
if rpmmacrosdir != 'no'
        rpmmacrosdir = join_paths(prefixdir, rpmmacrosdir)
endif
modprobedir = join_paths(rootprefixdir, 'lib/modprobe.d')

# Our own paths
pkgdatadir = join_paths(datadir, 'systemd')
environmentdir = join_paths(prefixdir, 'lib/environment.d')
pkgsysconfdir = join_paths(sysconfdir, 'systemd')
userunitdir = join_paths(prefixdir, 'lib/systemd/user')
userpresetdir = join_paths(prefixdir, 'lib/systemd/user-preset')
tmpfilesdir = join_paths(prefixdir, 'lib/tmpfiles.d')
sysusersdir = join_paths(prefixdir, 'lib/sysusers.d')
sysctldir = join_paths(prefixdir, 'lib/sysctl.d')
binfmtdir = join_paths(prefixdir, 'lib/binfmt.d')
modulesloaddir = join_paths(prefixdir, 'lib/modules-load.d')
networkdir = join_paths(rootprefixdir, 'lib/systemd/network')
pkgincludedir = join_paths(includedir, 'systemd')
systemgeneratordir = join_paths(rootlibexecdir, 'system-generators')
usergeneratordir = join_paths(prefixdir, 'lib/systemd/user-generators')
systemenvgeneratordir = join_paths(prefixdir, 'lib/systemd/system-environment-generators')
userenvgeneratordir = join_paths(prefixdir, 'lib/systemd/user-environment-generators')
systemshutdowndir = join_paths(rootlibexecdir, 'system-shutdown')
systemsleepdir = join_paths(rootlibexecdir, 'system-sleep')
systemunitdir = join_paths(rootprefixdir, 'lib/systemd/system')
systempresetdir = join_paths(rootprefixdir, 'lib/systemd/system-preset')
udevlibexecdir = join_paths(rootprefixdir, 'lib/udev')
udevrulesdir = join_paths(udevlibexecdir, 'rules.d')
udevhwdbdir = join_paths(udevlibexecdir, 'hwdb.d')
catalogdir = join_paths(prefixdir, 'lib/systemd/catalog')
kernelinstalldir = join_paths(prefixdir, 'lib/kernel/install.d')
factorydir = join_paths(datadir, 'factory')
bootlibdir = join_paths(prefixdir, 'lib/systemd/boot/efi')
testsdir = join_paths(prefixdir, 'lib/systemd/tests')
systemdstatedir = join_paths(localstatedir, 'lib/systemd')
catalogstatedir = join_paths(systemdstatedir, 'catalog')
randomseeddir = join_paths(localstatedir, 'lib/systemd')
profiledir = join_paths(rootlibexecdir, 'portable', 'profile')
ntpservicelistdir = join_paths(rootprefixdir, 'lib/systemd/ntp-units.d')

docdir = get_option('docdir')
if docdir == ''
        docdir = join_paths(datadir, 'doc/systemd')
endif

dbuspolicydir = get_option('dbuspolicydir')
if dbuspolicydir == ''
        dbuspolicydir = join_paths(datadir, 'dbus-1/system.d')
endif

dbussessionservicedir = get_option('dbussessionservicedir')
if dbussessionservicedir == ''
        dbussessionservicedir = join_paths(datadir, 'dbus-1/services')
endif

dbussystemservicedir = get_option('dbussystemservicedir')
if dbussystemservicedir == ''
        dbussystemservicedir = join_paths(datadir, 'dbus-1/system-services')
endif

pamlibdir = get_option('pamlibdir')
if pamlibdir == ''
        pamlibdir = join_paths(rootlibdir, 'security')
endif

pamconfdir = get_option('pamconfdir')
if pamconfdir == ''
        pamconfdir = join_paths(sysconfdir, 'pam.d')
endif

memory_accounting_default = get_option('memory-accounting-default')
status_unit_format_default = get_option('status-unit-format-default')

conf.set_quoted('PKGSYSCONFDIR',                              pkgsysconfdir)
conf.set_quoted('SYSTEM_CONFIG_UNIT_DIR',                     join_paths(pkgsysconfdir, 'system'))
conf.set_quoted('SYSTEM_DATA_UNIT_PATH',                      systemunitdir)
conf.set_quoted('SYSTEM_SYSVINIT_PATH',                       sysvinit_path)
conf.set_quoted('SYSTEM_SYSVRCND_PATH',                       sysvrcnd_path)
conf.set_quoted('RC_LOCAL_PATH',                              get_option('rc-local'))

conf.set('ANSI_OK_COLOR',                                     'ANSI_' + get_option('ok-color').underscorify().to_upper())

conf.set_quoted('USER_CONFIG_UNIT_DIR',                       join_paths(pkgsysconfdir, 'user'))
conf.set_quoted('USER_DATA_UNIT_DIR',                         userunitdir)
conf.set_quoted('CERTIFICATE_ROOT',                           get_option('certificate-root'))
conf.set_quoted('CATALOG_DATABASE',                           join_paths(catalogstatedir, 'database'))
conf.set_quoted('SYSTEMD_CGROUP_AGENT_PATH',                  join_paths(rootlibexecdir, 'systemd-cgroups-agent'))
conf.set_quoted('SYSTEMD_BINARY_PATH',                        join_paths(rootlibexecdir, 'systemd'))
conf.set_quoted('SYSTEMD_FSCK_PATH',                          join_paths(rootlibexecdir, 'systemd-fsck'))
conf.set_quoted('SYSTEMD_MAKEFS_PATH',                        join_paths(rootlibexecdir, 'systemd-makefs'))
conf.set_quoted('SYSTEMD_GROWFS_PATH',                        join_paths(rootlibexecdir, 'systemd-growfs'))
conf.set_quoted('SYSTEMD_SHUTDOWN_BINARY_PATH',               join_paths(rootlibexecdir, 'systemd-shutdown'))
conf.set_quoted('SYSTEMCTL_BINARY_PATH',                      join_paths(rootbindir, 'systemctl'))
conf.set_quoted('SYSTEMD_TTY_ASK_PASSWORD_AGENT_BINARY_PATH', join_paths(rootbindir, 'systemd-tty-ask-password-agent'))
conf.set_quoted('SYSTEMD_STDIO_BRIDGE_BINARY_PATH',           join_paths(bindir, 'systemd-stdio-bridge'))
conf.set_quoted('ROOTPREFIX',                                 rootprefixdir)
conf.set_quoted('ROOTPREFIX_NOSLASH',                         rootprefixdir_noslash)
conf.set_quoted('RANDOM_SEED_DIR',                            randomseeddir)
conf.set_quoted('RANDOM_SEED',                                join_paths(randomseeddir, 'random-seed'))
conf.set_quoted('SYSTEMD_CRYPTSETUP_PATH',                    join_paths(rootlibexecdir, 'systemd-cryptsetup'))
conf.set_quoted('SYSTEM_GENERATOR_DIR',                       systemgeneratordir)
conf.set_quoted('USER_GENERATOR_DIR',                         usergeneratordir)
conf.set_quoted('SYSTEM_ENV_GENERATOR_DIR',                   systemenvgeneratordir)
conf.set_quoted('USER_ENV_GENERATOR_DIR',                     userenvgeneratordir)
conf.set_quoted('SYSTEM_SHUTDOWN_PATH',                       systemshutdowndir)
conf.set_quoted('SYSTEM_SLEEP_PATH',                          systemsleepdir)
conf.set_quoted('SYSTEMD_KBD_MODEL_MAP',                      join_paths(pkgdatadir, 'kbd-model-map'))
conf.set_quoted('SYSTEMD_LANGUAGE_FALLBACK_MAP',              join_paths(pkgdatadir, 'language-fallback-map'))
conf.set_quoted('SYSTEMD_TEST_DATA',                          join_paths(testsdir, 'testdata'))
conf.set_quoted('SYSTEMD_CATALOG_DIR',                        catalogdir)
conf.set_quoted('UDEVLIBEXECDIR',                             udevlibexecdir)
conf.set_quoted('POLKIT_AGENT_BINARY_PATH',                   join_paths(bindir, 'pkttyagent'))
conf.set_quoted('LIBDIR',                                     libdir)
conf.set_quoted('ROOTLIBDIR',                                 rootlibdir)
conf.set_quoted('ROOTLIBEXECDIR',                             rootlibexecdir)
conf.set_quoted('BOOTLIBDIR',                                 bootlibdir)
conf.set_quoted('SYSTEMD_PULL_PATH',                          join_paths(rootlibexecdir, 'systemd-pull'))
conf.set_quoted('SYSTEMD_IMPORT_PATH',                        join_paths(rootlibexecdir, 'systemd-import'))
conf.set_quoted('SYSTEMD_IMPORT_FS_PATH',                     join_paths(rootlibexecdir, 'systemd-import-fs'))
conf.set_quoted('SYSTEMD_EXPORT_PATH',                        join_paths(rootlibexecdir, 'systemd-export'))
conf.set_quoted('VENDOR_KEYRING_PATH',                        join_paths(rootlibexecdir, 'import-pubring.gpg'))
conf.set_quoted('USER_KEYRING_PATH',                          join_paths(pkgsysconfdir, 'import-pubring.gpg'))
conf.set_quoted('DOCUMENT_ROOT',                              join_paths(pkgdatadir, 'gatewayd'))
conf.set_quoted('SYSTEMD_HOMEWORK_PATH',                      join_paths(rootlibexecdir, 'systemd-homework'))
conf.set_quoted('SYSTEMD_USERWORK_PATH',                      join_paths(rootlibexecdir, 'systemd-userwork'))
conf.set10('MEMORY_ACCOUNTING_DEFAULT',                       memory_accounting_default)
conf.set_quoted('MEMORY_ACCOUNTING_DEFAULT_YES_NO',           memory_accounting_default ? 'yes' : 'no')
conf.set('STATUS_UNIT_FORMAT_DEFAULT',                        'STATUS_UNIT_FORMAT_' + status_unit_format_default.to_upper())

substs.set('prefix',                                          prefixdir)
substs.set('rootprefix',                                      rootprefixdir)
substs.set('rootprefix_noslash',                              rootprefixdir_noslash)
substs.set('exec_prefix',                                     prefixdir)
substs.set('libdir',                                          libdir)
substs.set('rootlibdir',                                      rootlibdir)
substs.set('includedir',                                      includedir)
substs.set('sysconfdir',                                      sysconfdir)
substs.set('bindir',                                          bindir)
substs.set('rootbindir',                                      rootbindir)
substs.set('rootlibexecdir',                                  rootlibexecdir)
substs.set('systemunitdir',                                   systemunitdir)
substs.set('userunitdir',                                     userunitdir)
substs.set('systempresetdir',                                 systempresetdir)
substs.set('userpresetdir',                                   userpresetdir)
substs.set('udevhwdbdir',                                     udevhwdbdir)
substs.set('udevrulesdir',                                    udevrulesdir)
substs.set('udevlibexecdir',                                  udevlibexecdir)
substs.set('environmentdir',                                  environmentdir)
substs.set('catalogdir',                                      catalogdir)
substs.set('tmpfilesdir',                                     tmpfilesdir)
substs.set('sysusersdir',                                     sysusersdir)
substs.set('sysctldir',                                       sysctldir)
substs.set('binfmtdir',                                       binfmtdir)
substs.set('modulesloaddir',                                  modulesloaddir)
substs.set('modprobedir',                                     modprobedir)
substs.set('systemgeneratordir',                              systemgeneratordir)
substs.set('usergeneratordir',                                usergeneratordir)
substs.set('systemenvgeneratordir',                           systemenvgeneratordir)
substs.set('userenvgeneratordir',                             userenvgeneratordir)
substs.set('systemshutdowndir',                               systemshutdowndir)
substs.set('systemsleepdir',                                  systemsleepdir)
substs.set('CERTIFICATEROOT',                                 get_option('certificate-root'))
substs.set('RANDOM_SEED',                                     join_paths(randomseeddir, 'random-seed'))
substs.set('SYSTEM_SYSVINIT_PATH',                            sysvinit_path)
substs.set('SYSTEM_SYSVRCND_PATH',                            sysvrcnd_path)
substs.set('RC_LOCAL_PATH',                                   get_option('rc-local'))
substs.set('MEMORY_ACCOUNTING_DEFAULT',                       memory_accounting_default ? 'yes' : 'no')
substs.set('STATUS_UNIT_FORMAT_DEFAULT',                      status_unit_format_default)
substs.set('HIGH_RLIMIT_NOFILE',                              conf.get('HIGH_RLIMIT_NOFILE'))
substs.set('BUILD_ROOT',                                      project_build_root)

#####################################################################

cc = meson.get_compiler('c')
pkgconfig = import('pkgconfig')
check_compilation_sh = find_program('tools/check-compilation.sh')
meson_build_sh = find_program('tools/meson-build.sh')

want_tests = get_option('tests')
slow_tests = want_tests != 'false' and get_option('slow-tests')
fuzz_tests = want_tests != 'false' and get_option('fuzz-tests')
install_tests = get_option('install-tests')

if add_languages('cpp', required : fuzzer_build)
        #  Used only for tests
        cxx = meson.get_compiler('cpp')
        cxx_cmd = ' '.join(cxx.cmd_array())
else
        cxx_cmd = ''
endif

if want_libfuzzer
        fuzzing_engine = meson.get_compiler('cpp').find_library('Fuzzer', required : false)
        if fuzzing_engine.found()
                add_project_arguments('-fsanitize-coverage=trace-pc-guard,trace-cmp', language : 'c')
        elif cc.has_argument('-fsanitize=fuzzer-no-link')
                add_project_arguments('-fsanitize=fuzzer-no-link', language : 'c')
        else
                error('Looks like neither libFuzzer nor -fsanitize=fuzzer-no-link is supported')
        endif
elif want_ossfuzz
        fuzzing_engine = meson.get_compiler('cpp').find_library('FuzzingEngine')
endif

# Those generate many false positives, and we do not want to change the code to
# avoid them.
basic_disabled_warnings = [
        '-Wno-unused-parameter',
        '-Wno-missing-field-initializers',
        '-Wno-unused-result',
        '-Wno-format-signedness',
]

possible_cc_flags = [
        '-Werror=undef',
        '-Wlogical-op',
        '-Wmissing-include-dirs',
        '-Wold-style-definition',
        '-Wpointer-arith',
        '-Winit-self',
        '-Wfloat-equal',
        '-Wsuggest-attribute=noreturn',
        '-Werror=missing-prototypes',
        '-Werror=implicit-function-declaration',
        '-Werror=missing-declarations',
        '-Werror=return-type',
        '-Werror=incompatible-pointer-types',
        '-Werror=format=2',
        '-Wstrict-prototypes',
        '-Wredundant-decls',
        '-Wmissing-noreturn',
        '-Wimplicit-fallthrough=5',
        '-Wshadow',
        '-Wendif-labels',
        '-Wstrict-aliasing=2',
        '-Wwrite-strings',
        '-Werror=overflow',
        '-Werror=shift-count-overflow',
        '-Werror=shift-overflow=2',
        '-Wdate-time',
        '-Wnested-externs',

        # negative arguments are correctly detected starting with meson 0.46.
        '-Wno-error=#warnings',  # clang
        '-Wno-string-plus-int',  # clang

        # Disable -Wmaybe-uninitialized, since it's noisy on gcc 8 with
        # optimizations enabled, producing essentially false positives.
        '-Wno-maybe-uninitialized',

        '-ffast-math',
        '-fno-common',
        '-fdiagnostics-show-option',
        '-fno-strict-aliasing',
        '-fvisibility=hidden',
        '-fstack-protector',
        '-fstack-protector-strong',
        '--param=ssp-buffer-size=4',
]

# --as-needed and --no-undefined are provided by meson by default,
# run mesonconf to see what is enabled
possible_link_flags = [
        '-Wl,-z,relro',
        '-Wl,-z,now',
        '-fstack-protector',
]

if cc.get_id() == 'clang'
        possible_cc_flags += [
                '-Wno-typedef-redefinition',
                '-Wno-gnu-variable-sized-type-not-at-end',
        ]
endif

if get_option('buildtype') != 'debug'
        possible_cc_flags += [
                '-ffunction-sections',
                '-fdata-sections',
        ]

        possible_link_flags += '-Wl,--gc-sections'
endif

add_project_arguments(cc.get_supported_arguments(basic_disabled_warnings), language : 'c')
add_project_arguments(cc.get_supported_arguments(possible_cc_flags), language : 'c')
add_project_link_arguments(cc.get_supported_link_arguments(possible_link_flags), language : 'c')

have = cc.has_argument('-Wzero-length-bounds')
conf.set10('HAVE_ZERO_LENGTH_BOUNDS', have)

if cc.compiles('''
   #include <time.h>
   #include <inttypes.h>
   typedef uint64_t usec_t;
   usec_t now(clockid_t clock);
   int main(void) {
           struct timespec now;
           return 0;
   }
''', args: '-Werror=shadow', name : '-Werror=shadow with local shadowing')
        add_project_arguments('-Werror=shadow', language : 'c')
endif

if cxx_cmd != ''
        add_project_arguments(cxx.get_supported_arguments(basic_disabled_warnings), language : 'cpp')
endif

cpp = ' '.join(cc.cmd_array()) + ' -E'

has_wstringop_truncation = cc.has_argument('-Wstringop-truncation')

#####################################################################
# compilation result tests

conf.set('_GNU_SOURCE', true)
conf.set('__SANE_USERSPACE_TYPES__', true)
conf.set10('HAVE_WSTRINGOP_TRUNCATION', has_wstringop_truncation)

conf.set('SIZEOF_DEV_T', cc.sizeof('dev_t', prefix : '#include <sys/types.h>'))
conf.set('SIZEOF_INO_T', cc.sizeof('ino_t', prefix : '#include <sys/types.h>'))
conf.set('SIZEOF_TIME_T', cc.sizeof('time_t', prefix : '#include <sys/time.h>'))
conf.set('SIZEOF_RLIM_T', cc.sizeof('rlim_t', prefix : '#include <sys/resource.h>'))

decl_headers = '''
#include <uchar.h>
#include <sys/stat.h>
'''

foreach decl : ['char16_t',
                'char32_t',
                'struct statx',
               ]

        # We get -1 if the size cannot be determined
        have = cc.sizeof(decl, prefix : decl_headers, args : '-D_GNU_SOURCE') > 0

        if decl == 'struct statx'
                if have
                        want_linux_stat_h = false
                else
                        have = cc.sizeof(decl,
                                         prefix : decl_headers + '#include <linux/stat.h>',
                                         args : '-D_GNU_SOURCE') > 0
                        want_linux_stat_h = have
                endif
        endif

        conf.set10('HAVE_' + decl.underscorify().to_upper(), have)
endforeach

conf.set10('WANT_LINUX_STAT_H', want_linux_stat_h)

foreach ident : ['secure_getenv', '__secure_getenv']
        conf.set10('HAVE_' + ident.to_upper(), cc.has_function(ident))
endforeach

foreach ident : [
        ['memfd_create',      '''#include <sys/mman.h>'''],
        ['gettid',            '''#include <sys/types.h>
                                 #include <unistd.h>'''],
        ['pivot_root',        '''#include <stdlib.h>
                                 #include <unistd.h>'''],     # no known header declares pivot_root
        ['name_to_handle_at', '''#include <sys/types.h>
                                 #include <sys/stat.h>
                                 #include <fcntl.h>'''],
        ['setns',             '''#include <sched.h>'''],
        ['renameat2',         '''#include <stdio.h>
                                 #include <fcntl.h>'''],
        ['kcmp',              '''#include <linux/kcmp.h>'''],
        ['keyctl',            '''#include <sys/types.h>
                                 #include <keyutils.h>'''],
        ['copy_file_range',   '''#include <sys/syscall.h>
                                 #include <unistd.h>'''],
        ['bpf',               '''#include <sys/syscall.h>
                                 #include <unistd.h>'''],
        ['statx',             '''#include <sys/types.h>
                                 #include <sys/stat.h>
                                 #include <unistd.h>'''],
        ['explicit_bzero' ,   '''#include <string.h>'''],
        ['reallocarray',      '''#include <malloc.h>'''],
        ['set_mempolicy',     '''#include <stdlib.h>
                                 #include <unistd.h>'''],
        ['get_mempolicy',     '''#include <stdlib.h>
                                 #include <unistd.h>'''],
        ['pidfd_send_signal', '''#include <stdlib.h>
                                 #include <unistd.h>
                                 #include <signal.h>
                                 #include <sys/wait.h>'''],
        ['pidfd_open',        '''#include <stdlib.h>
                                 #include <unistd.h>
                                 #include <signal.h>
                                 #include <sys/wait.h>'''],
        ['rt_sigqueueinfo',   '''#include <stdlib.h>
                                 #include <unistd.h>
                                 #include <signal.h>
                                 #include <sys/wait.h>'''],
]

        have = cc.has_function(ident[0], prefix : ident[1], args : '-D_GNU_SOURCE')
        conf.set10('HAVE_' + ident[0].to_upper(), have)
endforeach

if cc.has_function('getrandom', prefix : '''#include <sys/random.h>''', args : '-D_GNU_SOURCE')
        conf.set10('USE_SYS_RANDOM_H', true)
        conf.set10('HAVE_GETRANDOM', true)
else
        have = cc.has_function('getrandom', prefix : '''#include <linux/random.h>''')
        conf.set10('USE_SYS_RANDOM_H', false)
        conf.set10('HAVE_GETRANDOM', have)
endif

#####################################################################

vcs_tagger = [project_source_root + '/tools/meson-vcs-tag.sh',
              project_source_root,
              get_option('version-tag'),
              meson.project_version()]

version_h = vcs_tag(
        input : 'src/version/version.h.in',
        output : 'version.h',
        command: vcs_tagger)

versiondep = declare_dependency(sources: version_h)

sed = find_program('sed')
awk = find_program('awk')
m4 = find_program('m4')
stat = find_program('stat')
git = find_program('git', required : false)
env = find_program('env')
perl = find_program('perl', required : false)

meson_make_symlink = project_source_root + '/tools/meson-make-symlink.sh'
mkdir_p = 'mkdir -p $DESTDIR/@0@'
test_efi_create_disk_sh = find_program('test/test-efi-create-disk.sh')
splash_bmp = files('test/splash.bmp')

# if -Dxxx-path option is found, use that. Otherwise, check in $PATH,
# /usr/sbin, /sbin, and fall back to the default from middle column.
progs = [['quotaon',    '/usr/sbin/quotaon'    ],
         ['quotacheck', '/usr/sbin/quotacheck' ],
         ['kmod',       '/usr/bin/kmod'        ],
         ['kexec',      '/usr/sbin/kexec'      ],
         ['sulogin',    '/usr/sbin/sulogin'    ],
         ['mount',      '/usr/bin/mount',      'MOUNT_PATH'],
         ['umount',     '/usr/bin/umount',     'UMOUNT_PATH'],
         ['loadkeys',   '/usr/bin/loadkeys',   'KBD_LOADKEYS'],
         ['setfont',    '/usr/bin/setfont',    'KBD_SETFONT'],
         ['nologin',    '/usr/sbin/nologin',   ],
        ]
foreach prog : progs
        path = get_option(prog[0] + '-path')
        if path != ''
                message('Using @1@ for @0@'.format(prog[0], path))
        else
                exe = find_program(prog[0],
                                   '/usr/sbin/' + prog[0],
                                   '/sbin/' + prog[0],
                                   required: false)
                path = exe.found() ? exe.path() : prog[1]
        endif
        name = prog.length() > 2 ? prog[2] : prog[0].to_upper()
        conf.set_quoted(name, path)
        substs.set(name, path)
endforeach

conf.set_quoted('TELINIT', get_option('telinit-path'))

if run_command('ln', '--relative', '--help').returncode() != 0
        error('ln does not support --relative (added in coreutils 8.16)')
endif

############################################################

gperf = find_program('gperf')

gperf_test_format = '''
#include <string.h>
const char * in_word_set(const char *, @0@);
@1@
'''
gperf_snippet_format = 'echo foo,bar | @0@ -L ANSI-C'
gperf_snippet = run_command('sh', '-c', gperf_snippet_format.format(gperf.path()))
gperf_test = gperf_test_format.format('size_t', gperf_snippet.stdout())
if cc.compiles(gperf_test)
        gperf_len_type = 'size_t'
else
        gperf_test = gperf_test_format.format('unsigned', gperf_snippet.stdout())
        if cc.compiles(gperf_test)
                gperf_len_type = 'unsigned'
        else
                error('unable to determine gperf len type')
        endif
endif
message('gperf len type is @0@'.format(gperf_len_type))
conf.set('GPERF_LEN_TYPE', gperf_len_type,
         description : 'The type of gperf "len" parameter')

############################################################

if not cc.has_header('sys/capability.h')
        error('POSIX caps headers not found')
endif
foreach header : ['crypt.h',
                  'linux/memfd.h',
                  'linux/vm_sockets.h',
                  'sys/auxv.h',
                  'valgrind/memcheck.h',
                  'valgrind/valgrind.h',
                 ]

        conf.set10('HAVE_' + header.underscorify().to_upper(),
                   cc.has_header(header))
endforeach

############################################################

fallback_hostname = get_option('fallback-hostname')
if fallback_hostname == '' or fallback_hostname[0] == '.' or fallback_hostname[0] == '-'
        error('Invalid fallback-hostname configuration')
        # A more extensive test is done in test-hostname-util. Let's catch
        # the most obvious errors here so we don't fail with an assert later.
endif
conf.set_quoted('FALLBACK_HOSTNAME', fallback_hostname)

conf.set10('ENABLE_COMPAT_GATEWAY_HOSTNAME', get_option('compat-gateway-hostname'))
gateway_hostnames = ['_gateway'] + (conf.get('ENABLE_COMPAT_GATEWAY_HOSTNAME') == 1 ? ['gateway'] : [])

default_hierarchy = get_option('default-hierarchy')
conf.set_quoted('DEFAULT_HIERARCHY_NAME', default_hierarchy,
                description : 'default cgroup hierarchy as string')
if default_hierarchy == 'legacy'
        conf.set('DEFAULT_HIERARCHY', 'CGROUP_UNIFIED_NONE')
elif default_hierarchy == 'hybrid'
        conf.set('DEFAULT_HIERARCHY', 'CGROUP_UNIFIED_SYSTEMD')
else
        conf.set('DEFAULT_HIERARCHY', 'CGROUP_UNIFIED_ALL')
endif

default_net_naming_scheme = get_option('default-net-naming-scheme')
conf.set_quoted('DEFAULT_NET_NAMING_SCHEME', default_net_naming_scheme)

time_epoch = get_option('time-epoch')
if time_epoch == -1
<<<<<<< HEAD
        source_date_epoch = run_command('sh', ['-c', 'echo "$SOURCE_DATE_EPOCH"']).stdout().strip()
        if source_date_epoch != ''
                time_epoch = source_date_epoch.to_int()
        else
                NEWS = files('NEWS')
                time_epoch = run_command(stat, '-c', '%Y', NEWS).stdout().to_int()
        endif
=======
        time_epoch = run_command('sh', ['-c', 'echo "$SOURCE_DATE_EPOCH"']).stdout().strip()
        if time_epoch == '' and git.found() and run_command('test', '-e', '.git').returncode() == 0
                # If we're in a git repository, use the creation time of the latest git tag.
                latest_tag = run_command('git', 'describe', '--abbrev=0', '--tags').stdout().strip()
                time_epoch = run_command('git', 'log', '-1', '--format=%at', latest_tag).stdout()
        endif
        if time_epoch == ''
                NEWS = files('NEWS')
                time_epoch = run_command(stat, '-c', '%Y', NEWS).stdout()
        endif
        time_epoch = time_epoch.to_int()
>>>>>>> 2ee1c57c
endif
conf.set('TIME_EPOCH', time_epoch)

system_uid_max = get_option('system-uid-max')
if system_uid_max == -1
        system_uid_max = run_command(
                awk,
                '/^\s*SYS_UID_MAX\s+/ { uid=$2 } END { print uid }',
                '/etc/login.defs').stdout().strip()
        if system_uid_max == ''
                system_uid_max = 999
        else
                system_uid_max = system_uid_max.to_int()
        endif
endif
conf.set('SYSTEM_UID_MAX', system_uid_max)
substs.set('systemuidmax', system_uid_max)

system_gid_max = get_option('system-gid-max')
if system_gid_max == -1
        system_gid_max = run_command(
                awk,
                '/^\s*SYS_GID_MAX\s+/ { gid=$2 } END { print gid }',
                '/etc/login.defs').stdout().strip()
        if system_gid_max == ''
                system_gid_max = 999
        else
                system_gid_max = system_gid_max.to_int()
        endif
endif
conf.set('SYSTEM_GID_MAX', system_gid_max)
substs.set('systemgidmax', system_gid_max)

dynamic_uid_min = get_option('dynamic-uid-min')
dynamic_uid_max = get_option('dynamic-uid-max')
conf.set('DYNAMIC_UID_MIN', dynamic_uid_min)
conf.set('DYNAMIC_UID_MAX', dynamic_uid_max)
substs.set('dynamicuidmin', dynamic_uid_min)
substs.set('dynamicuidmax', dynamic_uid_max)

container_uid_base_min = get_option('container-uid-base-min')
container_uid_base_max = get_option('container-uid-base-max')
conf.set('CONTAINER_UID_BASE_MIN', container_uid_base_min)
conf.set('CONTAINER_UID_BASE_MAX', container_uid_base_max)
substs.set('containeruidbasemin', container_uid_base_min)
substs.set('containeruidbasemax', container_uid_base_max)

nobody_user = get_option('nobody-user')
nobody_group = get_option('nobody-group')

if not meson.is_cross_build()
        getent_result = run_command('getent', 'passwd', '65534')
        if getent_result.returncode() == 0
                name = getent_result.stdout().split(':')[0]
                if name != nobody_user
                        warning('\n' +
                                'The local user with the UID 65534 does not match the configured user name "@0@" of the nobody user (its name is @1@).\n'.format(nobody_user, name) +
                                'Your build will result in an user table setup that is incompatible with the local system.')
                endif
        endif
        id_result = run_command('id', '-u', nobody_user)
        if id_result.returncode() == 0
                id = id_result.stdout().to_int()
                if id != 65534
                        warning('\n' +
                                'The local user with the configured user name "@0@" of the nobody user does not have UID 65534 (it has @1@).\n'.format(nobody_user, id) +
                                'Your build will result in an user table setup that is incompatible with the local system.')
                endif
        endif

        getent_result = run_command('getent', 'group', '65534')
        if getent_result.returncode() == 0
                name = getent_result.stdout().split(':')[0]
                if name != nobody_group
                        warning('\n' +
                                'The local group with the GID 65534 does not match the configured group name "@0@" of the nobody group (its name is @1@).\n'.format(nobody_group, name) +
                                'Your build will result in an group table setup that is incompatible with the local system.')
                endif
        endif
        id_result = run_command('id', '-g', nobody_group)
        if id_result.returncode() == 0
                id = id_result.stdout().to_int()
                if id != 65534
                        warning('\n' +
                                'The local group with the configured group name "@0@" of the nobody group does not have UID 65534 (it has @1@).\n'.format(nobody_group, id) +
                                'Your build will result in an group table setup that is incompatible with the local system.')
                endif
        endif
endif
if nobody_user != nobody_group and not (nobody_user == 'nobody' and nobody_group == 'nogroup')
        warning('\n' +
                'The configured user name "@0@" and group name "@0@" of the nobody user/group are not equivalent.\n'.format(nobody_user, nobody_group) +
                'Please re-check that both "nobody-user" and "nobody-group" options are correctly set.')
endif

conf.set_quoted('NOBODY_USER_NAME', nobody_user)
conf.set_quoted('NOBODY_GROUP_NAME', nobody_group)
substs.set('NOBODY_USER_NAME', nobody_user)
substs.set('NOBODY_GROUP_NAME', nobody_group)

tty_gid = get_option('tty-gid')
conf.set('TTY_GID', tty_gid)
substs.set('TTY_GID', tty_gid)

# Ensure provided GID argument is numeric, otherwise fallback to default assignment
users_gid = get_option('users-gid')
substs.set('USERS_GID', users_gid < 0 ? '-' : users_gid)

conf.set10('ENABLE_ADM_GROUP', get_option('adm-group'))
conf.set10('ENABLE_WHEEL_GROUP', get_option('wheel-group'))

dev_kvm_mode = get_option('dev-kvm-mode')
substs.set('DEV_KVM_MODE', dev_kvm_mode)
conf.set10('DEV_KVM_UACCESS', dev_kvm_mode != '0666')
group_render_mode = get_option('group-render-mode')
substs.set('GROUP_RENDER_MODE', group_render_mode)
conf.set10('GROUP_RENDER_UACCESS', group_render_mode != '0666')

kill_user_processes = get_option('default-kill-user-processes')
conf.set10('KILL_USER_PROCESSES', kill_user_processes)
conf.set_quoted('KILL_USER_PROCESSES_YES_NO', kill_user_processes ? 'yes' : 'no')
substs.set('KILL_USER_PROCESSES', kill_user_processes ? 'yes' : 'no')

dns_servers = get_option('dns-servers')
conf.set_quoted('DNS_SERVERS', dns_servers)
substs.set('DNS_SERVERS', dns_servers)

ntp_servers = get_option('ntp-servers')
conf.set_quoted('NTP_SERVERS', ntp_servers)
substs.set('NTP_SERVERS', ntp_servers)

default_locale = get_option('default-locale')
if default_locale == ''
        if not meson.is_cross_build()
                choose_default_locale_sh = find_program('tools/choose-default-locale.sh')
                default_locale = run_command(choose_default_locale_sh).stdout().strip()
        else
                default_locale = 'C.UTF-8'
        endif
endif
conf.set_quoted('SYSTEMD_DEFAULT_LOCALE', default_locale)

conf.set_quoted('GETTEXT_PACKAGE', meson.project_name())

service_watchdog = get_option('service-watchdog')
watchdog_value = service_watchdog == '' ? '' : 'WatchdogSec=' + service_watchdog
substs.set('SERVICE_WATCHDOG', watchdog_value)

substs.set('SUSHELL', get_option('debug-shell'))
substs.set('DEBUGTTY', get_option('debug-tty'))
conf.set_quoted('DEBUGTTY', get_option('debug-tty'))

enable_debug_hashmap = false
enable_debug_mmap_cache = false
enable_debug_siphash = false
foreach name : get_option('debug-extra')
        if name == 'hashmap'
                enable_debug_hashmap = true
        elif name == 'mmap-cache'
                enable_debug_mmap_cache = true
        elif name == 'siphash'
                enable_debug_siphash = true
        else
                message('unknown debug option "@0@", ignoring'.format(name))
        endif
endforeach
conf.set10('ENABLE_DEBUG_HASHMAP', enable_debug_hashmap)
conf.set10('ENABLE_DEBUG_MMAP_CACHE', enable_debug_mmap_cache)
conf.set10('ENABLE_DEBUG_SIPHASH', enable_debug_siphash)

conf.set10('VALGRIND', get_option('valgrind'))
conf.set10('LOG_TRACE', get_option('log-trace'))

default_user_path = get_option('user-path')
if default_user_path != ''
        conf.set_quoted('DEFAULT_USER_PATH', default_user_path)
        default_user_path_display = default_user_path
else
        # meson 0.49 fails when ?: is used in .format()
        default_user_path_display = '(same as system services)'
endif


#####################################################################

threads = dependency('threads')
librt = cc.find_library('rt')
libm = cc.find_library('m')
libdl = cc.find_library('dl')
libcrypt = cc.find_library('crypt')

libcap = dependency('libcap', required : false)
if not libcap.found()
        # Compat with Ubuntu 14.04 which ships libcap w/o .pc file
        libcap = cc.find_library('cap')
endif

libmount = dependency('mount',
                      version : fuzzer_build ? '>= 0' : '>= 2.30')

want_libfdisk = get_option('fdisk')
if want_libfdisk != 'false' and not skip_deps
        libfdisk = dependency('fdisk',
                              version : '>= 2.33',
                              required : want_libfdisk == 'true')
        have = libfdisk.found()
else
        have = false
        libfdisk = []
endif
conf.set10('HAVE_LIBFDISK', have)

want_pwquality = get_option('pwquality')
if want_pwquality != 'false' and not skip_deps
        libpwquality = dependency('pwquality', required : want_pwquality == 'true')
        have = libpwquality.found()
else
        have = false
        libpwquality = []
endif
conf.set10('HAVE_PWQUALITY', have)

want_seccomp = get_option('seccomp')
if want_seccomp != 'false' and not skip_deps
        libseccomp = dependency('libseccomp',
                                version : '>= 2.3.1',
                                required : want_seccomp == 'true')
        have = libseccomp.found()
else
        have = false
        libseccomp = []
endif
conf.set10('HAVE_SECCOMP', have)

want_selinux = get_option('selinux')
if want_selinux != 'false' and not skip_deps
        libselinux = dependency('libselinux',
                                version : '>= 2.1.9',
                                required : want_selinux == 'true')
        have = libselinux.found()
else
        have = false
        libselinux = []
endif
conf.set10('HAVE_SELINUX', have)

want_apparmor = get_option('apparmor')
if want_apparmor != 'false' and not skip_deps
        libapparmor = dependency('libapparmor',
                                 version : '>= 2.13',
                                 required : want_apparmor == 'true')
        have = libapparmor.found()
else
        have = false
        libapparmor = []
endif
conf.set10('HAVE_APPARMOR', have)

smack_run_label = get_option('smack-run-label')
if smack_run_label != ''
        conf.set_quoted('SMACK_RUN_LABEL', smack_run_label)
endif

want_polkit = get_option('polkit')
install_polkit = false
install_polkit_pkla = false
if want_polkit != 'false' and not skip_deps
        install_polkit = true

        libpolkit = dependency('polkit-gobject-1',
                               required : false)
        if libpolkit.found() and libpolkit.version().version_compare('< 0.106')
                message('Old polkit detected, will install pkla files')
                install_polkit_pkla = true
        endif
endif
conf.set10('ENABLE_POLKIT', install_polkit)

want_acl = get_option('acl')
if want_acl != 'false' and not skip_deps
        libacl = cc.find_library('acl', required : want_acl == 'true')
        have = libacl.found()
else
        have = false
        libacl = []
endif
conf.set10('HAVE_ACL', have)

want_audit = get_option('audit')
if want_audit != 'false' and not skip_deps
        libaudit = dependency('audit', required : want_audit == 'true')
        have = libaudit.found()
else
        have = false
        libaudit = []
endif
conf.set10('HAVE_AUDIT', have)

want_blkid = get_option('blkid')
if want_blkid != 'false' and not skip_deps
        libblkid = dependency('blkid', required : want_blkid == 'true')
        have = libblkid.found()
else
        have = false
        libblkid = []
endif
conf.set10('HAVE_BLKID', have)

want_kmod = get_option('kmod')
if want_kmod != 'false' and not skip_deps
        libkmod = dependency('libkmod',
                             version : '>= 15',
                             required : want_kmod == 'true')
        have = libkmod.found()
else
        have = false
        libkmod = []
endif
conf.set10('HAVE_KMOD', have)

want_pam = get_option('pam')
if want_pam != 'false' and not skip_deps
        libpam = cc.find_library('pam', required : want_pam == 'true')
        libpam_misc = cc.find_library('pam_misc', required : want_pam == 'true')
        have = libpam.found() and libpam_misc.found()
else
        have = false
        libpam = []
        libpam_misc = []
endif
conf.set10('HAVE_PAM', have)

want_microhttpd = get_option('microhttpd')
if want_microhttpd != 'false' and not skip_deps
        libmicrohttpd = dependency('libmicrohttpd',
                                   version : '>= 0.9.33',
                                   required : want_microhttpd == 'true')
        have = libmicrohttpd.found()
else
        have = false
        libmicrohttpd = []
endif
conf.set10('HAVE_MICROHTTPD', have)

want_libcryptsetup = get_option('libcryptsetup')
if want_libcryptsetup != 'false' and not skip_deps
        libcryptsetup = dependency('libcryptsetup',
                                   version : '>= 2.0.1',
                                   required : want_libcryptsetup == 'true')
        have = libcryptsetup.found()

        conf.set10('HAVE_CRYPT_SET_METADATA_SIZE',
                   have and cc.has_function('crypt_set_metadata_size', dependencies : libcryptsetup))
        conf.set10('HAVE_CRYPT_ACTIVATE_BY_SIGNED_KEY',
                   have and cc.has_function('crypt_activate_by_signed_key', dependencies : libcryptsetup))
else
        have = false
        libcryptsetup = []
endif
conf.set10('HAVE_LIBCRYPTSETUP', have)

want_libcurl = get_option('libcurl')
if want_libcurl != 'false' and not skip_deps
        libcurl = dependency('libcurl',
                             version : '>= 7.32.0',
                             required : want_libcurl == 'true')
        have = libcurl.found()
else
        have = false
        libcurl = []
endif
conf.set10('HAVE_LIBCURL', have)

want_libidn = get_option('libidn')
want_libidn2 = get_option('libidn2')
if want_libidn == 'true' and want_libidn2 == 'true'
        error('libidn and libidn2 cannot be requested simultaneously')
endif

if want_libidn2 != 'false' and want_libidn != 'true' and not skip_deps
        libidn = dependency('libidn2',
                            required : want_libidn2 == 'true')
        have = libidn.found()
else
        have = false
        libidn = []
endif
conf.set10('HAVE_LIBIDN2', have)
if not have and want_libidn != 'false' and not skip_deps
        # libidn is used for both libidn and libidn2 objects
        libidn = dependency('libidn',
                            required : want_libidn == 'true')
        have = libidn.found()
else
        have = false
endif
conf.set10('HAVE_LIBIDN', have)

want_libiptc = get_option('libiptc')
if want_libiptc != 'false' and not skip_deps
        libiptc = dependency('libiptc',
                             required : want_libiptc == 'true')
        have = libiptc.found()
else
        have = false
        libiptc = []
endif
conf.set10('HAVE_LIBIPTC', have)

want_qrencode = get_option('qrencode')
if want_qrencode != 'false' and not skip_deps
        libqrencode = dependency('libqrencode',
                                 required : want_qrencode == 'true')
        have = libqrencode.found()
else
        have = false
        libqrencode = []
endif
conf.set10('HAVE_QRENCODE', have)

want_gcrypt = get_option('gcrypt')
if want_gcrypt != 'false' and not skip_deps
        libgcrypt = cc.find_library('gcrypt', required : want_gcrypt == 'true')
        libgpg_error = cc.find_library('gpg-error', required : want_gcrypt == 'true')
        have = libgcrypt.found() and libgpg_error.found()
else
        have = false
endif
if not have
        # link to neither of the libs if one is not found
        libgcrypt = []
        libgpg_error = []
endif
conf.set10('HAVE_GCRYPT', have)

want_gnutls = get_option('gnutls')
if want_gnutls != 'false' and not skip_deps
        libgnutls = dependency('gnutls',
                               version : '>= 3.1.4',
                               required : want_gnutls == 'true')
        have = libgnutls.found()
else
        have = false
        libgnutls = []
endif
conf.set10('HAVE_GNUTLS', have)

want_openssl = get_option('openssl')
if want_openssl != 'false' and not skip_deps
        libopenssl = dependency('openssl',
                                version : '>= 1.1.0',
                                required : want_openssl == 'true')
        have = libopenssl.found()
else
        have = false
        libopenssl = []
endif
conf.set10('HAVE_OPENSSL', have)

want_p11kit = get_option('p11kit')
if want_p11kit != 'false' and not skip_deps
        libp11kit = dependency('p11-kit-1',
                               version : '>= 0.23.3',
                               required : want_p11kit == 'true')
        have = libp11kit.found()
else
        have = false
        libp11kit = []
endif
conf.set10('HAVE_P11KIT', have)

want_libfido2 = get_option('libfido2')
if want_libfido2 != 'false' and not skip_deps
        libfido2 = dependency('libfido2',
                              required : want_libfido2 == 'true')
        have = libfido2.found()
else
        have = false
        libfido2 = []
endif
conf.set10('HAVE_LIBFIDO2', have)

want_elfutils = get_option('elfutils')
if want_elfutils != 'false' and not skip_deps
        libdw = dependency('libdw',
                           required : want_elfutils == 'true')
        have = libdw.found()
else
        have = false
        libdw = []
endif
conf.set10('HAVE_ELFUTILS', have)

want_zlib = get_option('zlib')
if want_zlib != 'false' and not skip_deps
        libz = dependency('zlib',
                          required : want_zlib == 'true')
        have = libz.found()
else
        have = false
        libz = []
endif
conf.set10('HAVE_ZLIB', have)

want_bzip2 = get_option('bzip2')
if want_bzip2 != 'false' and not skip_deps
        libbzip2 = cc.find_library('bz2',
                                   required : want_bzip2 == 'true')
        have = libbzip2.found()
else
        have = false
        libbzip2 = []
endif
conf.set10('HAVE_BZIP2', have)

want_xz = get_option('xz')
if want_xz != 'false' and not skip_deps
        libxz = dependency('liblzma',
                           required : want_xz == 'true')
        have_xz = libxz.found()
else
        have_xz = false
        libxz = []
endif
conf.set10('HAVE_XZ', have_xz)

want_lz4 = get_option('lz4')
if want_lz4 != 'false' and not skip_deps
        liblz4 = dependency('liblz4',
                            version : '>= 1.3.0',
                            required : want_lz4 == 'true')
        have_lz4 = liblz4.found()
else
        have_lz4 = false
        liblz4 = []
endif
conf.set10('HAVE_LZ4', have_lz4)

want_zstd = get_option('zstd')
if want_zstd != 'false' and not skip_deps
        libzstd = dependency('libzstd',
                             required : want_zstd == 'true',
                             version : '>= 1.4.0')
        have_zstd = libzstd.found()
else
        have_zstd = false
        libzstd = []
endif
conf.set10('HAVE_ZSTD', have_zstd)

conf.set10('HAVE_COMPRESSION', have_xz or have_lz4 or have_zstd)

want_xkbcommon = get_option('xkbcommon')
if want_xkbcommon != 'false' and not skip_deps
        libxkbcommon = dependency('xkbcommon',
                                  version : '>= 0.3.0',
                                  required : want_xkbcommon == 'true')
        have = libxkbcommon.found()
else
        have = false
        libxkbcommon = []
endif
conf.set10('HAVE_XKBCOMMON', have)

want_pcre2 = get_option('pcre2')
if want_pcre2 != 'false'
        libpcre2 = dependency('libpcre2-8',
                              required : want_pcre2 == 'true')
        have = libpcre2.found()
else
        have = false
        libpcre2 = []
endif
conf.set10('HAVE_PCRE2', have)

want_glib = get_option('glib')
if want_glib != 'false' and not skip_deps
        libglib =    dependency('glib-2.0',
                                version : '>= 2.22.0',
                                required : want_glib == 'true')
        libgobject = dependency('gobject-2.0',
                                version : '>= 2.22.0',
                                required : want_glib == 'true')
        libgio =     dependency('gio-2.0',
                                required : want_glib == 'true')
        have = libglib.found() and libgobject.found() and libgio.found()
else
        have = false
        libglib = []
        libgobject = []
        libgio = []
endif
conf.set10('HAVE_GLIB', have)

want_dbus = get_option('dbus')
if want_dbus != 'false' and not skip_deps
        libdbus = dependency('dbus-1',
                             version : '>= 1.3.2',
                             required : want_dbus == 'true')
        have = libdbus.found()
else
        have = false
        libdbus = []
endif
conf.set10('HAVE_DBUS', have)

default_dnssec = get_option('default-dnssec')
if skip_deps
        default_dnssec = 'no'
endif
if default_dnssec != 'no' and conf.get('HAVE_GCRYPT') == 0
        message('default-dnssec cannot be set to yes or allow-downgrade when gcrypt is disabled. Setting default-dnssec to no.')
        default_dnssec = 'no'
endif
conf.set('DEFAULT_DNSSEC_MODE',
         'DNSSEC_' + default_dnssec.underscorify().to_upper())
substs.set('DEFAULT_DNSSEC_MODE', default_dnssec)

dns_over_tls = get_option('dns-over-tls')
if dns_over_tls != 'false'
        if dns_over_tls == 'openssl'
                have_gnutls = false
        else
                have_gnutls = (conf.get('HAVE_GNUTLS') == 1 and libgnutls.version().version_compare('>= 3.6.0'))
                if dns_over_tls == 'gnutls' and not have_gnutls
                        error('DNS-over-TLS support was requested with gnutls, but dependencies are not available')
                endif
        endif
        if dns_over_tls == 'gnutls' or have_gnutls
                have_openssl = false
        else
                have_openssl = conf.get('HAVE_OPENSSL') == 1
                if dns_over_tls != 'auto' and not have_openssl
                        str = dns_over_tls == 'openssl' ? ' with openssl' : ''
                        error('DNS-over-TLS support was requested@0@, but dependencies are not available'.format(str))
                endif
        endif
        have = have_gnutls or have_openssl
else
        have = false
        have_gnutls = false
        have_openssl = false
endif
conf.set10('ENABLE_DNS_OVER_TLS', have)
conf.set10('DNS_OVER_TLS_USE_GNUTLS', have_gnutls)
conf.set10('DNS_OVER_TLS_USE_OPENSSL', have_openssl)

default_dns_over_tls = get_option('default-dns-over-tls')
if skip_deps
        default_dns_over_tls = 'no'
endif
if default_dns_over_tls != 'no' and conf.get('ENABLE_DNS_OVER_TLS') == 0
        message('default-dns-over-tls cannot be enabled or set to opportunistic when DNS-over-TLS support is disabled. Setting default-dns-over-tls to no.')
        default_dns_over_tls = 'no'
endif
conf.set('DEFAULT_DNS_OVER_TLS_MODE',
         'DNS_OVER_TLS_' + default_dns_over_tls.underscorify().to_upper())
substs.set('DEFAULT_DNS_OVER_TLS_MODE', default_dns_over_tls)

default_mdns = get_option('default-mdns')
conf.set('DEFAULT_MDNS_MODE',
         'RESOLVE_SUPPORT_' + default_mdns.to_upper())
substs.set('DEFAULT_MDNS_MODE', default_mdns)

default_llmnr = get_option('default-llmnr')
conf.set('DEFAULT_LLMNR_MODE',
         'RESOLVE_SUPPORT_' + default_llmnr.to_upper())
substs.set('DEFAULT_LLMNR_MODE', default_llmnr)

want_repart = get_option('repart')
if want_repart != 'false'
        have = (conf.get('HAVE_OPENSSL') == 1 and
                conf.get('HAVE_LIBFDISK') == 1)
        if want_repart == 'true' and not have
                error('repart support was requested, but dependencies are not available')
        endif
else
        have = false
endif
conf.set10('ENABLE_REPART', have)

want_importd = get_option('importd')
if want_importd != 'false'
        have = (conf.get('HAVE_LIBCURL') == 1 and
                conf.get('HAVE_ZLIB') == 1 and
                conf.get('HAVE_XZ') == 1 and
                conf.get('HAVE_GCRYPT') == 1)
        if want_importd == 'true' and not have
                error('importd support was requested, but dependencies are not available')
        endif
else
        have = false
endif
conf.set10('ENABLE_IMPORTD', have)

want_homed = get_option('homed')
if want_homed != 'false'
        have = (conf.get('HAVE_OPENSSL') == 1 and
                conf.get('HAVE_LIBFDISK') == 1 and
                conf.get('HAVE_LIBCRYPTSETUP') == 1)
        if want_homed == 'true' and not have
                error('homed support was requested, but dependencies are not available')
        endif
else
        have = false
endif
conf.set10('ENABLE_HOMED', have)

have = have and conf.get('HAVE_PAM') == 1
conf.set10('ENABLE_PAM_HOME', have)

want_remote = get_option('remote')
if want_remote != 'false'
        have_deps = [conf.get('HAVE_MICROHTTPD') == 1,
                     conf.get('HAVE_LIBCURL') == 1]
        # sd-j-remote requires µhttpd, and sd-j-upload requires libcurl, so
        # it's possible to build one without the other. Complain only if
        # support was explicitly requested. The auxiliary files like sysusers
        # config should be installed when any of the programs are built.
        if want_remote == 'true' and not (have_deps[0] and have_deps[1])
                error('remote support was requested, but dependencies are not available')
        endif
        have = have_deps[0] or have_deps[1]
else
        have = false
endif
conf.set10('ENABLE_REMOTE', have)

foreach term : ['analyze',
                'backlight',
                'binfmt',
                'coredump',
                'efi',
                'environment-d',
                'firstboot',
                'gshadow',
                'hibernate',
                'hostnamed',
                'hwdb',
                'idn',
                'ima',
                'initrd',
                'ldconfig',
                'localed',
                'logind',
                'machined',
                'networkd',
                'nss-myhostname',
                'nss-systemd',
                'portabled',
                'pstore',
                'quotacheck',
                'randomseed',
                'resolve',
                'rfkill',
                'smack',
                'sysusers',
                'timedated',
                'timesyncd',
                'tmpfiles',
                'tpm',
                'userdb',
                'utmp',
                'vconsole',
                'xdg-autostart']
        have = get_option(term)
        name = 'ENABLE_' + term.underscorify().to_upper()
        conf.set10(name, have)
endforeach

foreach tuple : [['nss-mymachines', 'machined'],
                 ['nss-resolve',    'resolve']]
        want = get_option(tuple[0])
        if want != 'false'
                have = get_option(tuple[1])
                if want == 'true' and not have
                        error('@0@ is requested but @1@ is disabled'.format(tuple[0], tuple[1]))
                endif
        else
                have = false
        endif
        name = 'ENABLE_' + tuple[0].underscorify().to_upper()
        conf.set10(name, have)
endforeach

enable_nss = false
foreach term : ['ENABLE_NSS_MYHOSTNAME',
                'ENABLE_NSS_MYMACHINES',
                'ENABLE_NSS_RESOLVE',
                'ENABLE_NSS_SYSTEMD']
        if conf.get(term) == 1
                enable_nss = true
        endif
endforeach
conf.set10('ENABLE_NSS', enable_nss)

conf.set10('ENABLE_TIMEDATECTL', get_option('timedated') or get_option('timesyncd'))

tests = []
fuzzers = []

conf.set10('SYSTEMD_SLOW_TESTS_DEFAULT', slow_tests)

#####################################################################

if get_option('efi')
        efi_arch = host_machine.cpu_family()

        if efi_arch == 'x86'
                EFI_MACHINE_TYPE_NAME = 'ia32'
                gnu_efi_arch = 'ia32'
        elif efi_arch == 'x86_64'
                EFI_MACHINE_TYPE_NAME = 'x64'
                gnu_efi_arch = 'x86_64'
        elif efi_arch == 'arm'
                EFI_MACHINE_TYPE_NAME = 'arm'
                gnu_efi_arch = 'arm'
        elif efi_arch == 'aarch64'
                EFI_MACHINE_TYPE_NAME = 'aa64'
                gnu_efi_arch = 'aarch64'
        else
                EFI_MACHINE_TYPE_NAME = ''
                gnu_efi_arch = ''
        endif

        have = true
        conf.set_quoted('EFI_MACHINE_TYPE_NAME', EFI_MACHINE_TYPE_NAME)

        conf.set('SD_TPM_PCR', get_option('tpm-pcrindex'))
else
        have = false
endif
conf.set10('ENABLE_EFI', have)

#####################################################################

config_h = configure_file(
        output : 'config.h',
        configuration : conf)

meson_apply_m4 = find_program('tools/meson-apply-m4.sh')

includes = include_directories('src/basic',
                               'src/boot',
                               'src/home',
                               'src/shared',
                               'src/systemd',
                               'src/journal',
                               'src/journal-remote',
                               'src/nspawn',
                               'src/resolve',
                               'src/timesync',
                               'src/time-wait-sync',
                               'src/login',
                               'src/udev',
                               'src/libudev',
                               'src/core',
                               'src/shutdown',
                               'src/xdg-autostart-generator',
                               'src/libsystemd/sd-bus',
                               'src/libsystemd/sd-device',
                               'src/libsystemd/sd-event',
                               'src/libsystemd/sd-hwdb',
                               'src/libsystemd/sd-id128',
                               'src/libsystemd/sd-netlink',
                               'src/libsystemd/sd-network',
                               'src/libsystemd/sd-resolve',
                               'src/libsystemd-network',
                               '.')

add_project_arguments('-include', 'config.h', language : 'c')

generate_gperfs = find_program('tools/generate-gperfs.py')

subdir('po')
subdir('catalog')
subdir('src/systemd')
subdir('src/basic')
subdir('src/libsystemd')
subdir('src/libsystemd-network')
subdir('src/journal')
subdir('src/login')

libjournal_core = static_library(
        'journal-core',
        libjournal_core_sources,
        journald_gperf_c,
        include_directories : includes,
        install : false)

libsystemd_sym_path = '@0@/@1@'.format(project_source_root, libsystemd_sym)
libsystemd = shared_library(
        'systemd',
        disable_mempool_c,
        version : libsystemd_version,
        include_directories : includes,
        link_args : ['-shared',
                     '-Wl,--version-script=' + libsystemd_sym_path],
        link_with : [libbasic,
                     libbasic_gcrypt],
        link_whole : [libsystemd_static,
                      libjournal_client],
        dependencies : [threads,
                        librt,
                        libxz,
                        libzstd,
                        liblz4],
        link_depends : libsystemd_sym,
        install : true,
        install_dir : rootlibdir)

static_libsystemd = get_option('static-libsystemd')
static_libsystemd_pic = static_libsystemd == 'true' or static_libsystemd == 'pic'

install_libsystemd_static = static_library(
        'systemd',
        libsystemd_sources,
        journal_client_sources,
        basic_sources,
        basic_gcrypt_sources,
        disable_mempool_c,
        include_directories : includes,
        build_by_default : static_libsystemd != 'false',
        install : static_libsystemd != 'false',
        install_dir : rootlibdir,
        pic : static_libsystemd == 'true' or static_libsystemd == 'pic',
        dependencies : [threads,
                        librt,
                        libxz,
                        libzstd,
                        liblz4,
                        libcap,
                        libblkid,
                        libmount,
                        libselinux,
                        libgcrypt],
        c_args : libsystemd_c_args + (static_libsystemd_pic ? [] : ['-fno-PIC']))

# Generate autosuspend rules
make_autosuspend_rules_py = find_program('tools/make-autosuspend-rules.py')

############################################################

# binaries that have --help and are intended for use by humans,
# usually, but not always, installed in /bin.
public_programs = []

subdir('src/libudev')
subdir('src/shared')
subdir('src/core')
subdir('src/shutdown')
subdir('src/udev')
subdir('src/network')

subdir('src/analyze')
subdir('src/journal-remote')
subdir('src/coredump')
subdir('src/pstore')
subdir('src/hostname')
subdir('src/import')
subdir('src/partition')
subdir('src/kernel-install')
subdir('src/locale')
subdir('src/machine')
subdir('src/portable')
subdir('src/userdb')
subdir('src/home')
subdir('src/nspawn')
subdir('src/resolve')
subdir('src/timedate')
subdir('src/timesync')
subdir('src/tmpfiles')
subdir('src/vconsole')
subdir('src/boot/efi')

subdir('src/test')
subdir('src/fuzz')
subdir('rules.d')
subdir('test')

############################################################

# only static linking apart from libdl, to make sure that the
# module is linked to all libraries that it uses.
test_dlopen = executable(
        'test-dlopen',
        test_dlopen_c,
        disable_mempool_c,
        include_directories : includes,
        link_with : [libbasic],
        dependencies : [libdl],
        build_by_default : want_tests != 'false')

foreach tuple : [['myhostname', 'ENABLE_NSS_MYHOSTNAME'],
                 ['systemd',    'ENABLE_NSS_SYSTEMD', 'src/nss-systemd/userdb-glue.c src/nss-systemd/userdb-glue.h src/nss-systemd/nss-systemd.h'],
                 ['mymachines', 'ENABLE_NSS_MYMACHINES'],
                 ['resolve',    'ENABLE_NSS_RESOLVE']]

        condition = tuple[1] == '' or conf.get(tuple[1]) == 1
        if condition
                module = tuple[0]

                sym = 'src/nss-@0@/nss-@0@.sym'.format(module)
                version_script_arg = join_paths(project_source_root, sym)

                sources = ['src/nss-@0@/nss-@0@.c'.format(module)]
                if tuple.length() > 2
                        sources += tuple[2].split()
                endif

                nss = shared_library(
                        'nss_' + module,
                        sources,
                        disable_mempool_c,
                        version : '2',
                        include_directories : includes,
                        # Note that we link NSS modules with '-z nodelete' so that mempools never get orphaned
                        link_args : ['-Wl,-z,nodelete',
                                     '-shared',
                                     '-Wl,--version-script=' + version_script_arg],
                        link_with : [libsystemd_static,
                                     libshared_static,
                                     libbasic],
                        dependencies : [threads,
                                        librt],
                        link_depends : sym,
                        install : true,
                        install_dir : rootlibdir)

                # We cannot use shared_module because it does not support version suffix.
                # Unfortunately shared_library insists on creating the symlink…
                meson.add_install_script('sh', '-c',
                                         'rm $DESTDIR@0@/libnss_@1@.so'
                                         .format(rootlibdir, module))

                if want_tests != 'false'
                        test('dlopen-nss_' + module,
                             test_dlopen,
                             # path to dlopen must include a slash
                             args : nss.full_path())
                endif
        endif
endforeach

############################################################

executable(
        'systemd',
        systemd_sources,
        include_directories : includes,
        link_with : [libcore,
                     libshared],
        dependencies : [versiondep,
                        threads,
                        librt,
                        libseccomp,
                        libselinux,
                        libmount,
                        libblkid],
        install_rpath : rootlibexecdir,
        install : true,
        install_dir : rootlibexecdir)

meson.add_install_script(meson_make_symlink,
                         join_paths(rootlibexecdir, 'systemd'),
                         join_paths(rootsbindir, 'init'))

public_programs += executable(
        'systemd-analyze',
        systemd_analyze_sources,
        include_directories : includes,
        link_with : [libcore,
                     libshared],
        dependencies : [versiondep,
                        threads,
                        librt,
                        libseccomp,
                        libselinux,
                        libmount,
                        libblkid],
        install_rpath : rootlibexecdir,
        install : conf.get('ENABLE_ANALYZE'))

executable(
        'systemd-journald',
        systemd_journald_sources,
        include_directories : includes,
        link_with : [libjournal_core,
                     libshared],
        dependencies : [threads,
                        libxz,
                        liblz4,
                        libselinux,
                        libzstd],
        install_rpath : rootlibexecdir,
        install : true,
        install_dir : rootlibexecdir)

public_programs += executable(
        'systemd-cat',
        systemd_cat_sources,
        include_directories : includes,
        link_with : [libjournal_core,
                     libshared],
        dependencies : [threads],
        install_rpath : rootlibexecdir,
        install : true)

public_programs += executable(
        'journalctl',
        journalctl_sources,
        include_directories : includes,
        link_with : [libshared],
        dependencies : [threads,
                        libqrencode,
                        libxz,
                        liblz4,
                        libpcre2,
                        libzstd],
        install_rpath : rootlibexecdir,
        install : true,
        install_dir : rootbindir)

executable(
        'systemd-getty-generator',
        'src/getty-generator/getty-generator.c',
        include_directories : includes,
        link_with : [libshared],
        install_rpath : rootlibexecdir,
        install : true,
        install_dir : systemgeneratordir)

executable(
        'systemd-debug-generator',
        'src/debug-generator/debug-generator.c',
        include_directories : includes,
        link_with : [libshared],
        install_rpath : rootlibexecdir,
        install : true,
        install_dir : systemgeneratordir)

executable(
        'systemd-run-generator',
        'src/run-generator/run-generator.c',
        include_directories : includes,
        link_with : [libshared],
        install_rpath : rootlibexecdir,
        install : true,
        install_dir : systemgeneratordir)

executable(
        'systemd-fstab-generator',
        'src/fstab-generator/fstab-generator.c',
        include_directories : includes,
        link_with : [libcore_shared,
                     libshared],
        install_rpath : rootlibexecdir,
        install : true,
        install_dir : systemgeneratordir)

if conf.get('ENABLE_ENVIRONMENT_D') == 1
        executable(
                '30-systemd-environment-d-generator',
                'src/environment-d-generator/environment-d-generator.c',
                include_directories : includes,
                link_with : [libshared],
                install_rpath : rootlibexecdir,
                install : true,
                install_dir : userenvgeneratordir)

        meson.add_install_script(meson_make_symlink,
                                 join_paths(sysconfdir, 'environment'),
                                 join_paths(environmentdir, '99-environment.conf'))
endif

if conf.get('ENABLE_HIBERNATE') == 1
        executable(
                'systemd-hibernate-resume-generator',
                'src/hibernate-resume/hibernate-resume-generator.c',
                include_directories : includes,
                link_with : [libshared],
                install_rpath : rootlibexecdir,
                install : true,
                install_dir : systemgeneratordir)

        executable(
                'systemd-hibernate-resume',
                'src/hibernate-resume/hibernate-resume.c',
                include_directories : includes,
                link_with : [libshared],
                install_rpath : rootlibexecdir,
                install : true,
                install_dir : rootlibexecdir)
endif

if conf.get('HAVE_BLKID') == 1
        executable(
                'systemd-gpt-auto-generator',
                'src/gpt-auto-generator/gpt-auto-generator.c',
                'src/shared/blkid-util.h',
                include_directories : includes,
                link_with : [libshared],
                dependencies : libblkid,
                install_rpath : rootlibexecdir,
                install : true,
                install_dir : systemgeneratordir)

        public_programs += executable(
                'systemd-dissect',
                'src/dissect/dissect.c',
                include_directories : includes,
                link_with : [libshared],
                install_rpath : rootlibexecdir,
                install : true,
                install_dir : rootlibexecdir)
endif

if conf.get('ENABLE_RESOLVE') == 1
        executable(
                'systemd-resolved',
                systemd_resolved_sources,
                include_directories : includes,
                link_with : [libshared,
                             libbasic_gcrypt,
                             libsystemd_resolve_core],
                dependencies : systemd_resolved_dependencies,
                install_rpath : rootlibexecdir,
                install : true,
                install_dir : rootlibexecdir)

        public_programs += executable(
                'resolvectl',
                resolvectl_sources,
                include_directories : includes,
                link_with : [libshared,
                             libbasic_gcrypt,
                             libsystemd_resolve_core],
                dependencies : [threads,
                                libgpg_error,
                                libm,
                                libidn],
                install_rpath : rootlibexecdir,
                install : true)

        meson.add_install_script(meson_make_symlink,
                                 join_paths(bindir, 'resolvectl'),
                                 join_paths(rootsbindir, 'resolvconf'))

        meson.add_install_script(meson_make_symlink,
                                 join_paths(bindir, 'resolvectl'),
                                 join_paths(bindir, 'systemd-resolve'))
endif

if conf.get('ENABLE_LOGIND') == 1
        executable(
                'systemd-logind',
                systemd_logind_sources,
                include_directories : includes,
                link_with : [liblogind_core,
                             libshared],
                dependencies : [threads,
                                libacl],
                install_rpath : rootlibexecdir,
                install : true,
                install_dir : rootlibexecdir)

        public_programs += executable(
                'loginctl',
                loginctl_sources,
                include_directories : includes,
                link_with : [libshared],
                dependencies : [threads,
                                liblz4,
                                libxz,
                                libzstd],
                install_rpath : rootlibexecdir,
                install : true,
                install_dir : rootbindir)

        public_programs += executable(
                'systemd-inhibit',
                'src/login/inhibit.c',
                include_directories : includes,
                link_with : [libshared],
                install_rpath : rootlibexecdir,
                install : true,
                install_dir : rootbindir)

        if conf.get('HAVE_PAM') == 1
                version_script_arg = join_paths(project_source_root, pam_systemd_sym)
                pam_systemd = shared_library(
                        'pam_systemd',
                        pam_systemd_c,
                        name_prefix : '',
                        include_directories : includes,
                        link_args : ['-shared',
                                     '-Wl,--version-script=' + version_script_arg],
                        link_with : [libsystemd_static,
                                     libshared_static],
                        dependencies : [threads,
                                        libpam,
                                        libpam_misc],
                        link_depends : pam_systemd_sym,
                        install : true,
                        install_dir : pamlibdir)

                if want_tests != 'false'
                        test('dlopen-pam_systemd',
                             test_dlopen,
                             # path to dlopen must include a slash
                             args : pam_systemd.full_path())
                endif
        endif

        executable(
                'systemd-user-runtime-dir',
                user_runtime_dir_sources,
                include_directories : includes,
                link_with : [libshared],
                install_rpath : rootlibexecdir,
                install : true,
                install_dir : rootlibexecdir)
endif

if conf.get('HAVE_PAM') == 1
        executable(
                'systemd-user-sessions',
                'src/user-sessions/user-sessions.c',
                include_directories : includes,
                link_with : [libshared],
                install_rpath : rootlibexecdir,
                install : true,
                install_dir : rootlibexecdir)
endif

if conf.get('ENABLE_EFI') == 1 and conf.get('HAVE_BLKID') == 1
        public_programs += executable(
                'bootctl',
                'src/boot/bootctl.c',
                include_directories : includes,
                link_with : [libshared],
                dependencies : [libblkid],
                install_rpath : rootlibexecdir,
                install : true)

        public_programs += executable(
                'systemd-bless-boot',
                'src/boot/bless-boot.c',
                include_directories : includes,
                link_with : [libshared],
                dependencies : [libblkid],
                install_rpath : rootlibexecdir,
                install : true,
                install_dir : rootlibexecdir)

        executable(
                'systemd-bless-boot-generator',
                'src/boot/bless-boot-generator.c',
                include_directories : includes,
                link_with : [libshared],
                install_rpath : rootlibexecdir,
                install : true,
                install_dir : systemgeneratordir)
endif

executable(
        'systemd-boot-check-no-failures',
        'src/boot/boot-check-no-failures.c',
        include_directories : includes,
        link_with : [libshared],
        dependencies : [libblkid],
        install_rpath : rootlibexecdir,
        install : true,
        install_dir : rootlibexecdir)

public_programs += executable(
        'systemd-socket-activate',
        'src/activate/activate.c',
        include_directories : includes,
        link_with : [libshared],
        dependencies : [threads],
        install_rpath : rootlibexecdir,
        install : true)

if get_option('link-systemctl-shared')
        systemctl_link_with = [libshared]
else
        systemctl_link_with = [libsystemd_static,
                               libshared_static,
                               libjournal_client,
                               libbasic_gcrypt]
endif

public_programs += executable(
        'systemctl',
        'src/systemctl/systemctl.c',
        'src/systemctl/sysv-compat.h',
        'src/systemctl/sysv-compat.c',
        include_directories : includes,
        link_with : systemctl_link_with,
        dependencies : [threads,
                        libcap,
                        libselinux,
                        libxz,
                        liblz4,
                        libzstd],
        install_rpath : rootlibexecdir,
        install : true,
        install_dir : rootbindir)

if conf.get('ENABLE_PORTABLED') == 1
        executable(
                'systemd-portabled',
                systemd_portabled_sources,
                include_directories : includes,
                link_with : [libshared],
                dependencies : [threads],
                install_rpath : rootlibexecdir,
                install : true,
                install_dir : rootlibexecdir)

        public_programs += executable(
                'portablectl',
                'src/portable/portablectl.c',
                include_directories : includes,
                link_with : [libshared],
                dependencies : [threads],
                install_rpath : rootlibexecdir,
                install : true,
                install_dir : rootbindir)
endif

if conf.get('ENABLE_USERDB') == 1
        executable(
                'systemd-userwork',
                systemd_userwork_sources,
                include_directories : includes,
                link_with : [libshared],
                dependencies : [threads],
                install_rpath : rootlibexecdir,
                install : true,
                install_dir : rootlibexecdir)

        executable(
                'systemd-userdbd',
                systemd_userdbd_sources,
                include_directories : includes,
                link_with : [libshared],
                dependencies : [threads],
                install_rpath : rootlibexecdir,
                install : true,
                install_dir : rootlibexecdir)

        public_programs += executable(
                'userdbctl',
                userdbctl_sources,
                include_directories : includes,
                link_with : [libshared],
                dependencies : [threads],
                install_rpath : rootlibexecdir,
                install : true,
                install_dir : rootbindir)
endif

if conf.get('ENABLE_HOMED') == 1
        executable(
                'systemd-homework',
                systemd_homework_sources,
                include_directories : includes,
                link_with : [libshared],
                dependencies : [threads,
                                libcryptsetup,
                                libblkid,
                                libcrypt,
                                libopenssl,
                                libfdisk,
                                libp11kit,
                                libfido2],
                install_rpath : rootlibexecdir,
                install : true,
                install_dir : rootlibexecdir)

        executable(
                'systemd-homed',
                systemd_homed_sources,
                include_directories : includes,
                link_with : [libshared],
                dependencies : [threads,
                                libcrypt,
                                libopenssl,
                                libpwquality],
                install_rpath : rootlibexecdir,
                install : true,
                install_dir : rootlibexecdir)

        public_programs += executable(
                'homectl',
                homectl_sources,
                include_directories : includes,
                link_with : [libshared],
                dependencies : [threads,
                                libcrypt,
                                libopenssl,
                                libp11kit,
                                libfido2,
                                libpwquality],
                install_rpath : rootlibexecdir,
                install : true,
                install_dir : rootbindir)

        if conf.get('HAVE_PAM') == 1
                version_script_arg = join_paths(project_source_root, pam_systemd_home_sym)
                pam_systemd = shared_library(
                        'pam_systemd_home',
                        pam_systemd_home_c,
                        name_prefix : '',
                        include_directories : includes,
                        link_args : ['-shared',
                                     '-Wl,--version-script=' + version_script_arg],
                        link_with : [libsystemd_static,
                                     libshared_static],
                        dependencies : [threads,
                                        libpam,
                                        libpam_misc,
                                        libcrypt],
                        link_depends : pam_systemd_home_sym,
                        install : true,
                        install_dir : pamlibdir)
        endif
endif

foreach alias : (['halt', 'poweroff', 'reboot', 'shutdown'] +
                (conf.get('HAVE_SYSV_COMPAT') == 1 ? ['runlevel', 'telinit'] : []))
        meson.add_install_script(meson_make_symlink,
                                 join_paths(rootbindir, 'systemctl'),
                                 join_paths(rootsbindir, alias))
endforeach

meson.add_install_script(meson_make_symlink,
                         join_paths(rootbindir, 'udevadm'),
                         join_paths(rootlibexecdir, 'systemd-udevd'))

if conf.get('ENABLE_BACKLIGHT') == 1
        executable(
                'systemd-backlight',
                'src/backlight/backlight.c',
                include_directories : includes,
                link_with : [libshared],
                install_rpath : rootlibexecdir,
                install : true,
                install_dir : rootlibexecdir)
endif

if conf.get('ENABLE_RFKILL') == 1
        executable(
                'systemd-rfkill',
                'src/rfkill/rfkill.c',
                include_directories : includes,
                link_with : [libshared],
                install_rpath : rootlibexecdir,
                install : true,
                install_dir : rootlibexecdir)
endif

executable(
        'systemd-system-update-generator',
        'src/system-update-generator/system-update-generator.c',
        include_directories : includes,
        link_with : [libshared],
        install_rpath : rootlibexecdir,
        install : true,
        install_dir : systemgeneratordir)

if conf.get('HAVE_LIBCRYPTSETUP') == 1
        systemd_cryptsetup_sources = files('''
                src/cryptsetup/cryptsetup-pkcs11.h
                src/cryptsetup/cryptsetup-util.c
                src/cryptsetup/cryptsetup-util.h
                src/cryptsetup/cryptsetup.c
'''.split())

        if conf.get('HAVE_P11KIT') == 1
                systemd_cryptsetup_sources += files('src/cryptsetup/cryptsetup-pkcs11.c')
        endif

        executable(
                'systemd-cryptsetup',
                systemd_cryptsetup_sources,
                include_directories : includes,
                link_with : [libshared],
                dependencies : [libcryptsetup,
                                libp11kit],
                install_rpath : rootlibexecdir,
                install : true,
                install_dir : rootlibexecdir)

        executable(
                'systemd-cryptsetup-generator',
                'src/cryptsetup/cryptsetup-generator.c',
                include_directories : includes,
                link_with : [libshared],
                dependencies : [libcryptsetup],
                install_rpath : rootlibexecdir,
                install : true,
                install_dir : systemgeneratordir)

        executable(
                'systemd-veritysetup',
                'src/veritysetup/veritysetup.c',
                include_directories : includes,
                link_with : [libshared],
                dependencies : [libcryptsetup],
                install_rpath : rootlibexecdir,
                install : true,
                install_dir : rootlibexecdir)

        executable(
                'systemd-veritysetup-generator',
                'src/veritysetup/veritysetup-generator.c',
                include_directories : includes,
                link_with : [libshared],
                dependencies : [libcryptsetup],
                install_rpath : rootlibexecdir,
                install : true,
                install_dir : systemgeneratordir)
endif

if conf.get('HAVE_SYSV_COMPAT') == 1
        executable(
                'systemd-sysv-generator',
                'src/sysv-generator/sysv-generator.c',
                include_directories : includes,
                link_with : [libshared],
                install_rpath : rootlibexecdir,
                install : true,
                install_dir : systemgeneratordir)

        executable(
                'systemd-rc-local-generator',
                'src/rc-local-generator/rc-local-generator.c',
                include_directories : includes,
                link_with : [libshared],
                install_rpath : rootlibexecdir,
                install : true,
                install_dir : systemgeneratordir)
endif

if conf.get('ENABLE_XDG_AUTOSTART') == 1
        executable(
                'systemd-xdg-autostart-generator',
                'src/xdg-autostart-generator/xdg-autostart-generator.c',
                'src/xdg-autostart-generator/xdg-autostart-service.c',
                include_directories : includes,
                link_with : [libshared],
                install_rpath : rootlibexecdir,
                install : true,
                install_dir : usergeneratordir)

        executable(
                'systemd-xdg-autostart-condition',
                'src/xdg-autostart-generator/xdg-autostart-condition.c',
                include_directories : includes,
                link_with : [libshared],
                install_rpath : rootlibexecdir,
                install : true,
                install_dir : rootlibexecdir)
endif

if conf.get('ENABLE_HOSTNAMED') == 1
        executable(
                'systemd-hostnamed',
                'src/hostname/hostnamed.c',
                include_directories : includes,
                link_with : [libshared],
                install_rpath : rootlibexecdir,
                install : true,
                install_dir : rootlibexecdir)

        public_programs += executable(
                'hostnamectl',
                'src/hostname/hostnamectl.c',
                include_directories : includes,
                link_with : [libshared],
                install_rpath : rootlibexecdir,
                install : true)
endif

if conf.get('ENABLE_LOCALED') == 1
        if conf.get('HAVE_XKBCOMMON') == 1
                # logind will load libxkbcommon.so dynamically on its own
                deps = [libdl]
        else
                deps = []
        endif

        executable(
                'systemd-localed',
                systemd_localed_sources,
                include_directories : includes,
                link_with : [libshared],
                dependencies : deps,
                install_rpath : rootlibexecdir,
                install : true,
                install_dir : rootlibexecdir)

        public_programs += executable(
                'localectl',
                localectl_sources,
                include_directories : includes,
                link_with : [libshared],
                install_rpath : rootlibexecdir,
                install : true)
endif

if conf.get('ENABLE_TIMEDATED') == 1
        executable(
                'systemd-timedated',
                'src/timedate/timedated.c',
                include_directories : includes,
                link_with : [libshared],
                install_rpath : rootlibexecdir,
                install : true,
                install_dir : rootlibexecdir)
endif

if conf.get('ENABLE_TIMEDATECTL') == 1
        public_programs += executable(
                'timedatectl',
                'src/timedate/timedatectl.c',
                include_directories : includes,
                install_rpath : rootlibexecdir,
                link_with : [libshared],
                dependencies : [libm],
                install : true)
endif

if conf.get('ENABLE_TIMESYNCD') == 1
        if get_option('link-timesyncd-shared')
                timesyncd_link_with = [libshared]
        else
                timesyncd_link_with = [libsystemd_static,
                                       libshared_static,
                                       libjournal_client,
                                       libbasic_gcrypt]
        endif

        executable(
                'systemd-timesyncd',
                systemd_timesyncd_sources,
                include_directories : includes,
                link_with : [timesyncd_link_with],
                dependencies : [threads,
                                libm],
                install_rpath : rootlibexecdir,
                install : true,
                install_dir : rootlibexecdir)

        executable(
                'systemd-time-wait-sync',
                'src/time-wait-sync/time-wait-sync.c',
                include_directories : includes,
                link_with : [timesyncd_link_with],
                install_rpath : rootlibexecdir,
                install : true,
                install_dir : rootlibexecdir)
endif

if conf.get('ENABLE_MACHINED') == 1
        executable(
                'systemd-machined',
                systemd_machined_sources,
                include_directories : includes,
                link_with : [libmachine_core,
                             libshared],
                install_rpath : rootlibexecdir,
                install : true,
                install_dir : rootlibexecdir)

        public_programs += executable(
                'machinectl',
                'src/machine/machinectl.c',
                include_directories : includes,
                link_with : [libshared],
                dependencies : [threads,
                                libxz,
                                liblz4,
                                libzstd],
                install_rpath : rootlibexecdir,
                install : true,
                install_dir : rootbindir)
endif

if conf.get('ENABLE_IMPORTD') == 1
        executable(
                'systemd-importd',
                systemd_importd_sources,
                include_directories : includes,
                link_with : [libshared],
                dependencies : [threads],
                install_rpath : rootlibexecdir,
                install : true,
                install_dir : rootlibexecdir)

        systemd_pull = executable(
                'systemd-pull',
                systemd_pull_sources,
                include_directories : includes,
                link_with : [libshared],
                dependencies : [versiondep,
                                libcurl,
                                libz,
                                libbzip2,
                                libxz,
                                libgcrypt],
                install_rpath : rootlibexecdir,
                install : true,
                install_dir : rootlibexecdir)

        systemd_import = executable(
                'systemd-import',
                systemd_import_sources,
                include_directories : includes,
                link_with : [libshared],
                dependencies : [libcurl,
                                libz,
                                libbzip2,
                                libxz],
                install_rpath : rootlibexecdir,
                install : true,
                install_dir : rootlibexecdir)

        systemd_import_fs = executable(
                'systemd-import-fs',
                systemd_import_fs_sources,
                include_directories : includes,
                link_with : [libshared],
                install_rpath : rootlibexecdir,
                install : true,
                install_dir : rootlibexecdir)

        systemd_export = executable(
                'systemd-export',
                systemd_export_sources,
                include_directories : includes,
                link_with : [libshared],
                dependencies : [libcurl,
                                libz,
                                libbzip2,
                                libxz],
                install_rpath : rootlibexecdir,
                install : true,
                install_dir : rootlibexecdir)

        public_programs += [systemd_pull, systemd_import, systemd_import_fs, systemd_export]
endif

if conf.get('ENABLE_REMOTE') == 1 and conf.get('HAVE_LIBCURL') == 1
        public_programs += executable(
                'systemd-journal-upload',
                systemd_journal_upload_sources,
                include_directories : includes,
                link_with : [libshared],
                dependencies : [versiondep,
                                threads,
                                libcurl,
                                libgnutls,
                                libxz,
                                liblz4,
                                libzstd],
                install_rpath : rootlibexecdir,
                install : true,
                install_dir : rootlibexecdir)
endif

if conf.get('ENABLE_REMOTE') == 1 and conf.get('HAVE_MICROHTTPD') == 1
        public_programs += executable(
                'systemd-journal-remote',
                systemd_journal_remote_sources,
                include_directories : includes,
                link_with : [libshared,
                             libsystemd_journal_remote],
                dependencies : [threads,
                                libmicrohttpd,
                                libgnutls,
                                libxz,
                                liblz4,
                                libzstd],
                install_rpath : rootlibexecdir,
                install : true,
                install_dir : rootlibexecdir)

        public_programs += executable(
                'systemd-journal-gatewayd',
                systemd_journal_gatewayd_sources,
                include_directories : includes,
                link_with : [libshared],
                dependencies : [threads,
                                libmicrohttpd,
                                libgnutls,
                                libxz,
                                liblz4,
                                libzstd],
                install_rpath : rootlibexecdir,
                install : true,
                install_dir : rootlibexecdir)
endif

if conf.get('ENABLE_COREDUMP') == 1
        executable(
                'systemd-coredump',
                systemd_coredump_sources,
                include_directories : includes,
                link_with : [libshared],
                dependencies : [threads,
                                libacl,
                                libdw,
                                libxz,
                                liblz4,
                                libzstd],
                install_rpath : rootlibexecdir,
                install : true,
                install_dir : rootlibexecdir)

        public_programs += executable(
                'coredumpctl',
                coredumpctl_sources,
                include_directories : includes,
                link_with : [libshared],
                dependencies : [threads,
                                libxz,
                                liblz4,
                                libzstd],
                install_rpath : rootlibexecdir,
                install : true)
endif

if conf.get('ENABLE_PSTORE') == 1
        executable(
                'systemd-pstore',
                systemd_pstore_sources,
                include_directories : includes,
                link_with : [libshared],
                dependencies : [threads,
                                libacl,
                                libdw,
                                libxz,
                                liblz4,
                                libzstd],
                install_rpath : rootlibexecdir,
                install : true,
                install_dir : rootlibexecdir)
endif

if conf.get('ENABLE_BINFMT') == 1
        public_programs += executable(
                'systemd-binfmt',
                'src/binfmt/binfmt.c',
                include_directories : includes,
                link_with : [libshared],
                install_rpath : rootlibexecdir,
                install : true,
                install_dir : rootlibexecdir)

        meson.add_install_script('sh', '-c',
                                 mkdir_p.format(binfmtdir))
        meson.add_install_script('sh', '-c',
                                 mkdir_p.format(join_paths(sysconfdir, 'binfmt.d')))
endif

if conf.get('ENABLE_REPART') == 1
        exe = executable(
                'systemd-repart',
                systemd_repart_sources,
                include_directories : includes,
                link_with : [libshared],
                dependencies : [threads,
                                libcryptsetup,
                                libblkid,
                                libfdisk,
                                libopenssl],
                install_rpath : rootlibexecdir,
                install : true,
                install_dir : rootbindir)

        if want_tests != 'false'
                test('test-repart',
                     test_repart_sh,
                     args : exe.full_path())
        endif
endif

if conf.get('ENABLE_VCONSOLE') == 1
        executable(
                'systemd-vconsole-setup',
                'src/vconsole/vconsole-setup.c',
                include_directories : includes,
                link_with : [libshared],
                install_rpath : rootlibexecdir,
                install : true,
                install_dir : rootlibexecdir)
endif

if conf.get('ENABLE_RANDOMSEED') == 1
        executable(
                'systemd-random-seed',
                'src/random-seed/random-seed.c',
                include_directories : includes,
                link_with : [libshared],
                install_rpath : rootlibexecdir,
                install : true,
                install_dir : rootlibexecdir)
endif

if conf.get('ENABLE_FIRSTBOOT') == 1
        executable(
                'systemd-firstboot',
                'src/firstboot/firstboot.c',
                include_directories : includes,
                link_with : [libshared],
                dependencies : [libcrypt],
                install_rpath : rootlibexecdir,
                install : true,
                install_dir : rootbindir)
endif

executable(
        'systemd-remount-fs',
        'src/remount-fs/remount-fs.c',
        include_directories : includes,
        link_with : [libcore_shared,
                     libshared],
        install_rpath : rootlibexecdir,
        install : true,
        install_dir : rootlibexecdir)

executable(
        'systemd-machine-id-setup',
        'src/machine-id-setup/machine-id-setup-main.c',
        include_directories : includes,
        link_with : [libcore_shared,
                     libshared],
        install_rpath : rootlibexecdir,
        install : true,
        install_dir : rootbindir)

executable(
        'systemd-fsck',
        'src/fsck/fsck.c',
        include_directories : includes,
        link_with : [libshared],
        install_rpath : rootlibexecdir,
        install : true,
        install_dir : rootlibexecdir)

executable('systemd-growfs',
           'src/partition/growfs.c',
           include_directories : includes,
           link_with : [libshared],
           dependencies : [libcryptsetup],
           install_rpath : rootlibexecdir,
           install : true,
           install_dir : rootlibexecdir)

executable(
        'systemd-makefs',
        'src/partition/makefs.c',
        include_directories : includes,
        link_with : [libshared],
        install_rpath : rootlibexecdir,
        install : true,
        install_dir : rootlibexecdir)

executable(
        'systemd-sleep',
        'src/sleep/sleep.c',
        include_directories : includes,
        link_with : [libshared],
        install_rpath : rootlibexecdir,
        install : true,
        install_dir : rootlibexecdir)

install_data('src/sleep/sleep.conf',
             install_dir : pkgsysconfdir)

public_programs += executable(
        'systemd-sysctl',
        'src/sysctl/sysctl.c',
        include_directories : includes,
        link_with : [libshared],
        install_rpath : rootlibexecdir,
        install : true,
        install_dir : rootlibexecdir)

executable(
        'systemd-ac-power',
        'src/ac-power/ac-power.c',
        include_directories : includes,
        link_with : [libshared],
        install_rpath : rootlibexecdir,
        install : true,
        install_dir : rootlibexecdir)

public_programs += executable(
        'systemd-detect-virt',
        'src/detect-virt/detect-virt.c',
        include_directories : includes,
        link_with : [libshared],
        install_rpath : rootlibexecdir,
        install : true)

public_programs += executable(
        'systemd-delta',
        'src/delta/delta.c',
        include_directories : includes,
        link_with : [libshared],
        install_rpath : rootlibexecdir,
        install : true)

public_programs += executable(
        'systemd-escape',
        'src/escape/escape.c',
        include_directories : includes,
        link_with : [libshared],
        install_rpath : rootlibexecdir,
        install : true,
        install_dir : rootbindir)

public_programs += executable(
        'systemd-notify',
        'src/notify/notify.c',
        include_directories : includes,
        link_with : [libshared],
        install_rpath : rootlibexecdir,
        install : true,
        install_dir : rootbindir)

executable(
        'systemd-volatile-root',
        'src/volatile-root/volatile-root.c',
        include_directories : includes,
        link_with : [libshared],
        install_rpath : rootlibexecdir,
        install : conf.get('ENABLE_INITRD') == 1,
        install_dir : rootlibexecdir)

executable(
        'systemd-cgroups-agent',
        'src/cgroups-agent/cgroups-agent.c',
        include_directories : includes,
        link_with : [libshared],
        install_rpath : rootlibexecdir,
        install : true,
        install_dir : rootlibexecdir)

public_programs += executable(
        'systemd-id128',
        'src/id128/id128.c',
        include_directories : includes,
        link_with : [libshared],
        install_rpath : rootlibexecdir,
        install : true)

public_programs += executable(
        'systemd-path',
        'src/path/path.c',
        include_directories : includes,
        link_with : [libshared],
        install_rpath : rootlibexecdir,
        install : true)

public_programs += executable(
        'systemd-ask-password',
        'src/ask-password/ask-password.c',
        include_directories : includes,
        link_with : [libshared],
        install_rpath : rootlibexecdir,
        install : true,
        install_dir : rootbindir)

executable(
        'systemd-reply-password',
        'src/reply-password/reply-password.c',
        include_directories : includes,
        link_with : [libshared],
        install_rpath : rootlibexecdir,
        install : true,
        install_dir : rootlibexecdir)

public_programs += executable(
        'systemd-tty-ask-password-agent',
        'src/tty-ask-password-agent/tty-ask-password-agent.c',
        include_directories : includes,
        link_with : [libshared],
        install_rpath : rootlibexecdir,
        install : true,
        install_dir : rootbindir)

public_programs += executable(
        'systemd-cgls',
        'src/cgls/cgls.c',
        include_directories : includes,
        link_with : [libshared],
        install_rpath : rootlibexecdir,
        install : true)

public_programs += executable(
        'systemd-cgtop',
        'src/cgtop/cgtop.c',
        include_directories : includes,
        link_with : [libshared],
        install_rpath : rootlibexecdir,
        install : true)

executable(
        'systemd-initctl',
        'src/initctl/initctl.c',
        include_directories : includes,
        link_with : [libshared],
        install_rpath : rootlibexecdir,
        install : (conf.get('HAVE_SYSV_COMPAT') == 1),
        install_dir : rootlibexecdir)

public_programs += executable(
        'systemd-mount',
        'src/mount/mount-tool.c',
        include_directories : includes,
        link_with : [libshared],
        dependencies: [libmount],
        install_rpath : rootlibexecdir,
        install : true)

meson.add_install_script(meson_make_symlink,
                         'systemd-mount', join_paths(bindir, 'systemd-umount'))

public_programs += executable(
        'systemd-run',
        'src/run/run.c',
        include_directories : includes,
        link_with : [libshared],
        install_rpath : rootlibexecdir,
        install : true)

public_programs += executable(
        'systemd-stdio-bridge',
        'src/stdio-bridge/stdio-bridge.c',
        include_directories : includes,
        link_with : [libshared],
        dependencies : [versiondep],
        install_rpath : rootlibexecdir,
        install : true)

public_programs += executable(
        'busctl',
        'src/busctl/busctl.c',
        'src/busctl/busctl-introspect.c',
        'src/busctl/busctl-introspect.h',
        include_directories : includes,
        link_with : [libshared],
        install_rpath : rootlibexecdir,
        install : true)

if conf.get('ENABLE_SYSUSERS') == 1
        public_programs += executable(
                'systemd-sysusers',
                'src/sysusers/sysusers.c',
                include_directories : includes,
                link_with : [libshared],
                install_rpath : rootlibexecdir,
                install : true,
                install_dir : rootbindir)

        if have_standalone_binaries
                public_programs += executable(
                        'systemd-sysusers.standalone',
                        'src/sysusers/sysusers.c',
                        include_directories : includes,
                        link_with : [libshared_static,
                                     libbasic,
                                     libbasic_gcrypt,
                                     libsystemd_static,
                                     libjournal_client],
                        install : true,
                        install_dir : rootbindir)
        endif
endif

if conf.get('ENABLE_TMPFILES') == 1
        exe = executable(
                'systemd-tmpfiles',
                systemd_tmpfiles_sources,
                include_directories : includes,
                link_with : [libshared],
                dependencies : [libacl],
                install_rpath : rootlibexecdir,
                install : true,
                install_dir : rootbindir)
        public_programs += exe

        if want_tests != 'false'
                test('test-systemd-tmpfiles',
                     test_systemd_tmpfiles_py,
                     # https://github.com/mesonbuild/meson/issues/2681
                     args : exe.full_path())
        endif

        if have_standalone_binaries
                public_programs += executable(
                        'systemd-tmpfiles.standalone',
                        systemd_tmpfiles_sources,
                        include_directories : includes,
                        link_with : [libshared_static,
                                     libbasic,
                                     libbasic_gcrypt,
                                     libsystemd_static,
                                     libjournal_client],
                        dependencies : [libacl],
                        install : true,
                        install_dir : rootbindir)
        endif
endif

if conf.get('ENABLE_HWDB') == 1
        public_programs += executable(
                'systemd-hwdb',
                'src/hwdb/hwdb.c',
                'src/libsystemd/sd-hwdb/hwdb-internal.h',
                include_directories : includes,
                link_with : [libudev_static],
                install_rpath : udev_rpath,
                install : true,
                install_dir : rootbindir)
endif

if conf.get('ENABLE_QUOTACHECK') == 1
        executable(
                'systemd-quotacheck',
                'src/quotacheck/quotacheck.c',
                include_directories : includes,
                link_with : [libshared],
                install_rpath : rootlibexecdir,
                install : true,
                install_dir : rootlibexecdir)
endif

public_programs += executable(
        'systemd-socket-proxyd',
        'src/socket-proxy/socket-proxyd.c',
        include_directories : includes,
        link_with : [libshared],
        dependencies : [threads],
        install_rpath : rootlibexecdir,
        install : true,
        install_dir : rootlibexecdir)

public_programs += executable(
        'udevadm',
        udevadm_sources,
        c_args : '-DLOG_REALM=LOG_REALM_UDEV',
        include_directories : includes,
        link_with : [libudev_core,
                     libsystemd_network,
                     libudev_static],
        dependencies : [versiondep,
                        threads,
                        libkmod,
                        libidn,
                        libacl,
                        libblkid],
        install_rpath : udev_rpath,
        install : true,
        install_dir : rootbindir)

executable(
        'systemd-shutdown',
        systemd_shutdown_sources,
        include_directories : includes,
        link_with : [libcore_shared,
                     libshared],
        dependencies : [libmount],
        install_rpath : rootlibexecdir,
        install : true,
        install_dir : rootlibexecdir)

executable(
        'systemd-update-done',
        'src/update-done/update-done.c',
        include_directories : includes,
        link_with : [libshared],
        install_rpath : rootlibexecdir,
        install : true,
        install_dir : rootlibexecdir)

executable(
        'systemd-update-utmp',
        'src/update-utmp/update-utmp.c',
        include_directories : includes,
        link_with : [libshared],
        dependencies : [libaudit],
        install_rpath : rootlibexecdir,
        install : (conf.get('ENABLE_UTMP') == 1),
        install_dir : rootlibexecdir)

if conf.get('HAVE_KMOD') == 1
        executable(
                'systemd-modules-load',
                'src/modules-load/modules-load.c',
                include_directories : includes,
                link_with : [libshared],
                dependencies : [libkmod],
                install_rpath : rootlibexecdir,
                install : true,
                install_dir : rootlibexecdir)

        meson.add_install_script('sh', '-c',
                                 mkdir_p.format(modulesloaddir))
        meson.add_install_script('sh', '-c',
                                 mkdir_p.format(join_paths(sysconfdir, 'modules-load.d')))
endif

public_programs += executable(
        'systemd-nspawn',
        systemd_nspawn_sources,
        include_directories : includes,
        link_with : [libcore_shared,
                     libnspawn_core,
                     libshared],
        dependencies : [libblkid,
                        libseccomp],
        install_rpath : rootlibexecdir,
        install : true)

if conf.get('ENABLE_NETWORKD') == 1
        executable(
                'systemd-networkd',
                systemd_networkd_sources,
                include_directories : network_include_dir,
                link_with : [libnetworkd_core,
                             libsystemd_network,
                             libudev_static,
                             networkd_link_with],
                dependencies : [threads],
                install_rpath : rootlibexecdir,
                install : true,
                install_dir : rootlibexecdir)

        executable(
                'systemd-networkd-wait-online',
                systemd_networkd_wait_online_sources,
                include_directories : includes,
                link_with : [libnetworkd_core,
                             networkd_link_with],
                install_rpath : rootlibexecdir,
                install : true,
                install_dir : rootlibexecdir)

        public_programs += executable(
                'networkctl',
                networkctl_sources,
                include_directories : includes,
                link_with : [libsystemd_network,
                             networkd_link_with],
                install_rpath : rootlibexecdir,
                install : true,
                install_dir : rootbindir)

        exe = executable(
                'systemd-network-generator',
                network_generator_sources,
                include_directories : includes,
                link_with : [networkd_link_with],
                install_rpath : rootlibexecdir,
                install : true,
                install_dir : rootlibexecdir)

        if want_tests != 'false'
                test('test-network-generator-conversion',
                     test_network_generator_conversion_sh,
                     # https://github.com/mesonbuild/meson/issues/2681
                     args : exe.full_path())
        endif
endif

executable(
        'systemd-sulogin-shell',
        ['src/sulogin-shell/sulogin-shell.c'],
        include_directories : includes,
        link_with : [libshared],
        install_rpath : rootlibexecdir,
        install : true,
        install_dir : rootlibexecdir)

############################################################

custom_target(
        'systemd-runtest.env',
        output : 'systemd-runtest.env',
        command : ['sh', '-c', '{ ' +
                   'echo SYSTEMD_TEST_DATA=@0@; '.format(join_paths(project_source_root, 'test')) +
                   'echo SYSTEMD_CATALOG_DIR=@0@; '.format(join_paths(project_build_root, 'catalog')) +
                   '} >@OUTPUT@'],
        build_by_default : true)

foreach tuple : tests
        sources = tuple[0]
        link_with = tuple[1].length() > 0 ? tuple[1] : [libshared]
        dependencies = tuple[2]
        condition = tuple.length() >= 4 ? tuple[3] : ''
        type = tuple.length() >= 5 ? tuple[4] : ''
        defs = tuple.length() >= 6 ? tuple[5] : []
        incs = tuple.length() >= 7 ? tuple[6] : includes
        timeout = 30

        name = sources[0].split('/')[-1].split('.')[0]
        if type.startswith('timeout=')
                timeout = type.split('=')[1].to_int()
                type = ''
        endif

        if condition == '' or conf.get(condition) == 1
                exe = executable(
                        name,
                        sources,
                        include_directories : incs,
                        link_with : link_with,
                        dependencies : [versiondep,
                                        dependencies],
                        c_args : defs,
                        build_by_default : want_tests != 'false',
                        install_rpath : rootlibexecdir,
                        install : install_tests,
                        install_dir : join_paths(testsdir, type))

                if type == 'manual'
                        message('@0@ is a manual test'.format(name))
                elif type == 'unsafe' and want_tests != 'unsafe'
                        message('@0@ is an unsafe test'.format(name))
                elif want_tests != 'false'
                        test(name, exe,
                             env : test_env,
                             timeout : timeout)
                endif
        else
                message('Not compiling @0@ because @1@ is not true'.format(name, condition))
        endif
endforeach

exe = executable(
        'test-libsystemd-sym',
        test_libsystemd_sym_c,
        include_directories : includes,
        link_with : [libsystemd],
        build_by_default : want_tests != 'false',
        install : install_tests,
        install_dir : testsdir)
if want_tests != 'false'
        test('test-libsystemd-sym', exe)
endif

exe = executable(
        'test-libsystemd-static-sym',
        test_libsystemd_sym_c,
        include_directories : includes,
        link_with : [install_libsystemd_static],
        dependencies : [threads], # threads is already included in dependencies on the library,
                                  # but does not seem to get propagated. Add here as a work-around.
        build_by_default : want_tests != 'false' and static_libsystemd_pic,
        install : install_tests and static_libsystemd_pic,
        install_dir : testsdir)
if want_tests != 'false' and static_libsystemd_pic
        test('test-libsystemd-static-sym', exe)
endif

exe = executable(
        'test-libudev-sym',
        test_libudev_sym_c,
        include_directories : includes,
        c_args : '-Wno-deprecated-declarations',
        link_with : [libudev],
        build_by_default : want_tests != 'false',
        install : install_tests,
        install_dir : testsdir)
if want_tests != 'false'
        test('test-libudev-sym', exe)
endif

exe = executable(
        'test-libudev-static-sym',
        test_libudev_sym_c,
        include_directories : includes,
        c_args : '-Wno-deprecated-declarations',
        link_with : [install_libudev_static],
        build_by_default : want_tests != 'false' and static_libudev_pic,
        install : install_tests and static_libudev_pic,
        install_dir : testsdir)
if want_tests != 'false' and static_libudev_pic
        test('test-libudev-static-sym', exe)
endif

############################################################

fuzzer_exes = []

if get_option('tests') != 'false'
        foreach tuple : fuzzers
                sources = tuple[0]
                link_with = tuple[1].length() > 0 ? tuple[1] : [libshared]
                dependencies = tuple[2]
                defs = tuple.length() >= 4 ? tuple[3] : []
                incs = tuple.length() >= 5 ? tuple[4] : includes
                link_args = []

                if want_ossfuzz
                        dependencies += fuzzing_engine
                elif want_libfuzzer
                        if fuzzing_engine.found()
                                dependencies += fuzzing_engine
                        else
                                link_args += ['-fsanitize=fuzzer']
                        endif
                else
                        sources += 'src/fuzz/fuzz-main.c'
                endif

                name = sources[0].split('/')[-1].split('.')[0]

                fuzzer_exes += executable(
                        name,
                        sources,
                        include_directories : [incs, include_directories('src/fuzz')],
                        link_with : link_with,
                        dependencies : dependencies,
                        c_args : defs,
                        link_args: link_args,
                        install : false)
        endforeach
endif

run_target(
        'fuzzers',
        depends : fuzzer_exes,
        command : ['true'])

############################################################

make_directive_index_py = find_program('tools/make-directive-index.py')
make_man_index_py = find_program('tools/make-man-index.py')
xml_helper_py = find_program('tools/xml_helper.py')
hwdb_update_sh = find_program('tools/hwdb-update.sh')
autosuspend_update_sh = find_program('tools/autosuspend-update.sh')

subdir('sysctl.d')
subdir('sysusers.d')
subdir('tmpfiles.d')
subdir('hwdb.d')
subdir('units')
subdir('presets')
subdir('network')
subdir('man')
subdir('shell-completion/bash')
subdir('shell-completion/zsh')
subdir('docs/sysvinit')
subdir('docs/var-log')

install_subdir('factory/etc',
               install_dir : factorydir)

install_data('xorg/50-systemd-user.sh',
             install_dir : xinitrcdir)
install_data('modprobe.d/systemd.conf',
             install_dir : modprobedir)
install_data('LICENSE.GPL2',
             'LICENSE.LGPL2.1',
             'NEWS',
             'README',
             'docs/CODING_STYLE.md',
             'docs/DISTRO_PORTING.md',
             'docs/ENVIRONMENT.md',
             'docs/HACKING.md',
             'docs/TRANSIENT-SETTINGS.md',
             'docs/TRANSLATORS.md',
             'docs/UIDS-GIDS.md',
             'src/libsystemd/sd-bus/GVARIANT-SERIALIZATION',
             install_dir : docdir)

meson.add_install_script('sh', '-c', mkdir_p.format(systemdstatedir))
meson.add_install_script('sh', '-c', 'touch $DESTDIR@0@'.format(prefixdir))

############################################################

check_help = find_program('tools/check-help.sh')

foreach exec : public_programs
        name = exec.full_path().split('/')[-1]
        if want_tests != 'false'
                test('check-help-' + name,
                     check_help,
                     args : exec.full_path())
        endif
endforeach

############################################################

check_directives_sh = find_program('tools/check-directives.sh')

if want_tests != 'false'
        test('check-directives',
             check_directives_sh,
             args : project_source_root)
endif

############################################################

# Enable tests for all supported sanitizers
foreach tuple : sanitizers
        sanitizer = tuple[0]
        build = tuple[1]

        if cc.has_link_argument('-fsanitize=@0@'.format(sanitizer))
                prev = ''
                foreach p : fuzz_regression_tests
                        b = p.split('/')[-2]
                        c = p.split('/')[-1]

                        name = '@0@:@1@'.format(b, sanitizer)

                        if name != prev
                                if want_tests == 'false'
                                        message('Not compiling @0@ because tests is set to false'.format(name))
                                elif slow_tests or fuzz_tests
                                        exe = custom_target(
                                                name,
                                                output : name,
                                                depends : build,
                                                command : [env, 'ln', '-fs',
                                                           join_paths(build.full_path(), b),
                                                           '@OUTPUT@'],
                                                build_by_default : true)
                                else
                                        message('Not compiling @0@ because slow-tests/fuzz-tests is set to false'.format(name))
                                endif
                        endif
                        prev = name

                        if want_tests != 'false' and (slow_tests or fuzz_tests)
                                test('@0@:@1@:@2@'.format(b, c, sanitizer),
                                     env,
                                     env : ['UBSAN_OPTIONS=print_stacktrace=1:print_summary=1:halt_on_error=1'],
                                     timeout : 60,
                                     args : [exe.full_path(),
                                             join_paths(project_source_root, p)])
                        endif
                endforeach
        endif
endforeach


############################################################

if git.found()
        all_files = run_command(
                git,
                ['--git-dir=@0@/.git'.format(project_source_root),
                 'ls-files',
                 ':/*.[ch]'])
        all_files = files(all_files.stdout().split())

        custom_target(
                'tags',
                output : 'tags',
                command : [env, 'etags', '-o', '@0@/TAGS'.format(project_source_root)] + all_files)
        run_target(
                'ctags',
                command : [env, 'ctags', '-o', '@0@/tags'.format(project_source_root)] + all_files)
endif

if git.found()
        git_contrib_sh = find_program('tools/git-contrib.sh')
        run_target(
                'git-contrib',
                command : [git_contrib_sh])
endif

if git.found()
        git_head = run_command(
                git,
                ['--git-dir=@0@/.git'.format(project_source_root),
                 'rev-parse', 'HEAD']).stdout().strip()
        git_head_short = run_command(
                git,
                ['--git-dir=@0@/.git'.format(project_source_root),
                 'rev-parse', '--short=7', 'HEAD']).stdout().strip()

        run_target(
                'git-snapshot',
                command : ['git', 'archive',
                           '-o', '@0@/systemd-@1@.tar.gz'.format(project_source_root,
                                                                 git_head_short),
                           '--prefix', 'systemd-@0@/'.format(git_head),
                           'HEAD'])
endif

############################################################

check_api_docs_sh = find_program('tools/check-api-docs.sh')
run_target(
        'check-api-docs',
        depends : [man, libsystemd, libudev],
        command : [check_api_docs_sh, libsystemd.full_path(), libudev.full_path()])

############################################################
watchdog_opt = service_watchdog == '' ? 'disabled' : service_watchdog

status = [
        '@0@ @1@'.format(meson.project_name(), meson.project_version()),

        'split /usr:                        @0@'.format(split_usr),
        'split bin-sbin:                    @0@'.format(split_bin),
        'prefix directory:                  @0@'.format(prefixdir),
        'rootprefix directory:              @0@'.format(rootprefixdir),
        'sysconf directory:                 @0@'.format(sysconfdir),
        'include directory:                 @0@'.format(includedir),
        'lib directory:                     @0@'.format(libdir),
        'rootlib directory:                 @0@'.format(rootlibdir),
        'SysV init scripts:                 @0@'.format(sysvinit_path),
        'SysV rc?.d directories:            @0@'.format(sysvrcnd_path),
        'PAM modules directory:             @0@'.format(pamlibdir),
        'PAM configuration directory:       @0@'.format(pamconfdir),
        'RPM macros directory:              @0@'.format(rpmmacrosdir),
        'modprobe.d directory:              @0@'.format(modprobedir),
        'D-Bus policy directory:            @0@'.format(dbuspolicydir),
        'D-Bus session directory:           @0@'.format(dbussessionservicedir),
        'D-Bus system directory:            @0@'.format(dbussystemservicedir),
        'bash completions directory:        @0@'.format(bashcompletiondir),
        'zsh completions directory:         @0@'.format(zshcompletiondir),
        'extra start script:                @0@'.format(get_option('rc-local')),
        'debug shell:                       @0@ @ @1@'.format(get_option('debug-shell'),
                                                              get_option('debug-tty')),
        'TTY GID:                           @0@'.format(tty_gid),
        'users GID:                         @0@'.format(substs.get('USERS_GID')),
        'maximum system UID:                @0@'.format(system_uid_max),
        'maximum system GID:                @0@'.format(system_gid_max),
        'minimum dynamic UID:               @0@'.format(dynamic_uid_min),
        'maximum dynamic UID:               @0@'.format(dynamic_uid_max),
        'minimum container UID base:        @0@'.format(container_uid_base_min),
        'maximum container UID base:        @0@'.format(container_uid_base_max),
        '/dev/kvm access mode:              @0@'.format(get_option('dev-kvm-mode')),
        'render group access mode:          @0@'.format(get_option('group-render-mode')),
        'certificate root directory:        @0@'.format(get_option('certificate-root')),
        'support URL:                       @0@'.format(support_url),
        'nobody user name:                  @0@'.format(nobody_user),
        'nobody group name:                 @0@'.format(nobody_group),
        'fallback hostname:                 @0@'.format(get_option('fallback-hostname')),
        'symbolic gateway hostnames:        @0@'.format(', '.join(gateway_hostnames)),

        'default DNSSEC mode:               @0@'.format(default_dnssec),
        'default DNS-over-TLS mode:         @0@'.format(default_dns_over_tls),
        'default mDNS mode:                 @0@'.format(default_mdns),
        'default LLMNR mode:                @0@'.format(default_llmnr),
        'default cgroup hierarchy:          @0@'.format(default_hierarchy),
        'default net.naming-scheme setting: @0@'.format(default_net_naming_scheme),
        'default KillUserProcesses setting: @0@'.format(kill_user_processes),
        'default locale:                    @0@'.format(default_locale),
        'default user $PATH:                @0@'.format(default_user_path_display),
        'systemd service watchdog:          @0@'.format(watchdog_opt)]

alt_dns_servers = '\n                                            '.join(dns_servers.split(' '))
alt_ntp_servers = '\n                                            '.join(ntp_servers.split(' '))
status += [
        'default DNS servers:               @0@'.format(alt_dns_servers),
        'default NTP servers:               @0@'.format(alt_ntp_servers)]

alt_time_epoch = run_command('date', '-Is', '-u', '-d',
                             '@@0@'.format(time_epoch)).stdout().strip()
status += [
        'time epoch:                        @0@ (@1@)'.format(time_epoch, alt_time_epoch)]

status += [
        'static libsystemd:                 @0@'.format(static_libsystemd),
        'static libudev:                    @0@'.format(static_libudev)]

# TODO:
# CFLAGS:   ${OUR_CFLAGS} ${CFLAGS}
# CPPFLAGS: ${OUR_CPPFLAGS} ${CPPFLAGS}
# LDFLAGS:  ${OUR_LDFLAGS} ${LDFLAGS}

if conf.get('ENABLE_EFI') == 1
        status += 'efi arch:                          @0@'.format(efi_arch)

        if have_gnu_efi
                status += [
                        'EFI machine type:                  @0@'.format(EFI_MACHINE_TYPE_NAME),
                        'EFI CC                             @0@'.format(' '.join(efi_cc)),
                        'EFI lds:                           @0@'.format(efi_lds),
                        'EFI crt0:                          @0@'.format(efi_crt0),
                        'EFI include directory:             @0@'.format(efi_incdir)]
        endif
endif

found = []
missing = []

foreach tuple : [
        ['libcryptsetup'],
        ['PAM'],
        ['pwquality'],
        ['libfdisk'],
        ['p11kit'],
        ['libfido2'],
        ['AUDIT'],
        ['IMA'],
        ['AppArmor'],
        ['SELinux'],
        ['SECCOMP'],
        ['SMACK'],
        ['zlib'],
        ['xz'],
        ['zstd'],
        ['lz4'],
        ['bzip2'],
        ['ACL'],
        ['gcrypt'],
        ['qrencode'],
        ['microhttpd'],
        ['gnutls'],
        ['openssl'],
        ['libcurl'],
        ['idn'],
        ['initrd'],
        ['libidn2'],
        ['libidn'],
        ['libiptc'],
        ['elfutils'],
        ['binfmt'],
        ['repart'],
        ['vconsole'],
        ['quotacheck'],
        ['tmpfiles'],
        ['environment.d'],
        ['sysusers'],
        ['firstboot'],
        ['randomseed'],
        ['backlight'],
        ['rfkill'],
        ['xdg-autostart'],
        ['logind'],
        ['machined'],
        ['portabled'],
        ['userdb'],
        ['homed'],
        ['importd'],
        ['hostnamed'],
        ['timedated'],
        ['timesyncd'],
        ['localed'],
        ['networkd'],
        ['resolve'],
        ['DNS-over-TLS(gnutls)',  conf.get('DNS_OVER_TLS_USE_GNUTLS') == 1],
        ['DNS-over-TLS(openssl)', conf.get('DNS_OVER_TLS_USE_OPENSSL') == 1],
        ['coredump'],
        ['pstore'],
        ['polkit'],
        ['legacy pkla',      install_polkit_pkla],
        ['efi'],
        ['gnu-efi',          have_gnu_efi],
        ['kmod'],
        ['xkbcommon'],
        ['pcre2'],
        ['blkid'],
        ['dbus'],
        ['glib'],
        ['nss-myhostname'],
        ['nss-mymachines'],
        ['nss-resolve'],
        ['nss-systemd'],
        ['hwdb'],
        ['tpm'],
        ['man pages',        want_man],
        ['html pages',       want_html],
        ['man page indices', want_man and have_lxml],
        ['SysV compat'],
        ['utmp'],
        ['ldconfig'],
        ['hibernate'],
        ['adm group',        get_option('adm-group')],
        ['wheel group',      get_option('wheel-group')],
        ['gshadow'],
        ['debug hashmap'],
        ['debug mmap cache'],
        ['debug siphash'],
        ['valgrind',         conf.get('VALGRIND') == 1],
        ['trace logging',    conf.get('LOG_TRACE') == 1],
        ['install tests',    install_tests],
        ['link-udev-shared',      get_option('link-udev-shared')],
        ['link-systemctl-shared', get_option('link-systemctl-shared')],
        ['link-networkd-shared',  get_option('link-networkd-shared')],
        ['link-timesyncd-shared', get_option('link-timesyncd-shared')],
        ['kernel-install',        get_option('kernel-install')],
        ['systemd-analyze',  conf.get('ENABLE_ANALYZE') == 1],
]

        if tuple.length() >= 2
                cond = tuple[1]
        else
                ident1 = 'HAVE_' + tuple[0].underscorify().to_upper()
                ident2 = 'ENABLE_' + tuple[0].underscorify().to_upper()
                cond = conf.get(ident1, 0) == 1 or conf.get(ident2, 0) == 1
        endif
        if cond
                found += tuple[0]
        else
                missing += tuple[0]
        endif
endforeach

status += [
        '',
        'enabled features: @0@'.format(', '.join(found)),
        '',
        'disabled features: @0@'.format(', '.join(missing)),
        '']
message('\n         '.join(status))

if rootprefixdir != rootprefix_default
        warning('\n' +
                'Note that the installation prefix was changed to "@0@".\n'.format(rootprefixdir) +
                'systemd used fixed names for unit file directories and other paths, so anything\n' +
                'except the default ("@0@") is strongly discouraged.'.format(rootprefix_default))
endif<|MERGE_RESOLUTION|>--- conflicted
+++ resolved
@@ -677,15 +677,6 @@
 
 time_epoch = get_option('time-epoch')
 if time_epoch == -1
-<<<<<<< HEAD
-        source_date_epoch = run_command('sh', ['-c', 'echo "$SOURCE_DATE_EPOCH"']).stdout().strip()
-        if source_date_epoch != ''
-                time_epoch = source_date_epoch.to_int()
-        else
-                NEWS = files('NEWS')
-                time_epoch = run_command(stat, '-c', '%Y', NEWS).stdout().to_int()
-        endif
-=======
         time_epoch = run_command('sh', ['-c', 'echo "$SOURCE_DATE_EPOCH"']).stdout().strip()
         if time_epoch == '' and git.found() and run_command('test', '-e', '.git').returncode() == 0
                 # If we're in a git repository, use the creation time of the latest git tag.
@@ -697,7 +688,6 @@
                 time_epoch = run_command(stat, '-c', '%Y', NEWS).stdout()
         endif
         time_epoch = time_epoch.to_int()
->>>>>>> 2ee1c57c
 endif
 conf.set('TIME_EPOCH', time_epoch)
 
