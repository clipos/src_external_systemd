--- conflicted
+++ resolved
@@ -42,10 +42,7 @@
         "is-installed:Test whether systemd-boot is installed in the ESP"
         "random-seed:Initialize random seed in ESP and EFI variables"
         "systemd-efi-options:Query or set system options string in EFI variable"
-<<<<<<< HEAD
-=======
         "reboot-to-firmware:Query or set reboot-to-firmware EFI flag"
->>>>>>> 2ee1c57c
         "list:List boot loader entries"
         "set-default:Set the default boot loader entry"
         "set-oneshot:Set the default boot loader entry only for the next boot"
