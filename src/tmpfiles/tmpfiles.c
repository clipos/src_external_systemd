--- conflicted
+++ resolved
@@ -2624,11 +2624,7 @@
         if (r < 0) {
                 if (IN_SET(r, -EINVAL, -EBADSLT))
                         *invalid_config = true;
-<<<<<<< HEAD
-                return log_error_errno(r, "[%s:%u] Failed to replace specifiers in '%s': %m", fname, line, path);
-=======
                 return log_syntax(NULL, LOG_ERR, fname, line, r, "Failed to replace specifiers in '%s': %m", path);
->>>>>>> 2ee1c57c
         }
 
         r = patch_var_run(fname, line, &i.path);
