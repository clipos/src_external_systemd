--- conflicted
+++ resolved
@@ -211,22 +211,8 @@
                 printf("'%s' (PID %u)\n", message, pid);
                 return 0;
 
-<<<<<<< HEAD
-        else if (arg_action == ACTION_WALL) {
-                char *_wall;
-
-                if (asprintf(&_wall,
-                             "%s%sPassword entry required for \'%s\' (PID %u).\r\n"
-                             "Please enter password with the systemd-tty-ask-password-agent tool.",
-                             strempty(*wall),
-                             *wall ? "\r\n\r\n" : "",
-                             message,
-                             pid) < 0)
-                        return log_oom();
-=======
         case ACTION_WALL: {
                  _cleanup_free_ char *wall = NULL;
->>>>>>> 1e6233ed
 
                  if (asprintf(&wall,
                               "Password entry required for \'%s\' (PID %u).\r\n"
