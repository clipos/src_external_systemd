/* SPDX-License-Identifier: LGPL-2.1+ */
/***
  Copyright © 2013 Intel Corporation. All rights reserved.
***/

#include <errno.h>
#include <net/ethernet.h>
#include <net/if_arp.h>
#include <stdio.h>
#include <stdlib.h>
#include <sys/ioctl.h>
#include <linux/if_infiniband.h>

#include "sd-dhcp-client.h"

#include "alloc-util.h"
#include "async.h"
#include "dhcp-identifier.h"
#include "dhcp-internal.h"
#include "dhcp-lease-internal.h"
#include "dhcp-protocol.h"
#include "dns-domain.h"
#include "event-util.h"
#include "hostname-util.h"
#include "io-util.h"
#include "memory-util.h"
#include "random-util.h"
#include "string-util.h"
#include "strv.h"
#include "utf8.h"
#include "web-util.h"

#define MAX_CLIENT_ID_LEN (sizeof(uint32_t) + MAX_DUID_LEN)  /* Arbitrary limit */
#define MAX_MAC_ADDR_LEN CONST_MAX(INFINIBAND_ALEN, ETH_ALEN)

#define RESTART_AFTER_NAK_MIN_USEC (1 * USEC_PER_SEC)
#define RESTART_AFTER_NAK_MAX_USEC (30 * USEC_PER_MINUTE)

typedef struct sd_dhcp_client_id {
        uint8_t type;
        union {
                struct {
                        /* 0: Generic (non-LL) (RFC 2132) */
                        uint8_t data[MAX_CLIENT_ID_LEN];
                } _packed_ gen;
                struct {
                        /* 1: Ethernet Link-Layer (RFC 2132) */
                        uint8_t haddr[ETH_ALEN];
                } _packed_ eth;
                struct {
                        /* 2 - 254: ARP/Link-Layer (RFC 2132) */
                        uint8_t haddr[0];
                } _packed_ ll;
                struct {
                        /* 255: Node-specific (RFC 4361) */
                        be32_t iaid;
                        struct duid duid;
                } _packed_ ns;
                struct {
                        uint8_t data[MAX_CLIENT_ID_LEN];
                } _packed_ raw;
        };
} _packed_ sd_dhcp_client_id;

struct sd_dhcp_client {
        unsigned n_ref;

        DHCPState state;
        sd_event *event;
        int event_priority;
        sd_event_source *timeout_resend;
        int ifindex;
        int fd;
        uint16_t port;
        union sockaddr_union link;
        sd_event_source *receive_message;
        bool request_broadcast;
        uint8_t *req_opts;
        size_t req_opts_allocated;
        size_t req_opts_size;
        bool anonymize;
        be32_t last_addr;
        uint8_t mac_addr[MAX_MAC_ADDR_LEN];
        size_t mac_addr_len;
        uint16_t arp_type;
        sd_dhcp_client_id client_id;
        size_t client_id_len;
        char *hostname;
        char *vendor_class_identifier;
        char *mudurl;
        char **user_class;
        uint32_t mtu;
        uint32_t fallback_lease_lifetime;
        uint32_t xid;
        usec_t start_time;
        uint64_t attempt;
        uint64_t max_attempts;
        OrderedHashmap *extra_options;
        OrderedHashmap *vendor_options;
        usec_t request_sent;
        sd_event_source *timeout_t1;
        sd_event_source *timeout_t2;
        sd_event_source *timeout_expire;
        sd_dhcp_client_callback_t callback;
        void *userdata;
        sd_dhcp_lease *lease;
        usec_t start_delay;
        int ip_service_type;
};

static const uint8_t default_req_opts[] = {
        SD_DHCP_OPTION_SUBNET_MASK,
        SD_DHCP_OPTION_ROUTER,
        SD_DHCP_OPTION_HOST_NAME,
        SD_DHCP_OPTION_DOMAIN_NAME,
        SD_DHCP_OPTION_DOMAIN_NAME_SERVER,
};

/* RFC7844 section 3:
   MAY contain the Parameter Request List option.
   RFC7844 section 3.6:
   The client intending to protect its privacy SHOULD only request a
   minimal number of options in the PRL and SHOULD also randomly shuffle
   the ordering of option codes in the PRL.  If this random ordering
   cannot be implemented, the client MAY order the option codes in the
   PRL by option code number (lowest to highest).
*/
/* NOTE: using PRL options that Windows 10 RFC7844 implementation uses */
static const uint8_t default_req_opts_anonymize[] = {
        SD_DHCP_OPTION_SUBNET_MASK,                     /* 1 */
        SD_DHCP_OPTION_ROUTER,                          /* 3 */
        SD_DHCP_OPTION_DOMAIN_NAME_SERVER,              /* 6 */
        SD_DHCP_OPTION_DOMAIN_NAME,                     /* 15 */
        SD_DHCP_OPTION_ROUTER_DISCOVER,                 /* 31 */
        SD_DHCP_OPTION_STATIC_ROUTE,                    /* 33 */
        SD_DHCP_OPTION_VENDOR_SPECIFIC,                 /* 43 */
        SD_DHCP_OPTION_NETBIOS_NAMESERVER,              /* 44 */
        SD_DHCP_OPTION_NETBIOS_NODETYPE,                /* 46 */
        SD_DHCP_OPTION_NETBIOS_SCOPE,                   /* 47 */
        SD_DHCP_OPTION_CLASSLESS_STATIC_ROUTE,          /* 121 */
        SD_DHCP_OPTION_PRIVATE_CLASSLESS_STATIC_ROUTE,  /* 249 */
        SD_DHCP_OPTION_PRIVATE_PROXY_AUTODISCOVERY,     /* 252 */
};

static int client_receive_message_raw(
                sd_event_source *s,
                int fd,
                uint32_t revents,
                void *userdata);
static int client_receive_message_udp(
                sd_event_source *s,
                int fd,
                uint32_t revents,
                void *userdata);
static void client_stop(sd_dhcp_client *client, int error);

int sd_dhcp_client_id_to_string(const void *data, size_t len, char **ret) {
        const sd_dhcp_client_id *client_id = data;
        _cleanup_free_ char *t = NULL;
        int r = 0;

        assert_return(data, -EINVAL);
        assert_return(len >= 1, -EINVAL);
        assert_return(ret, -EINVAL);

        len -= 1;
        if (len > MAX_CLIENT_ID_LEN)
                return -EINVAL;

        switch (client_id->type) {
        case 0:
                if (utf8_is_printable((char *) client_id->gen.data, len))
                        r = asprintf(&t, "%.*s", (int) len, client_id->gen.data);
                else
                        r = asprintf(&t, "DATA");
                break;
        case 1:
                if (len != sizeof_field(sd_dhcp_client_id, eth))
                        return -EINVAL;

                r = asprintf(&t, "%x:%x:%x:%x:%x:%x",
                             client_id->eth.haddr[0],
                             client_id->eth.haddr[1],
                             client_id->eth.haddr[2],
                             client_id->eth.haddr[3],
                             client_id->eth.haddr[4],
                             client_id->eth.haddr[5]);
                break;
        case 2 ... 254:
                r = asprintf(&t, "ARP/LL");
                break;
        case 255:
                if (len < 6)
                        return -EINVAL;

                uint32_t iaid = be32toh(client_id->ns.iaid);
                uint16_t duid_type = be16toh(client_id->ns.duid.type);
                if (dhcp_validate_duid_len(duid_type, len - 6, true) < 0)
                        return -EINVAL;

                r = asprintf(&t, "IAID:0x%x/DUID", iaid);
                break;
        }

        if (r < 0)
                return -ENOMEM;
        *ret = TAKE_PTR(t);
        return 0;
}

int sd_dhcp_client_set_callback(
                sd_dhcp_client *client,
                sd_dhcp_client_callback_t cb,
                void *userdata) {

        assert_return(client, -EINVAL);

        client->callback = cb;
        client->userdata = userdata;

        return 0;
}

int sd_dhcp_client_set_request_broadcast(sd_dhcp_client *client, int broadcast) {
        assert_return(client, -EINVAL);

        client->request_broadcast = !!broadcast;

        return 0;
}

int sd_dhcp_client_set_request_option(sd_dhcp_client *client, uint8_t option) {
        size_t i;

        assert_return(client, -EINVAL);
        assert_return(IN_SET(client->state, DHCP_STATE_INIT, DHCP_STATE_STOPPED), -EBUSY);

        switch(option) {

        case SD_DHCP_OPTION_PAD:
        case SD_DHCP_OPTION_OVERLOAD:
        case SD_DHCP_OPTION_MESSAGE_TYPE:
        case SD_DHCP_OPTION_PARAMETER_REQUEST_LIST:
        case SD_DHCP_OPTION_END:
                return -EINVAL;

        default:
                break;
        }

        for (i = 0; i < client->req_opts_size; i++)
                if (client->req_opts[i] == option)
                        return -EEXIST;

        if (!GREEDY_REALLOC(client->req_opts, client->req_opts_allocated,
                            client->req_opts_size + 1))
                return -ENOMEM;

        client->req_opts[client->req_opts_size++] = option;

        return 0;
}

int sd_dhcp_client_set_request_address(
                sd_dhcp_client *client,
                const struct in_addr *last_addr) {

        assert_return(client, -EINVAL);
        assert_return(IN_SET(client->state, DHCP_STATE_INIT, DHCP_STATE_STOPPED), -EBUSY);

        if (last_addr)
                client->last_addr = last_addr->s_addr;
        else
                client->last_addr = INADDR_ANY;

        return 0;
}

int sd_dhcp_client_set_ifindex(sd_dhcp_client *client, int ifindex) {

        assert_return(client, -EINVAL);
        assert_return(IN_SET(client->state, DHCP_STATE_INIT, DHCP_STATE_STOPPED), -EBUSY);
        assert_return(ifindex > 0, -EINVAL);

        client->ifindex = ifindex;
        return 0;
}

int sd_dhcp_client_set_mac(
                sd_dhcp_client *client,
                const uint8_t *addr,
                size_t addr_len,
                uint16_t arp_type) {

        DHCP_CLIENT_DONT_DESTROY(client);
        bool need_restart = false;
        int r;

        assert_return(client, -EINVAL);
        assert_return(addr, -EINVAL);
        assert_return(addr_len > 0 && addr_len <= MAX_MAC_ADDR_LEN, -EINVAL);
        assert_return(arp_type > 0, -EINVAL);

        if (arp_type == ARPHRD_ETHER)
                assert_return(addr_len == ETH_ALEN, -EINVAL);
        else if (arp_type == ARPHRD_INFINIBAND)
                assert_return(addr_len == INFINIBAND_ALEN, -EINVAL);
        else
                return -EINVAL;

        if (client->mac_addr_len == addr_len &&
            memcmp(&client->mac_addr, addr, addr_len) == 0)
                return 0;

        if (!IN_SET(client->state, DHCP_STATE_INIT, DHCP_STATE_STOPPED)) {
                log_dhcp_client(client, "Changing MAC address on running DHCP client, restarting");
                need_restart = true;
                client_stop(client, SD_DHCP_CLIENT_EVENT_STOP);
        }

        memcpy(&client->mac_addr, addr, addr_len);
        client->mac_addr_len = addr_len;
        client->arp_type = arp_type;

        if (need_restart && client->state != DHCP_STATE_STOPPED) {
                r = sd_dhcp_client_start(client);
                if (r < 0)
                        return log_dhcp_client_errno(client, r, "Failed to restart DHCPv4 client: %m");
        }

        return 0;
}

int sd_dhcp_client_get_client_id(
                sd_dhcp_client *client,
                uint8_t *type,
                const uint8_t **data,
                size_t *data_len) {

        assert_return(client, -EINVAL);
        assert_return(type, -EINVAL);
        assert_return(data, -EINVAL);
        assert_return(data_len, -EINVAL);

        *type = 0;
        *data = NULL;
        *data_len = 0;
        if (client->client_id_len) {
                *type = client->client_id.type;
                *data = client->client_id.raw.data;
                *data_len = client->client_id_len - sizeof(client->client_id.type);
        }

        return 0;
}

int sd_dhcp_client_set_client_id(
                sd_dhcp_client *client,
                uint8_t type,
                const uint8_t *data,
                size_t data_len) {

        DHCP_CLIENT_DONT_DESTROY(client);
        bool need_restart = false;
        int r;

        assert_return(client, -EINVAL);
        assert_return(data, -EINVAL);
        assert_return(data_len > 0 && data_len <= MAX_CLIENT_ID_LEN, -EINVAL);

        if (client->client_id_len == data_len + sizeof(client->client_id.type) &&
            client->client_id.type == type &&
            memcmp(&client->client_id.raw.data, data, data_len) == 0)
                return 0;

        /* For hardware types, log debug message about unexpected data length.
         *
         * Note that infiniband's INFINIBAND_ALEN is 20 bytes long, but only
         * the last 8 bytes of the address are stable and suitable to put into
         * the client-id. The caller is advised to account for that. */
        if ((type == ARPHRD_ETHER && data_len != ETH_ALEN) ||
            (type == ARPHRD_INFINIBAND && data_len != 8))
                log_dhcp_client(client, "Changing client ID to hardware type %u with "
                                "unexpected address length %zu",
                                type, data_len);

        if (!IN_SET(client->state, DHCP_STATE_INIT, DHCP_STATE_STOPPED)) {
                log_dhcp_client(client, "Changing client ID on running DHCP "
                                "client, restarting");
                need_restart = true;
                client_stop(client, SD_DHCP_CLIENT_EVENT_STOP);
        }

        client->client_id.type = type;
        memcpy(&client->client_id.raw.data, data, data_len);
        client->client_id_len = data_len + sizeof (client->client_id.type);

        if (need_restart && client->state != DHCP_STATE_STOPPED) {
                r = sd_dhcp_client_start(client);
                if (r < 0)
                        return log_dhcp_client_errno(client, r, "Failed to restart DHCPv4 client: %m");
        }

        return 0;
}

/**
 * Sets IAID and DUID. If duid is non-null, the DUID is set to duid_type + duid
 * without further modification. Otherwise, if duid_type is supported, DUID
 * is set based on that type. Otherwise, an error is returned.
 */
static int dhcp_client_set_iaid_duid_internal(
                sd_dhcp_client *client,
                bool iaid_append,
                bool iaid_set,
                uint32_t iaid,
                uint16_t duid_type,
                const void *duid,
                size_t duid_len,
                usec_t llt_time) {

        DHCP_CLIENT_DONT_DESTROY(client);
        int r;
        size_t len;

        assert_return(client, -EINVAL);
        assert_return(duid_len == 0 || duid, -EINVAL);

        if (duid) {
                r = dhcp_validate_duid_len(duid_type, duid_len, true);
                if (r < 0)
                        return log_dhcp_client_errno(client, r, "Failed to validate length of DUID: %m");
        }

        zero(client->client_id);
        client->client_id.type = 255;

        if (iaid_append) {
                if (iaid_set)
                        client->client_id.ns.iaid = htobe32(iaid);
                else {
                        r = dhcp_identifier_set_iaid(client->ifindex, client->mac_addr,
                                                     client->mac_addr_len,
                                                     true,
                                                     &client->client_id.ns.iaid);
                        if (r < 0)
                                return log_dhcp_client_errno(client, r, "Failed to set IAID: %m");
                }
        }

        if (duid) {
                client->client_id.ns.duid.type = htobe16(duid_type);
                memcpy(&client->client_id.ns.duid.raw.data, duid, duid_len);
                len = sizeof(client->client_id.ns.duid.type) + duid_len;
        } else
                switch (duid_type) {
                case DUID_TYPE_LLT:
                        if (client->mac_addr_len == 0)
                                return log_dhcp_client_errno(client, SYNTHETIC_ERRNO(EOPNOTSUPP), "Failed to set DUID-LLT, MAC address is not set.");

                        r = dhcp_identifier_set_duid_llt(&client->client_id.ns.duid, llt_time, client->mac_addr, client->mac_addr_len, client->arp_type, &len);
                        if (r < 0)
                                return log_dhcp_client_errno(client, r, "Failed to set DUID-LLT: %m");
                        break;
                case DUID_TYPE_EN:
                        r = dhcp_identifier_set_duid_en(&client->client_id.ns.duid, &len);
                        if (r < 0)
                                return log_dhcp_client_errno(client, r, "Failed to set DUID-EN: %m");
                        break;
                case DUID_TYPE_LL:
                        if (client->mac_addr_len == 0)
                                return log_dhcp_client_errno(client, SYNTHETIC_ERRNO(EOPNOTSUPP), "Failed to set DUID-LL, MAC address is not set.");

                        r = dhcp_identifier_set_duid_ll(&client->client_id.ns.duid, client->mac_addr, client->mac_addr_len, client->arp_type, &len);
                        if (r < 0)
                                return log_dhcp_client_errno(client, r, "Failed to set DUID-LL: %m");
                        break;
                case DUID_TYPE_UUID:
                        r = dhcp_identifier_set_duid_uuid(&client->client_id.ns.duid, &len);
                        if (r < 0)
                                return log_dhcp_client_errno(client, r, "Failed to set DUID-UUID: %m");
                        break;
                default:
                        return log_dhcp_client_errno(client, SYNTHETIC_ERRNO(EINVAL), "Invalid DUID type");
                }

        client->client_id_len = sizeof(client->client_id.type) + len +
                                (iaid_append ? sizeof(client->client_id.ns.iaid) : 0);

        if (!IN_SET(client->state, DHCP_STATE_INIT, DHCP_STATE_STOPPED)) {
                log_dhcp_client(client, "Configured %sDUID, restarting.", iaid_append ? "IAID+" : "");
                client_stop(client, SD_DHCP_CLIENT_EVENT_STOP);
                r = sd_dhcp_client_start(client);
                if (r < 0)
                        return log_dhcp_client_errno(client, r, "Failed to restart DHCPv4 client: %m");
        }

        return 0;
}

int sd_dhcp_client_set_iaid_duid(
                sd_dhcp_client *client,
                bool iaid_set,
                uint32_t iaid,
                uint16_t duid_type,
                const void *duid,
                size_t duid_len) {
        return dhcp_client_set_iaid_duid_internal(client, true, iaid_set, iaid, duid_type, duid, duid_len, 0);
}

int sd_dhcp_client_set_iaid_duid_llt(
                sd_dhcp_client *client,
                bool iaid_set,
                uint32_t iaid,
                usec_t llt_time) {
        return dhcp_client_set_iaid_duid_internal(client, true, iaid_set, iaid, DUID_TYPE_LLT, NULL, 0, llt_time);
}

int sd_dhcp_client_set_duid(
                sd_dhcp_client *client,
                uint16_t duid_type,
                const void *duid,
                size_t duid_len) {
        return dhcp_client_set_iaid_duid_internal(client, false, false, 0, duid_type, duid, duid_len, 0);
}

int sd_dhcp_client_set_duid_llt(
                sd_dhcp_client *client,
                usec_t llt_time) {
        return dhcp_client_set_iaid_duid_internal(client, false, false, 0, DUID_TYPE_LLT, NULL, 0, llt_time);
}

int sd_dhcp_client_set_hostname(
                sd_dhcp_client *client,
                const char *hostname) {

        assert_return(client, -EINVAL);

        /* Make sure hostnames qualify as DNS and as Linux hostnames */
        if (hostname &&
            !(hostname_is_valid(hostname, false) && dns_name_is_valid(hostname) > 0))
                return -EINVAL;

        return free_and_strdup(&client->hostname, hostname);
}

int sd_dhcp_client_set_vendor_class_identifier(
                sd_dhcp_client *client,
                const char *vci) {

        assert_return(client, -EINVAL);

        return free_and_strdup(&client->vendor_class_identifier, vci);
}

int sd_dhcp_client_set_mud_url(
                sd_dhcp_client *client,
                const char *mudurl) {

        assert_return(client, -EINVAL);
        assert_return(mudurl, -EINVAL);
        assert_return(strlen(mudurl) <= 255, -EINVAL);
        assert_return(http_url_is_valid(mudurl), -EINVAL);

        return free_and_strdup(&client->mudurl, mudurl);
}

int sd_dhcp_client_set_user_class(
                sd_dhcp_client *client,
                const char* const* user_class) {

        _cleanup_strv_free_ char **s = NULL;
        char **p;

        STRV_FOREACH(p, (char **) user_class)
                if (strlen(*p) > 255)
                        return -ENAMETOOLONG;

        s = strv_copy((char **) user_class);
        if (!s)
                return -ENOMEM;

        client->user_class = TAKE_PTR(s);

        return 0;
}

int sd_dhcp_client_set_client_port(
                sd_dhcp_client *client,
                uint16_t port) {

        assert_return(client, -EINVAL);

        client->port = port;

        return 0;
}

int sd_dhcp_client_set_mtu(sd_dhcp_client *client, uint32_t mtu) {
        assert_return(client, -EINVAL);
        assert_return(mtu >= DHCP_DEFAULT_MIN_SIZE, -ERANGE);

        client->mtu = mtu;

        return 0;
}

int sd_dhcp_client_set_max_attempts(sd_dhcp_client *client, uint64_t max_attempts) {
        assert_return(client, -EINVAL);

        client->max_attempts = max_attempts;

        return 0;
}

int sd_dhcp_client_add_option(sd_dhcp_client *client, sd_dhcp_option *v) {
        int r;

        assert_return(client, -EINVAL);
        assert_return(v, -EINVAL);

        r = ordered_hashmap_ensure_allocated(&client->extra_options, &dhcp_option_hash_ops);
        if (r < 0)
                return r;

        r = ordered_hashmap_put(client->extra_options, UINT_TO_PTR(v->option), v);
        if (r < 0)
                return r;

        sd_dhcp_option_ref(v);
        return 0;
}

int sd_dhcp_client_add_vendor_option(sd_dhcp_client *client, sd_dhcp_option *v) {
        int r;

        assert_return(client, -EINVAL);
        assert_return(v, -EINVAL);

        r = ordered_hashmap_ensure_allocated(&client->vendor_options, &dhcp_option_hash_ops);
        if (r < 0)
                return -ENOMEM;

        r = ordered_hashmap_put(client->vendor_options, v, v);
        if (r < 0)
                return r;

        sd_dhcp_option_ref(v);

        return 1;
}

int sd_dhcp_client_get_lease(sd_dhcp_client *client, sd_dhcp_lease **ret) {
        assert_return(client, -EINVAL);

        if (!IN_SET(client->state, DHCP_STATE_SELECTING, DHCP_STATE_BOUND, DHCP_STATE_RENEWING, DHCP_STATE_REBINDING))
                return -EADDRNOTAVAIL;

        if (ret)
                *ret = client->lease;

        return 0;
}

int sd_dhcp_client_set_service_type(sd_dhcp_client *client, int type) {
        assert_return(client, -EINVAL);

        client->ip_service_type = type;

        return 0;
}

int sd_dhcp_client_set_fallback_lease_lifetime(sd_dhcp_client *client, uint32_t fallback_lease_lifetime) {
        assert_return(client, -EINVAL);
        assert_return(fallback_lease_lifetime > 0, -EINVAL);

        client->fallback_lease_lifetime = fallback_lease_lifetime;

        return 0;
}

static int client_notify(sd_dhcp_client *client, int event) {
        assert(client);

        if (client->callback)
                return client->callback(client, event, client->userdata);

        return 0;
}

static int client_initialize(sd_dhcp_client *client) {
        assert_return(client, -EINVAL);

        client->receive_message = sd_event_source_unref(client->receive_message);

        client->fd = asynchronous_close(client->fd);

        (void) event_source_disable(client->timeout_resend);
        (void) event_source_disable(client->timeout_t1);
        (void) event_source_disable(client->timeout_t2);
        (void) event_source_disable(client->timeout_expire);

        client->attempt = 0;

        client->state = DHCP_STATE_INIT;
        client->xid = 0;

        client->lease = sd_dhcp_lease_unref(client->lease);

        return 0;
}

static void client_stop(sd_dhcp_client *client, int error) {
        assert(client);

        if (error < 0)
                log_dhcp_client_errno(client, error, "STOPPED: %m");
        else if (error == SD_DHCP_CLIENT_EVENT_STOP)
                log_dhcp_client(client, "STOPPED");
        else
                log_dhcp_client(client, "STOPPED: Unknown event");

        client_notify(client, error);

        client_initialize(client);
}

static int client_message_init(
                sd_dhcp_client *client,
                DHCPPacket **ret,
                uint8_t type,
                size_t *_optlen,
                size_t *_optoffset) {

        _cleanup_free_ DHCPPacket *packet = NULL;
        size_t optlen, optoffset, size;
        be16_t max_size;
        usec_t time_now;
        uint16_t secs;
        int r;

        assert(client);
        assert(client->start_time);
        assert(ret);
        assert(_optlen);
        assert(_optoffset);
        assert(IN_SET(type, DHCP_DISCOVER, DHCP_REQUEST, DHCP_RELEASE, DHCP_DECLINE));

        optlen = DHCP_MIN_OPTIONS_SIZE;
        size = sizeof(DHCPPacket) + optlen;

        packet = malloc0(size);
        if (!packet)
                return -ENOMEM;

        r = dhcp_message_init(&packet->dhcp, BOOTREQUEST, client->xid, type,
                              client->arp_type, optlen, &optoffset);
        if (r < 0)
                return r;

        /* Although 'secs' field is a SHOULD in RFC 2131, certain DHCP servers
           refuse to issue an DHCP lease if 'secs' is set to zero */
        r = sd_event_now(client->event, clock_boottime_or_monotonic(), &time_now);
        if (r < 0)
                return r;
        assert(time_now >= client->start_time);

        /* seconds between sending first and last DISCOVER
         * must always be strictly positive to deal with broken servers */
        secs = ((time_now - client->start_time) / USEC_PER_SEC) ? : 1;
        packet->dhcp.secs = htobe16(secs);

        /* RFC2132 section 4.1
           A client that cannot receive unicast IP datagrams until its protocol
           software has been configured with an IP address SHOULD set the
           BROADCAST bit in the 'flags' field to 1 in any DHCPDISCOVER or
           DHCPREQUEST messages that client sends.  The BROADCAST bit will
           provide a hint to the DHCP server and BOOTP relay agent to broadcast
           any messages to the client on the client's subnet.

           Note: some interfaces needs this to be enabled, but some networks
           needs this to be disabled as broadcasts are filteretd, so this
           needs to be configurable */
        if (client->request_broadcast || client->arp_type != ARPHRD_ETHER)
                packet->dhcp.flags = htobe16(0x8000);

        /* RFC2132 section 4.1.1:
           The client MUST include its hardware address in the ’chaddr’ field, if
           necessary for delivery of DHCP reply messages.  Non-Ethernet
           interfaces will leave 'chaddr' empty and use the client identifier
           instead (eg, RFC 4390 section 2.1).
         */
        if (client->arp_type == ARPHRD_ETHER)
                memcpy(&packet->dhcp.chaddr, &client->mac_addr, ETH_ALEN);

        /* If no client identifier exists, construct an RFC 4361-compliant one */
        if (client->client_id_len == 0) {
                size_t duid_len;

                client->client_id.type = 255;

                r = dhcp_identifier_set_iaid(client->ifindex, client->mac_addr, client->mac_addr_len,
                                             true, &client->client_id.ns.iaid);
                if (r < 0)
                        return r;

                r = dhcp_identifier_set_duid_en(&client->client_id.ns.duid, &duid_len);
                if (r < 0)
                        return r;

                client->client_id_len = sizeof(client->client_id.type) + sizeof(client->client_id.ns.iaid) + duid_len;
        }

        /* Some DHCP servers will refuse to issue an DHCP lease if the Client
           Identifier option is not set */
        if (client->client_id_len) {
                r = dhcp_option_append(&packet->dhcp, optlen, &optoffset, 0,
                                       SD_DHCP_OPTION_CLIENT_IDENTIFIER,
                                       client->client_id_len,
                                       &client->client_id);
                if (r < 0)
                        return r;
        }

        /* RFC2131 section 3.5:
           in its initial DHCPDISCOVER or DHCPREQUEST message, a
           client may provide the server with a list of specific
           parameters the client is interested in. If the client
           includes a list of parameters in a DHCPDISCOVER message,
           it MUST include that list in any subsequent DHCPREQUEST
           messages.
         */

        /* RFC7844 section 3:
           MAY contain the Parameter Request List option. */
        /* NOTE: in case that there would be an option to do not send
         * any PRL at all, the size should be checked before sending */
        if (client->req_opts_size > 0 && type != DHCP_RELEASE) {
                r = dhcp_option_append(&packet->dhcp, optlen, &optoffset, 0,
                                       SD_DHCP_OPTION_PARAMETER_REQUEST_LIST,
                                       client->req_opts_size, client->req_opts);
                if (r < 0)
                        return r;
        }

        /* RFC2131 section 3.5:
           The client SHOULD include the ’maximum DHCP message size’ option to
           let the server know how large the server may make its DHCP messages.

           Note (from ConnMan): Some DHCP servers will send bigger DHCP packets
           than the defined default size unless the Maximum Message Size option
           is explicitly set

           RFC3442 "Requirements to Avoid Sizing Constraints":
           Because a full routing table can be quite large, the standard 576
           octet maximum size for a DHCP message may be too short to contain
           some legitimate Classless Static Route options.  Because of this,
           clients implementing the Classless Static Route option SHOULD send a
           Maximum DHCP Message Size [4] option if the DHCP client's TCP/IP
           stack is capable of receiving larger IP datagrams.  In this case, the
           client SHOULD set the value of this option to at least the MTU of the
           interface that the client is configuring.  The client MAY set the
           value of this option higher, up to the size of the largest UDP packet
           it is prepared to accept.  (Note that the value specified in the
           Maximum DHCP Message Size option is the total maximum packet size,
           including IP and UDP headers.)
         */
        /* RFC7844 section 3:
           SHOULD NOT contain any other option. */
        if (!client->anonymize && type != DHCP_RELEASE) {
                max_size = htobe16(size);
                r = dhcp_option_append(&packet->dhcp, client->mtu, &optoffset, 0,
                                       SD_DHCP_OPTION_MAXIMUM_MESSAGE_SIZE,
                                       2, &max_size);
                if (r < 0)
                        return r;
        }

        *_optlen = optlen;
        *_optoffset = optoffset;
        *ret = TAKE_PTR(packet);

        return 0;
}

static int client_append_fqdn_option(
                DHCPMessage *message,
                size_t optlen,
                size_t *optoffset,
                const char *fqdn) {

        uint8_t buffer[3 + DHCP_MAX_FQDN_LENGTH];
        int r;

        buffer[0] = DHCP_FQDN_FLAG_S | /* Request server to perform A RR DNS updates */
                    DHCP_FQDN_FLAG_E;  /* Canonical wire format */
        buffer[1] = 0;                 /* RCODE1 (deprecated) */
        buffer[2] = 0;                 /* RCODE2 (deprecated) */

        r = dns_name_to_wire_format(fqdn, buffer + 3, sizeof(buffer) - 3, false);
        if (r > 0)
                r = dhcp_option_append(message, optlen, optoffset, 0,
                                       SD_DHCP_OPTION_FQDN, 3 + r, buffer);

        return r;
}

static int dhcp_client_send_raw(
                sd_dhcp_client *client,
                DHCPPacket *packet,
                size_t len) {

        dhcp_packet_append_ip_headers(packet, INADDR_ANY, client->port,
                                      INADDR_BROADCAST, DHCP_PORT_SERVER, len, client->ip_service_type);

        return dhcp_network_send_raw_socket(client->fd, &client->link,
                                            packet, len);
}

static int client_append_common_discover_request_options(sd_dhcp_client *client, DHCPPacket *packet, size_t *optoffset, size_t optlen) {
        sd_dhcp_option *j;
        Iterator i;
        int r;

        assert(client);

        if (client->hostname) {
                /* According to RFC 4702 "clients that send the Client FQDN option in
                   their messages MUST NOT also send the Host Name option". Just send
                   one of the two depending on the hostname type.
                */
                if (dns_name_is_single_label(client->hostname)) {
                        /* it is unclear from RFC 2131 if client should send hostname in
                           DHCPDISCOVER but dhclient does and so we do as well
                        */
                        r = dhcp_option_append(&packet->dhcp, optlen, optoffset, 0,
                                               SD_DHCP_OPTION_HOST_NAME,
                                               strlen(client->hostname), client->hostname);
                } else
                        r = client_append_fqdn_option(&packet->dhcp, optlen, optoffset,
                                                      client->hostname);
                if (r < 0)
                        return r;
        }

        if (client->vendor_class_identifier) {
                r = dhcp_option_append(&packet->dhcp, optlen, optoffset, 0,
                                       SD_DHCP_OPTION_VENDOR_CLASS_IDENTIFIER,
                                       strlen(client->vendor_class_identifier),
                                       client->vendor_class_identifier);
                if (r < 0)
                        return r;
        }

        if (client->mudurl) {
                r = dhcp_option_append(&packet->dhcp, optlen, optoffset, 0,
                                       SD_DHCP_OPTION_MUD_URL,
                                       strlen(client->mudurl),
                                       client->mudurl);
                if (r < 0)
                        return r;
        }

        if (client->user_class) {
                r = dhcp_option_append(&packet->dhcp, optlen, optoffset, 0,
                                       SD_DHCP_OPTION_USER_CLASS,
                                       strv_length(client->user_class),
                                       client->user_class);
                if (r < 0)
                        return r;
        }

        ORDERED_HASHMAP_FOREACH(j, client->extra_options, i) {
                r = dhcp_option_append(&packet->dhcp, optlen, optoffset, 0,
                                       j->option, j->length, j->data);
                if (r < 0)
                        return r;
        }

        if (!ordered_hashmap_isempty(client->vendor_options)) {
                r = dhcp_option_append(
                                &packet->dhcp, optlen, optoffset, 0,
                                SD_DHCP_OPTION_VENDOR_SPECIFIC,
                                ordered_hashmap_size(client->vendor_options), client->vendor_options);
                if (r < 0)
                        return r;
        }


        return 0;
}

static int client_send_discover(sd_dhcp_client *client) {
        _cleanup_free_ DHCPPacket *discover = NULL;
        size_t optoffset, optlen;
        int r;

        assert(client);
        assert(IN_SET(client->state, DHCP_STATE_INIT, DHCP_STATE_SELECTING));

        r = client_message_init(client, &discover, DHCP_DISCOVER,
                                &optlen, &optoffset);
        if (r < 0)
                return r;

        /* the client may suggest values for the network address
           and lease time in the DHCPDISCOVER message. The client may include
           the ’requested IP address’ option to suggest that a particular IP
           address be assigned, and may include the ’IP address lease time’
           option to suggest the lease time it would like.
         */
        /* RFC7844 section 3:
           SHOULD NOT contain any other option. */
        if (!client->anonymize && client->last_addr != INADDR_ANY) {
                r = dhcp_option_append(&discover->dhcp, optlen, &optoffset, 0,
                                       SD_DHCP_OPTION_REQUESTED_IP_ADDRESS,
                                       4, &client->last_addr);
                if (r < 0)
                        return r;
        }

        r = client_append_common_discover_request_options(client, discover, &optoffset, optlen);
        if (r < 0)
                return r;

        r = dhcp_option_append(&discover->dhcp, optlen, &optoffset, 0,
                               SD_DHCP_OPTION_END, 0, NULL);
        if (r < 0)
                return r;

        /* We currently ignore:
           The client SHOULD wait a random time between one and ten seconds to
           desynchronize the use of DHCP at startup.
         */
        r = dhcp_client_send_raw(client, discover, sizeof(DHCPPacket) + optoffset);
        if (r < 0)
                return r;

        log_dhcp_client(client, "DISCOVER");

        return 0;
}

static int client_send_request(sd_dhcp_client *client) {
        _cleanup_free_ DHCPPacket *request = NULL;
        size_t optoffset, optlen;
        int r;

        assert(client);

        r = client_message_init(client, &request, DHCP_REQUEST, &optlen, &optoffset);
        if (r < 0)
                return r;

        switch (client->state) {
        /* See RFC2131 section 4.3.2 (note that there is a typo in the RFC,
           SELECTING should be REQUESTING)
         */

        case DHCP_STATE_REQUESTING:
                /* Client inserts the address of the selected server in ’server
                   identifier’, ’ciaddr’ MUST be zero, ’requested IP address’ MUST be
                   filled in with the yiaddr value from the chosen DHCPOFFER.
                 */

                r = dhcp_option_append(&request->dhcp, optlen, &optoffset, 0,
                                       SD_DHCP_OPTION_SERVER_IDENTIFIER,
                                       4, &client->lease->server_address);
                if (r < 0)
                        return r;

                r = dhcp_option_append(&request->dhcp, optlen, &optoffset, 0,
                                       SD_DHCP_OPTION_REQUESTED_IP_ADDRESS,
                                       4, &client->lease->address);
                if (r < 0)
                        return r;

                break;

        case DHCP_STATE_INIT_REBOOT:
                /* ’server identifier’ MUST NOT be filled in, ’requested IP address’
                   option MUST be filled in with client’s notion of its previously
                   assigned address. ’ciaddr’ MUST be zero.
                 */
                r = dhcp_option_append(&request->dhcp, optlen, &optoffset, 0,
                                       SD_DHCP_OPTION_REQUESTED_IP_ADDRESS,
                                       4, &client->last_addr);
                if (r < 0)
                        return r;
                break;

        case DHCP_STATE_RENEWING:
                /* ’server identifier’ MUST NOT be filled in, ’requested IP address’
                   option MUST NOT be filled in, ’ciaddr’ MUST be filled in with
                   client’s IP address.
                */

        case DHCP_STATE_REBINDING:
                /* ’server identifier’ MUST NOT be filled in, ’requested IP address’
                   option MUST NOT be filled in, ’ciaddr’ MUST be filled in with
                   client’s IP address.

                   This message MUST be broadcast to the 0xffffffff IP broadcast address.
                 */
                request->dhcp.ciaddr = client->lease->address;

                break;

        case DHCP_STATE_INIT:
        case DHCP_STATE_SELECTING:
        case DHCP_STATE_REBOOTING:
        case DHCP_STATE_BOUND:
        case DHCP_STATE_STOPPED:
                return -EINVAL;
        }

        r = client_append_common_discover_request_options(client, request, &optoffset, optlen);
        if (r < 0)
                return r;

        r = dhcp_option_append(&request->dhcp, optlen, &optoffset, 0,
                               SD_DHCP_OPTION_END, 0, NULL);
        if (r < 0)
                return r;

        if (client->state == DHCP_STATE_RENEWING)
                r = dhcp_network_send_udp_socket(client->fd,
                                                 client->lease->server_address,
                                                 DHCP_PORT_SERVER,
                                                 &request->dhcp,
                                                 sizeof(DHCPMessage) + optoffset);
        else
                r = dhcp_client_send_raw(client, request, sizeof(DHCPPacket) + optoffset);
        if (r < 0)
                return r;

        switch (client->state) {

        case DHCP_STATE_REQUESTING:
                log_dhcp_client(client, "REQUEST (requesting)");
                break;

        case DHCP_STATE_INIT_REBOOT:
                log_dhcp_client(client, "REQUEST (init-reboot)");
                break;

        case DHCP_STATE_RENEWING:
                log_dhcp_client(client, "REQUEST (renewing)");
                break;

        case DHCP_STATE_REBINDING:
                log_dhcp_client(client, "REQUEST (rebinding)");
                break;

        default:
                log_dhcp_client(client, "REQUEST (invalid)");
                break;
        }

        return 0;
}

static int client_start(sd_dhcp_client *client);

static int client_timeout_resend(
                sd_event_source *s,
                uint64_t usec,
                void *userdata) {

        sd_dhcp_client *client = userdata;
        DHCP_CLIENT_DONT_DESTROY(client);
        usec_t next_timeout = 0;
        uint64_t time_now;
        uint32_t time_left;
        int r;

        assert(s);
        assert(client);
        assert(client->event);

        r = sd_event_now(client->event, clock_boottime_or_monotonic(), &time_now);
        if (r < 0)
                goto error;

        switch (client->state) {

        case DHCP_STATE_RENEWING:

                time_left = (client->lease->t2 - client->lease->t1) / 2;
                if (time_left < 60)
                        time_left = 60;

                next_timeout = time_now + time_left * USEC_PER_SEC;

                break;

        case DHCP_STATE_REBINDING:

                time_left = (client->lease->lifetime - client->lease->t2) / 2;
                if (time_left < 60)
                        time_left = 60;

                next_timeout = time_now + time_left * USEC_PER_SEC;
                break;

        case DHCP_STATE_REBOOTING:
                /* start over as we did not receive a timely ack or nak */
                r = client_initialize(client);
                if (r < 0)
                        goto error;

                r = client_start(client);
                if (r < 0)
                        goto error;
                else {
                        log_dhcp_client(client, "REBOOTED");
                        return 0;
                }

        case DHCP_STATE_INIT:
        case DHCP_STATE_INIT_REBOOT:
        case DHCP_STATE_SELECTING:
        case DHCP_STATE_REQUESTING:
        case DHCP_STATE_BOUND:

                if (client->attempt < client->max_attempts)
                        client->attempt++;
                else
                        goto error;

                next_timeout = time_now + ((UINT64_C(1) << MIN(client->attempt, (uint64_t) 6)) - 1) * USEC_PER_SEC;

                break;

        case DHCP_STATE_STOPPED:
                r = -EINVAL;
                goto error;
        }

        next_timeout += (random_u32() & 0x1fffff);

        r = event_reset_time(client->event, &client->timeout_resend,
                             clock_boottime_or_monotonic(),
                             next_timeout, 10 * USEC_PER_MSEC,
                             client_timeout_resend, client,
                             client->event_priority, "dhcp4-resend-timer", true);
        if (r < 0)
                goto error;

        switch (client->state) {
        case DHCP_STATE_INIT:
                r = client_send_discover(client);
                if (r >= 0) {
                        client->state = DHCP_STATE_SELECTING;
                        client->attempt = 0;
                } else if (client->attempt >= client->max_attempts)
                        goto error;

                break;

        case DHCP_STATE_SELECTING:
                r = client_send_discover(client);
                if (r < 0 && client->attempt >= client->max_attempts)
                        goto error;

                break;

        case DHCP_STATE_INIT_REBOOT:
        case DHCP_STATE_REQUESTING:
        case DHCP_STATE_RENEWING:
        case DHCP_STATE_REBINDING:
                r = client_send_request(client);
                if (r < 0 && client->attempt >= client->max_attempts)
                         goto error;

                if (client->state == DHCP_STATE_INIT_REBOOT)
                        client->state = DHCP_STATE_REBOOTING;

                client->request_sent = time_now;

                break;

        case DHCP_STATE_REBOOTING:
        case DHCP_STATE_BOUND:

                break;

        case DHCP_STATE_STOPPED:
                r = -EINVAL;
                goto error;
        }

        return 0;

error:
        client_stop(client, r);

        /* Errors were dealt with when stopping the client, don't spill
           errors into the event loop handler */
        return 0;
}

static int client_initialize_io_events(
                sd_dhcp_client *client,
                sd_event_io_handler_t io_callback) {

        int r;

        assert(client);
        assert(client->event);

        r = sd_event_add_io(client->event, &client->receive_message,
                            client->fd, EPOLLIN, io_callback,
                            client);
        if (r < 0)
                goto error;

        r = sd_event_source_set_priority(client->receive_message,
                                         client->event_priority);
        if (r < 0)
                goto error;

        r = sd_event_source_set_description(client->receive_message, "dhcp4-receive-message");
        if (r < 0)
                goto error;

error:
        if (r < 0)
                client_stop(client, r);

        return 0;
}

static int client_initialize_time_events(sd_dhcp_client *client) {
        uint64_t usec = 0;
        int r;

        assert(client);
        assert(client->event);

        if (client->start_delay > 0) {
                assert_se(sd_event_now(client->event, clock_boottime_or_monotonic(), &usec) >= 0);
                usec += client->start_delay;
        }

        r = event_reset_time(client->event, &client->timeout_resend,
                             clock_boottime_or_monotonic(),
                             usec, 0,
                             client_timeout_resend, client,
                             client->event_priority, "dhcp4-resend-timer", true);
        if (r < 0)
                client_stop(client, r);

        return 0;

}

static int client_initialize_events(sd_dhcp_client *client, sd_event_io_handler_t io_callback) {
        client_initialize_io_events(client, io_callback);
        client_initialize_time_events(client);

        return 0;
}

static int client_start_delayed(sd_dhcp_client *client) {
        int r;

        assert_return(client, -EINVAL);
        assert_return(client->event, -EINVAL);
        assert_return(client->ifindex > 0, -EINVAL);
        assert_return(client->fd < 0, -EBUSY);
        assert_return(client->xid == 0, -EINVAL);
        assert_return(IN_SET(client->state, DHCP_STATE_INIT, DHCP_STATE_INIT_REBOOT), -EBUSY);

        client->xid = random_u32();

        r = dhcp_network_bind_raw_socket(client->ifindex, &client->link,
                                         client->xid, client->mac_addr,
                                         client->mac_addr_len, client->arp_type, client->port);
        if (r < 0) {
                client_stop(client, r);
                return r;
        }
        client->fd = r;

        if (IN_SET(client->state, DHCP_STATE_INIT, DHCP_STATE_INIT_REBOOT))
                client->start_time = now(clock_boottime_or_monotonic());

        return client_initialize_events(client, client_receive_message_raw);
}

static int client_start(sd_dhcp_client *client) {
        client->start_delay = 0;
        return client_start_delayed(client);
}

static int client_timeout_expire(sd_event_source *s, uint64_t usec, void *userdata) {
        sd_dhcp_client *client = userdata;
        DHCP_CLIENT_DONT_DESTROY(client);

        log_dhcp_client(client, "EXPIRED");

        client_notify(client, SD_DHCP_CLIENT_EVENT_EXPIRED);

        /* lease was lost, start over if not freed or stopped in callback */
        if (client->state != DHCP_STATE_STOPPED) {
                client_initialize(client);
                client_start(client);
        }

        return 0;
}

static int client_timeout_t2(sd_event_source *s, uint64_t usec, void *userdata) {
        sd_dhcp_client *client = userdata;
        DHCP_CLIENT_DONT_DESTROY(client);
        int r;

        assert(client);

        client->receive_message = sd_event_source_unref(client->receive_message);
        client->fd = asynchronous_close(client->fd);

        client->state = DHCP_STATE_REBINDING;
        client->attempt = 0;

        r = dhcp_network_bind_raw_socket(client->ifindex, &client->link,
                                         client->xid, client->mac_addr,
                                         client->mac_addr_len, client->arp_type,
                                         client->port);
        if (r < 0) {
                client_stop(client, r);
                return 0;
        }
        client->fd = r;

        return client_initialize_events(client, client_receive_message_raw);
}

static int client_timeout_t1(sd_event_source *s, uint64_t usec, void *userdata) {
        sd_dhcp_client *client = userdata;
        DHCP_CLIENT_DONT_DESTROY(client);

        if (client->lease)
                client->state = DHCP_STATE_RENEWING;
        else if (client->state != DHCP_STATE_INIT)
                client->state = DHCP_STATE_INIT_REBOOT;
        client->attempt = 0;

        return client_initialize_time_events(client);
}

static int client_handle_offer(sd_dhcp_client *client, DHCPMessage *offer, size_t len) {
        _cleanup_(sd_dhcp_lease_unrefp) sd_dhcp_lease *lease = NULL;
        int r;

        r = dhcp_lease_new(&lease);
        if (r < 0)
                return r;

        if (client->client_id_len) {
                r = dhcp_lease_set_client_id(lease,
                                             (uint8_t *) &client->client_id,
                                             client->client_id_len);
                if (r < 0)
                        return r;
        }

        r = dhcp_option_parse(offer, len, dhcp_lease_parse_options, lease, NULL);
        if (r != DHCP_OFFER) {
                log_dhcp_client(client, "received message was not an OFFER, ignoring");
                return -ENOMSG;
        }

        lease->next_server = offer->siaddr;
        lease->address = offer->yiaddr;

        if (lease->lifetime == 0 && client->fallback_lease_lifetime > 0)
                lease->lifetime = client->fallback_lease_lifetime;

        if (lease->address == 0 ||
            lease->server_address == 0 ||
            lease->lifetime == 0) {
                log_dhcp_client(client, "received lease lacks address, server address or lease lifetime, ignoring");
                return -ENOMSG;
        }

        if (!lease->have_subnet_mask) {
                r = dhcp_lease_set_default_subnet_mask(lease);
                if (r < 0) {
                        log_dhcp_client(client,
                                        "received lease lacks subnet mask, "
                                        "and a fallback one cannot be generated, ignoring");
                        return -ENOMSG;
                }
        }

        sd_dhcp_lease_unref(client->lease);
        client->lease = TAKE_PTR(lease);

        if (client_notify(client, SD_DHCP_CLIENT_EVENT_SELECTING) < 0)
                return -ENOMSG;

        log_dhcp_client(client, "OFFER");

        return 0;
}

static int client_handle_forcerenew(sd_dhcp_client *client, DHCPMessage *force, size_t len) {
        int r;

        r = dhcp_option_parse(force, len, NULL, NULL, NULL);
        if (r != DHCP_FORCERENEW)
                return -ENOMSG;

        log_dhcp_client(client, "FORCERENEW");

        return 0;
}

static bool lease_equal(const sd_dhcp_lease *a, const sd_dhcp_lease *b) {
        if (a->address != b->address)
                return false;

        if (a->subnet_mask != b->subnet_mask)
                return false;

        if (a->router_size != b->router_size)
                return false;

        for (size_t i = 0; i < a->router_size; i++)
                if (a->router[i].s_addr != b->router[i].s_addr)
                        return false;

        return true;
}

static int client_handle_ack(sd_dhcp_client *client, DHCPMessage *ack, size_t len) {
        _cleanup_(sd_dhcp_lease_unrefp) sd_dhcp_lease *lease = NULL;
        _cleanup_free_ char *error_message = NULL;
        int r;

        r = dhcp_lease_new(&lease);
        if (r < 0)
                return r;

        if (client->client_id_len) {
                r = dhcp_lease_set_client_id(lease,
                                             (uint8_t *) &client->client_id,
                                             client->client_id_len);
                if (r < 0)
                        return r;
        }

        r = dhcp_option_parse(ack, len, dhcp_lease_parse_options, lease, &error_message);
        if (r == DHCP_NAK) {
                log_dhcp_client(client, "NAK: %s", strna(error_message));
                return -EADDRNOTAVAIL;
        }

        if (r != DHCP_ACK) {
                log_dhcp_client(client, "received message was not an ACK, ignoring");
                return -ENOMSG;
        }

        lease->next_server = ack->siaddr;

        lease->address = ack->yiaddr;

        if (lease->address == INADDR_ANY ||
            lease->server_address == INADDR_ANY ||
            lease->lifetime == 0) {
                log_dhcp_client(client, "received lease lacks address, server "
                                "address or lease lifetime, ignoring");
                return -ENOMSG;
        }

        if (lease->subnet_mask == INADDR_ANY) {
                r = dhcp_lease_set_default_subnet_mask(lease);
                if (r < 0) {
                        log_dhcp_client(client,
                                        "received lease lacks subnet mask, "
                                        "and a fallback one cannot be generated, ignoring");
                        return -ENOMSG;
                }
        }

        r = SD_DHCP_CLIENT_EVENT_IP_ACQUIRE;
        if (client->lease) {
                if (lease_equal(client->lease, lease))
                        r = SD_DHCP_CLIENT_EVENT_RENEW;
                else
                        r = SD_DHCP_CLIENT_EVENT_IP_CHANGE;

                client->lease = sd_dhcp_lease_unref(client->lease);
        }

        client->lease = TAKE_PTR(lease);

        log_dhcp_client(client, "ACK");

        return r;
}

static uint64_t client_compute_timeout(sd_dhcp_client *client, uint32_t lifetime, double factor) {
        assert(client);
        assert(client->request_sent);
        assert(lifetime > 0);

        if (lifetime > 3)
                lifetime -= 3;
        else
                lifetime = 0;

        return client->request_sent + (lifetime * USEC_PER_SEC * factor) +
                + (random_u32() & 0x1fffff);
}

static int client_set_lease_timeouts(sd_dhcp_client *client) {
        usec_t time_now;
        uint64_t lifetime_timeout;
        uint64_t t2_timeout;
        uint64_t t1_timeout;
        char time_string[FORMAT_TIMESPAN_MAX];
        int r;

        assert(client);
        assert(client->event);
        assert(client->lease);
        assert(client->lease->lifetime);

        /* don't set timers for infinite leases */
        if (client->lease->lifetime == 0xffffffff) {
                (void) event_source_disable(client->timeout_t1);
                (void) event_source_disable(client->timeout_t2);
                (void) event_source_disable(client->timeout_expire);

                return 0;
        }

        r = sd_event_now(client->event, clock_boottime_or_monotonic(), &time_now);
        if (r < 0)
                return r;
        assert(client->request_sent <= time_now);

        /* convert the various timeouts from relative (secs) to absolute (usecs) */
        lifetime_timeout = client_compute_timeout(client, client->lease->lifetime, 1);
        if (client->lease->t1 > 0 && client->lease->t2 > 0) {
                /* both T1 and T2 are given */
                if (client->lease->t1 < client->lease->t2 &&
                    client->lease->t2 < client->lease->lifetime) {
                        /* they are both valid */
                        t2_timeout = client_compute_timeout(client, client->lease->t2, 1);
                        t1_timeout = client_compute_timeout(client, client->lease->t1, 1);
                } else {
                        /* discard both */
                        t2_timeout = client_compute_timeout(client, client->lease->lifetime, 7.0 / 8.0);
                        client->lease->t2 = (client->lease->lifetime * 7) / 8;
                        t1_timeout = client_compute_timeout(client, client->lease->lifetime, 0.5);
                        client->lease->t1 = client->lease->lifetime / 2;
                }
        } else if (client->lease->t2 > 0 && client->lease->t2 < client->lease->lifetime) {
                /* only T2 is given, and it is valid */
                t2_timeout = client_compute_timeout(client, client->lease->t2, 1);
                t1_timeout = client_compute_timeout(client, client->lease->lifetime, 0.5);
                client->lease->t1 = client->lease->lifetime / 2;
                if (t2_timeout <= t1_timeout) {
                        /* the computed T1 would be invalid, so discard T2 */
                        t2_timeout = client_compute_timeout(client, client->lease->lifetime, 7.0 / 8.0);
                        client->lease->t2 = (client->lease->lifetime * 7) / 8;
                }
        } else if (client->lease->t1 > 0 && client->lease->t1 < client->lease->lifetime) {
                /* only T1 is given, and it is valid */
                t1_timeout = client_compute_timeout(client, client->lease->t1, 1);
                t2_timeout = client_compute_timeout(client, client->lease->lifetime, 7.0 / 8.0);
                client->lease->t2 = (client->lease->lifetime * 7) / 8;
                if (t2_timeout <= t1_timeout) {
                        /* the computed T2 would be invalid, so discard T1 */
                        t2_timeout = client_compute_timeout(client, client->lease->lifetime, 0.5);
                        client->lease->t2 = client->lease->lifetime / 2;
                }
        } else {
                /* fall back to the default timeouts */
                t1_timeout = client_compute_timeout(client, client->lease->lifetime, 0.5);
                client->lease->t1 = client->lease->lifetime / 2;
                t2_timeout = client_compute_timeout(client, client->lease->lifetime, 7.0 / 8.0);
                client->lease->t2 = (client->lease->lifetime * 7) / 8;
        }

        /* arm lifetime timeout */
        r = event_reset_time(client->event, &client->timeout_expire,
                             clock_boottime_or_monotonic(),
                             lifetime_timeout, 10 * USEC_PER_MSEC,
                             client_timeout_expire, client,
                             client->event_priority, "dhcp4-lifetime", true);
        if (r < 0)
                return r;

        log_dhcp_client(client, "lease expires in %s",
                        format_timespan(time_string, FORMAT_TIMESPAN_MAX, lifetime_timeout - time_now, USEC_PER_SEC));

        /* don't arm earlier timeouts if this has already expired */
        if (lifetime_timeout <= time_now)
                return 0;

        /* arm T2 timeout */
        r = event_reset_time(client->event, &client->timeout_t2,
                             clock_boottime_or_monotonic(),
                             t2_timeout, 10 * USEC_PER_MSEC,
                             client_timeout_t2, client,
                             client->event_priority, "dhcp4-t2-timeout", true);
        if (r < 0)
                return r;

        log_dhcp_client(client, "T2 expires in %s",
                        format_timespan(time_string, FORMAT_TIMESPAN_MAX, t2_timeout - time_now, USEC_PER_SEC));

        /* don't arm earlier timeout if this has already expired */
        if (t2_timeout <= time_now)
                return 0;

        /* arm T1 timeout */
        r = event_reset_time(client->event, &client->timeout_t1,
                             clock_boottime_or_monotonic(),
                             t1_timeout, 10 * USEC_PER_MSEC,
                             client_timeout_t1, client,
                             client->event_priority, "dhcp4-t1-timer", true);
        if (r < 0)
                return r;

        log_dhcp_client(client, "T1 expires in %s",
                        format_timespan(time_string, FORMAT_TIMESPAN_MAX, t1_timeout - time_now, USEC_PER_SEC));

        return 0;
}

static int client_handle_message(sd_dhcp_client *client, DHCPMessage *message, int len) {
        DHCP_CLIENT_DONT_DESTROY(client);
        char time_string[FORMAT_TIMESPAN_MAX];
        int r = 0, notify_event = 0;

        assert(client);
        assert(client->event);
        assert(message);

        switch (client->state) {
        case DHCP_STATE_SELECTING:

                r = client_handle_offer(client, message, len);
                if (r >= 0) {

                        client->state = DHCP_STATE_REQUESTING;
                        client->attempt = 0;

                        r = event_reset_time(client->event, &client->timeout_resend,
                                             clock_boottime_or_monotonic(),
                                             0, 0,
                                             client_timeout_resend, client,
                                             client->event_priority, "dhcp4-resend-timer", true);
                        if (r < 0)
                                goto error;
                } else if (r == -ENOMSG)
                        /* invalid message, let's ignore it */
                        return 0;

                break;

        case DHCP_STATE_REBOOTING:
        case DHCP_STATE_REQUESTING:
        case DHCP_STATE_RENEWING:
        case DHCP_STATE_REBINDING:

                r = client_handle_ack(client, message, len);
                if (r >= 0) {
                        client->start_delay = 0;
                        (void) event_source_disable(client->timeout_resend);
                        client->receive_message =
                                sd_event_source_unref(client->receive_message);
                        client->fd = asynchronous_close(client->fd);

                        if (IN_SET(client->state, DHCP_STATE_REQUESTING,
                                   DHCP_STATE_REBOOTING))
                                notify_event = SD_DHCP_CLIENT_EVENT_IP_ACQUIRE;
                        else if (r != SD_DHCP_CLIENT_EVENT_IP_ACQUIRE)
                                notify_event = r;

                        client->state = DHCP_STATE_BOUND;
                        client->attempt = 0;

                        client->last_addr = client->lease->address;

                        r = client_set_lease_timeouts(client);
                        if (r < 0) {
                                log_dhcp_client(client, "could not set lease timeouts");
                                goto error;
                        }

                        r = dhcp_network_bind_udp_socket(client->ifindex, client->lease->address, client->port, client->ip_service_type);
                        if (r < 0) {
                                log_dhcp_client(client, "could not bind UDP socket");
                                goto error;
                        }

                        client->fd = r;

                        client_initialize_io_events(client, client_receive_message_udp);

                        if (notify_event) {
                                client_notify(client, notify_event);
                                if (client->state == DHCP_STATE_STOPPED)
                                        return 0;
                        }

                } else if (r == -EADDRNOTAVAIL) {
                        /* got a NAK, let's restart the client */
                        client_notify(client, SD_DHCP_CLIENT_EVENT_EXPIRED);

                        r = client_initialize(client);
                        if (r < 0)
                                goto error;

                        r = client_start_delayed(client);
                        if (r < 0)
                                goto error;

                        log_dhcp_client(client, "REBOOT in %s", format_timespan(time_string, FORMAT_TIMESPAN_MAX,
                                                                                client->start_delay, USEC_PER_SEC));

                        client->start_delay = CLAMP(client->start_delay * 2,
                                                    RESTART_AFTER_NAK_MIN_USEC, RESTART_AFTER_NAK_MAX_USEC);

                        return 0;
                } else if (r == -ENOMSG)
                        /* invalid message, let's ignore it */
                        return 0;

                break;

        case DHCP_STATE_BOUND:
                r = client_handle_forcerenew(client, message, len);
                if (r >= 0) {
                        r = client_timeout_t1(NULL, 0, client);
                        if (r < 0)
                                goto error;
                } else if (r == -ENOMSG)
                        /* invalid message, let's ignore it */
                        return 0;

                break;

        case DHCP_STATE_INIT:
        case DHCP_STATE_INIT_REBOOT:

                break;

        case DHCP_STATE_STOPPED:
                r = -EINVAL;
                goto error;
        }

error:
        if (r < 0)
                client_stop(client, r);

        return r;
}

static int client_receive_message_udp(
                sd_event_source *s,
                int fd,
                uint32_t revents,
                void *userdata) {

        sd_dhcp_client *client = userdata;
        _cleanup_free_ DHCPMessage *message = NULL;
        const uint8_t *expected_chaddr = NULL;
        uint8_t expected_hlen = 0;
        ssize_t len, buflen;

        assert(s);
        assert(client);

        buflen = next_datagram_size_fd(fd);
        if (buflen == -ENETDOWN) {
                /* the link is down. Don't return an error or the I/O event
                   source will be disconnected and we won't be able to receive
                   packets again when the link comes back. */
                return 0;
        }
        if (buflen < 0)
                return buflen;

        message = malloc0(buflen);
        if (!message)
                return -ENOMEM;

        len = recv(fd, message, buflen, 0);
        if (len < 0) {
                /* see comment above for why we shouldn't error out on ENETDOWN. */
                if (IN_SET(errno, EAGAIN, EINTR, ENETDOWN))
                        return 0;

                return log_dhcp_client_errno(client, errno,
                                             "Could not receive message from UDP socket: %m");
        }
        if ((size_t) len < sizeof(DHCPMessage)) {
                log_dhcp_client(client, "Too small to be a DHCP message: ignoring");
                return 0;
        }

        if (be32toh(message->magic) != DHCP_MAGIC_COOKIE) {
                log_dhcp_client(client, "Not a DHCP message: ignoring");
                return 0;
        }

        if (message->op != BOOTREPLY) {
                log_dhcp_client(client, "Not a BOOTREPLY message: ignoring");
                return 0;
        }

        if (message->htype != client->arp_type) {
                log_dhcp_client(client, "Packet type does not match client type");
                return 0;
        }

        if (client->arp_type == ARPHRD_ETHER) {
                expected_hlen = ETH_ALEN;
                expected_chaddr = &client->mac_addr[0];
        }

        if (message->hlen != expected_hlen) {
                log_dhcp_client(client, "Unexpected packet hlen %d", message->hlen);
                return 0;
        }

        if (expected_hlen > 0 && memcmp(&message->chaddr[0], expected_chaddr, expected_hlen)) {
                log_dhcp_client(client, "Received chaddr does not match expected: ignoring");
                return 0;
        }

        if (client->state != DHCP_STATE_BOUND &&
            be32toh(message->xid) != client->xid) {
                /* in BOUND state, we may receive FORCERENEW with xid set by server,
                   so ignore the xid in this case */
                log_dhcp_client(client, "Received xid (%u) does not match expected (%u): ignoring",
                                be32toh(message->xid), client->xid);
                return 0;
        }

        return client_handle_message(client, message, len);
}

static int client_receive_message_raw(
                sd_event_source *s,
                int fd,
                uint32_t revents,
                void *userdata) {

        sd_dhcp_client *client = userdata;
        _cleanup_free_ DHCPPacket *packet = NULL;
<<<<<<< HEAD
        uint8_t cmsgbuf[CMSG_SPACE(sizeof(struct tpacket_auxdata))];
=======
        CMSG_BUFFER_TYPE(CMSG_SPACE(sizeof(struct tpacket_auxdata))) control;
>>>>>>> 2ee1c57c
        struct iovec iov = {};
        struct msghdr msg = {
                .msg_iov = &iov,
                .msg_iovlen = 1,
                .msg_control = &control,
                .msg_controllen = sizeof(control),
        };
        struct cmsghdr *cmsg;
        bool checksum = true;
        ssize_t buflen, len;
        int r;

        assert(s);
        assert(client);

        buflen = next_datagram_size_fd(fd);
        if (buflen == -ENETDOWN)
                return 0;
        if (buflen < 0)
                return buflen;

        packet = malloc0(buflen);
        if (!packet)
                return -ENOMEM;

        iov = IOVEC_MAKE(packet, buflen);

        len = recvmsg_safe(fd, &msg, 0);
        if (IN_SET(len, -EAGAIN, -EINTR, -ENETDOWN))
                return 0;
        if (len < 0)
                return log_dhcp_client_errno(client, len,
                                             "Could not receive message from raw socket: %m");

        if ((size_t) len < sizeof(DHCPPacket))
                return 0;

        cmsg = cmsg_find(&msg, SOL_PACKET, PACKET_AUXDATA, CMSG_LEN(sizeof(struct tpacket_auxdata)));
        if (cmsg) {
                struct tpacket_auxdata *aux = (struct tpacket_auxdata*) CMSG_DATA(cmsg);
                checksum = !(aux->tp_status & TP_STATUS_CSUMNOTREADY);
        }

        r = dhcp_packet_verify_headers(packet, len, checksum, client->port);
        if (r < 0)
                return 0;

        len -= DHCP_IP_UDP_SIZE;

        return client_handle_message(client, &packet->dhcp, len);
}

int sd_dhcp_client_send_renew(sd_dhcp_client *client) {
        assert_return(client, -EINVAL);
        assert_return(client->fd >= 0, -EINVAL);

        if (!client->lease)
                return 0;

        client->start_delay = 0;
        client->attempt = 1;
        client->state = DHCP_STATE_RENEWING;

        return client_initialize_time_events(client);
}

int sd_dhcp_client_start(sd_dhcp_client *client) {
        int r;

        assert_return(client, -EINVAL);

        r = client_initialize(client);
        if (r < 0)
                return r;

        /* RFC7844 section 3.3:
           SHOULD perform a complete four-way handshake, starting with a
           DHCPDISCOVER, to obtain a new address lease.  If the client can
           ascertain that this is exactly the same network to which it was
           previously connected, and if the link-layer address did not change,
           the client MAY issue a DHCPREQUEST to try to reclaim the current
           address. */
        if (client->last_addr && !client->anonymize)
                client->state = DHCP_STATE_INIT_REBOOT;

        r = client_start(client);
        if (r >= 0)
                log_dhcp_client(client, "STARTED on ifindex %i", client->ifindex);

        return r;
}

int sd_dhcp_client_send_release(sd_dhcp_client *client) {
        assert_return(client, -EINVAL);
        assert_return(client->state != DHCP_STATE_STOPPED, -ESTALE);
        assert_return(client->lease, -EUNATCH);

        _cleanup_free_ DHCPPacket *release = NULL;
        size_t optoffset, optlen;
        int r;

        r = client_message_init(client, &release, DHCP_RELEASE, &optlen, &optoffset);
        if (r < 0)
                return r;

        /* Fill up release IP and MAC */
        release->dhcp.ciaddr = client->lease->address;
        memcpy(&release->dhcp.chaddr, &client->mac_addr, client->mac_addr_len);

        r = dhcp_option_append(&release->dhcp, optlen, &optoffset, 0,
                               SD_DHCP_OPTION_END, 0, NULL);
        if (r < 0)
                return r;

        r = dhcp_network_send_udp_socket(client->fd,
                                         client->lease->server_address,
                                         DHCP_PORT_SERVER,
                                         &release->dhcp,
                                         sizeof(DHCPMessage) + optoffset);
        if (r < 0)
                return r;

        log_dhcp_client(client, "RELEASE");

        return 0;
}

int sd_dhcp_client_send_decline(sd_dhcp_client *client) {
        assert_return(client, -EINVAL);
        assert_return(client->state != DHCP_STATE_STOPPED, -ESTALE);
        assert_return(client->lease, -EUNATCH);

        _cleanup_free_ DHCPPacket *release = NULL;
        size_t optoffset, optlen;
        int r;

        r = client_message_init(client, &release, DHCP_DECLINE, &optlen, &optoffset);
        if (r < 0)
                return r;

        release->dhcp.ciaddr = client->lease->address;
        memcpy(&release->dhcp.chaddr, &client->mac_addr, client->mac_addr_len);

        r = dhcp_option_append(&release->dhcp, optlen, &optoffset, 0,
                               SD_DHCP_OPTION_END, 0, NULL);
        if (r < 0)
                return r;

        r = dhcp_network_send_udp_socket(client->fd,
                                         client->lease->server_address,
                                         DHCP_PORT_SERVER,
                                         &release->dhcp,
                                         sizeof(DHCPMessage) + optoffset);
        if (r < 0)
                return r;

        log_dhcp_client(client, "DECLINE");

        client_stop(client, SD_DHCP_CLIENT_EVENT_STOP);

        if (client->state != DHCP_STATE_STOPPED) {
                r = sd_dhcp_client_start(client);
                if (r < 0)
                        return r;
        }

        return 0;
}

int sd_dhcp_client_stop(sd_dhcp_client *client) {
        DHCP_CLIENT_DONT_DESTROY(client);

        assert_return(client, -EINVAL);

        client_stop(client, SD_DHCP_CLIENT_EVENT_STOP);
        client->state = DHCP_STATE_STOPPED;

        return 0;
}

int sd_dhcp_client_attach_event(sd_dhcp_client *client, sd_event *event, int64_t priority) {
        int r;

        assert_return(client, -EINVAL);
        assert_return(!client->event, -EBUSY);

        if (event)
                client->event = sd_event_ref(event);
        else {
                r = sd_event_default(&client->event);
                if (r < 0)
                        return 0;
        }

        client->event_priority = priority;

        return 0;
}

int sd_dhcp_client_detach_event(sd_dhcp_client *client) {
        assert_return(client, -EINVAL);

        client->event = sd_event_unref(client->event);

        return 0;
}

sd_event *sd_dhcp_client_get_event(sd_dhcp_client *client) {
        assert_return(client, NULL);

        return client->event;
}

static sd_dhcp_client *dhcp_client_free(sd_dhcp_client *client) {
        if (!client)
                return NULL;

        log_dhcp_client(client, "FREE");

        client->timeout_resend = sd_event_source_unref(client->timeout_resend);
        client->timeout_t1 = sd_event_source_unref(client->timeout_t1);
        client->timeout_t2 = sd_event_source_unref(client->timeout_t2);
        client->timeout_expire = sd_event_source_unref(client->timeout_expire);

        client_initialize(client);

        sd_dhcp_client_detach_event(client);

        sd_dhcp_lease_unref(client->lease);

        free(client->req_opts);
        free(client->hostname);
        free(client->vendor_class_identifier);
        free(client->mudurl);
        client->user_class = strv_free(client->user_class);
        ordered_hashmap_free(client->extra_options);
        ordered_hashmap_free(client->vendor_options);
        return mfree(client);
}

DEFINE_TRIVIAL_REF_UNREF_FUNC(sd_dhcp_client, sd_dhcp_client, dhcp_client_free);

int sd_dhcp_client_new(sd_dhcp_client **ret, int anonymize) {
        assert_return(ret, -EINVAL);

        _cleanup_(sd_dhcp_client_unrefp) sd_dhcp_client *client = new(sd_dhcp_client, 1);
        if (!client)
                return -ENOMEM;

        *client = (sd_dhcp_client) {
                .n_ref = 1,
                .state = DHCP_STATE_INIT,
                .ifindex = -1,
                .fd = -1,
                .mtu = DHCP_DEFAULT_MIN_SIZE,
                .port = DHCP_PORT_CLIENT,
                .anonymize = !!anonymize,
                .max_attempts = (uint64_t) -1,
                .ip_service_type = -1,
        };
        /* NOTE: this could be moved to a function. */
        if (anonymize) {
                client->req_opts_size = ELEMENTSOF(default_req_opts_anonymize);
                client->req_opts = memdup(default_req_opts_anonymize, client->req_opts_size);
        } else {
                client->req_opts_size = ELEMENTSOF(default_req_opts);
                client->req_opts = memdup(default_req_opts, client->req_opts_size);
        }
        if (!client->req_opts)
                return -ENOMEM;

        *ret = TAKE_PTR(client);

        return 0;
}<|MERGE_RESOLUTION|>--- conflicted
+++ resolved
@@ -1958,11 +1958,7 @@
 
         sd_dhcp_client *client = userdata;
         _cleanup_free_ DHCPPacket *packet = NULL;
-<<<<<<< HEAD
-        uint8_t cmsgbuf[CMSG_SPACE(sizeof(struct tpacket_auxdata))];
-=======
         CMSG_BUFFER_TYPE(CMSG_SPACE(sizeof(struct tpacket_auxdata))) control;
->>>>>>> 2ee1c57c
         struct iovec iov = {};
         struct msghdr msg = {
                 .msg_iov = &iov,
