/* SPDX-License-Identifier: LGPL-2.1+ */

#include <errno.h>
#include <stdio.h>
#include <unistd.h>

#include "alloc-util.h"
#include "fd-util.h"
#include "fileio.h"
#include "fs-util.h"
#include "fstab-util.h"
#include "generator.h"
#include "log.h"
#include "main-func.h"
#include "mkdir.h"
#include "mount-setup.h"
#include "mount-util.h"
#include "mountpoint-util.h"
#include "parse-util.h"
#include "path-util.h"
#include "proc-cmdline.h"
#include "special.h"
#include "specifier.h"
#include "stat-util.h"
#include "string-util.h"
#include "strv.h"
#include "unit-name.h"
#include "util.h"
#include "virt.h"
#include "volatile-util.h"

typedef enum MountpointFlags {
        NOAUTO    = 1 << 0,
        NOFAIL    = 1 << 1,
        AUTOMOUNT = 1 << 2,
        MAKEFS    = 1 << 3,
        GROWFS    = 1 << 4,
        RWONLY    = 1 << 5,
} MountpointFlags;

static const char *arg_dest = NULL;
static const char *arg_dest_late = NULL;
static bool arg_fstab_enabled = true;
static bool arg_swap_enabled = true;
static char *arg_root_what = NULL;
static char *arg_root_fstype = NULL;
static char *arg_root_options = NULL;
static char *arg_root_hash = NULL;
static int arg_root_rw = -1;
static char *arg_usr_what = NULL;
static char *arg_usr_fstype = NULL;
static char *arg_usr_options = NULL;
static VolatileMode arg_volatile_mode = _VOLATILE_MODE_INVALID;

STATIC_DESTRUCTOR_REGISTER(arg_root_what, freep);
STATIC_DESTRUCTOR_REGISTER(arg_root_fstype, freep);
STATIC_DESTRUCTOR_REGISTER(arg_root_options, freep);
STATIC_DESTRUCTOR_REGISTER(arg_root_hash, freep);
STATIC_DESTRUCTOR_REGISTER(arg_usr_what, freep);
STATIC_DESTRUCTOR_REGISTER(arg_usr_fstype, freep);
STATIC_DESTRUCTOR_REGISTER(arg_usr_options, freep);

static int write_options(FILE *f, const char *options) {
        _cleanup_free_ char *o = NULL;

        if (isempty(options))
                return 0;

        if (streq(options, "defaults"))
                return 0;

        o = specifier_escape(options);
        if (!o)
                return log_oom();

        fprintf(f, "Options=%s\n", o);
        return 1;
}

static int write_what(FILE *f, const char *what) {
        _cleanup_free_ char *w = NULL;

        w = specifier_escape(what);
        if (!w)
                return log_oom();

        fprintf(f, "What=%s\n", w);
        return 1;
}

static int add_swap(
                const char *what,
                struct mntent *me,
                MountpointFlags flags) {

        _cleanup_free_ char *name = NULL;
        _cleanup_fclose_ FILE *f = NULL;
        int r;

        assert(what);
        assert(me);

        if (!arg_swap_enabled) {
                log_info("Swap unit generation disabled on kernel command line, ignoring fstab swap entry for %s.", what);
                return 0;
        }

        if (access("/proc/swaps", F_OK) < 0) {
                log_info("Swap not supported, ignoring fstab swap entry for %s.", what);
                return 0;
        }

        if (detect_container() > 0) {
                log_info("Running in a container, ignoring fstab swap entry for %s.", what);
                return 0;
        }

        r = unit_name_from_path(what, ".swap", &name);
        if (r < 0)
                return log_error_errno(r, "Failed to generate unit name: %m");

        r = generator_open_unit_file(arg_dest, fstab_path(), name, &f);
        if (r < 0)
                return r;

        fprintf(f,
                "[Unit]\n"
                "Documentation=man:fstab(5) man:systemd-fstab-generator(8)\n"
                "SourcePath=%s\n",
                fstab_path());

        r = generator_write_blockdev_dependency(f, what);
        if (r < 0)
                return r;

        fprintf(f,
                "\n"
                "[Swap]\n");

        r = write_what(f, what);
        if (r < 0)
                return r;

        r = write_options(f, me->mnt_opts);
        if (r < 0)
                return r;

        r = fflush_and_check(f);
        if (r < 0)
                return log_error_errno(r, "Failed to write unit file %s: %m", name);

        /* use what as where, to have a nicer error message */
        r = generator_write_timeouts(arg_dest, what, what, me->mnt_opts, NULL);
        if (r < 0)
                return r;

        if (flags & MAKEFS) {
                r = generator_hook_up_mkswap(arg_dest, what);
                if (r < 0)
                        return r;
        }

        if (flags & GROWFS)
                /* TODO: swap devices must be wiped and recreated */
                log_warning("%s: growing swap devices is currently unsupported.", what);

        if (!(flags & NOAUTO)) {
                r = generator_add_symlink(arg_dest, SPECIAL_SWAP_TARGET,
                                          (flags & NOFAIL) ? "wants" : "requires", name);
                if (r < 0)
                        return r;
        }

        return 0;
}

static bool mount_is_network(struct mntent *me) {
        assert(me);

        return fstab_test_option(me->mnt_opts, "_netdev\0") ||
               fstype_is_network(me->mnt_type);
}

static bool mount_in_initrd(struct mntent *me) {
        assert(me);

        return fstab_test_option(me->mnt_opts, "x-initrd.mount\0") ||
               streq(me->mnt_dir, "/usr");
}

static int write_timeout(
                FILE *f,
                const char *where,
                const char *opts,
                const char *filter,
                const char *variable) {

        _cleanup_free_ char *timeout = NULL;
        char timespan[FORMAT_TIMESPAN_MAX];
        usec_t u;
        int r;

        r = fstab_filter_options(opts, filter, NULL, &timeout, NULL);
        if (r < 0)
                return log_warning_errno(r, "Failed to parse options: %m");
        if (r == 0)
                return 0;

        r = parse_sec_fix_0(timeout, &u);
        if (r < 0) {
                log_warning("Failed to parse timeout for %s, ignoring: %s", where, timeout);
                return 0;
        }

        fprintf(f, "%s=%s\n", variable, format_timespan(timespan, sizeof(timespan), u, 0));

        return 0;
}

static int write_idle_timeout(FILE *f, const char *where, const char *opts) {
        return write_timeout(f, where, opts,
                             "x-systemd.idle-timeout\0", "TimeoutIdleSec");
}

static int write_mount_timeout(FILE *f, const char *where, const char *opts) {
        return write_timeout(f, where, opts,
                             "x-systemd.mount-timeout\0", "TimeoutSec");
}

static int write_dependency(
                FILE *f,
                const char *opts,
                const char *filter,
                const char *format) {

        _cleanup_strv_free_ char **names = NULL, **units = NULL;
        _cleanup_free_ char *res = NULL;
        char **s;
        int r;

        assert(f);
        assert(opts);

        r = fstab_extract_values(opts, filter, &names);
        if (r < 0)
                return log_warning_errno(r, "Failed to parse options: %m");
        if (r == 0)
                return 0;

        STRV_FOREACH(s, names) {
                char *x;

                r = unit_name_mangle_with_suffix(*s, "as dependency", 0, ".mount", &x);
                if (r < 0)
                        return log_error_errno(r, "Failed to generate unit name: %m");

                r = strv_consume(&units, x);
                if (r < 0)
                        return log_oom();
        }

        if (units) {
                res = strv_join(units, " ");
                if (!res)
                        return log_oom();

                DISABLE_WARNING_FORMAT_NONLITERAL;
                fprintf(f, format, res);
                REENABLE_WARNING;
        }

        return 0;
}

static int write_after(FILE *f, const char *opts) {
        return write_dependency(f, opts,
                                "x-systemd.after", "After=%1$s\n");
}

static int write_requires_after(FILE *f, const char *opts) {
        return write_dependency(f, opts,
                                "x-systemd.requires", "After=%1$s\nRequires=%1$s\n");
}

static int write_before(FILE *f, const char *opts) {
        return write_dependency(f, opts,
                                "x-systemd.before", "Before=%1$s\n");
}

static int write_requires_mounts_for(FILE *f, const char *opts) {
        _cleanup_strv_free_ char **paths = NULL, **paths_escaped = NULL;
        _cleanup_free_ char *res = NULL;
        int r;

        assert(f);
        assert(opts);

        r = fstab_extract_values(opts, "x-systemd.requires-mounts-for", &paths);
        if (r < 0)
                return log_warning_errno(r, "Failed to parse options: %m");
        if (r == 0)
                return 0;

        r = specifier_escape_strv(paths, &paths_escaped);
        if (r < 0)
                return log_error_errno(r, "Failed to escape paths: %m");

        res = strv_join(paths_escaped, " ");
        if (!res)
                return log_oom();

        fprintf(f, "RequiresMountsFor=%s\n", res);

        return 0;
}

static int write_extra_dependencies(FILE *f, const char *opts) {
        int r;

        assert(f);

        if (opts) {
                r = write_after(f, opts);
                if (r < 0)
                        return r;
                r = write_requires_after(f, opts);
                if (r < 0)
                        return r;
                r = write_before(f, opts);
                if (r < 0)
                        return r;
                r = write_requires_mounts_for(f, opts);
                if (r < 0)
                        return r;
        }

        return 0;
}

static int add_mount(
                const char *dest,
                const char *what,
                const char *where,
                const char *original_where,
                const char *fstype,
                const char *opts,
                int passno,
                MountpointFlags flags,
                const char *post,
                const char *source) {

        _cleanup_free_ char
                *name = NULL,
                *automount_name = NULL,
                *filtered = NULL,
                *where_escaped = NULL;
        _cleanup_strv_free_ char **wanted_by = NULL, **required_by = NULL;
        _cleanup_fclose_ FILE *f = NULL;
        int r;

        assert(what);
        assert(where);
        assert(opts);
        assert(post);
        assert(source);

        if (streq_ptr(fstype, "autofs"))
                return 0;

        if (!is_path(where)) {
                log_warning("Mount point %s is not a valid path, ignoring.", where);
                return 0;
        }

        if (mount_point_is_api(where) ||
            mount_point_ignore(where))
                return 0;

        r = fstab_extract_values(opts, "x-systemd.wanted-by", &wanted_by);
        if (r < 0)
                return r;

        r = fstab_extract_values(opts, "x-systemd.required-by", &required_by);
        if (r < 0)
                return r;

        if (path_equal(where, "/")) {
                if (flags & NOAUTO)
                        log_warning("Ignoring \"noauto\" for root device");
                if (flags & NOFAIL)
                        log_warning("Ignoring \"nofail\" for root device");
                if (flags & AUTOMOUNT)
                        log_warning("Ignoring automount option for root device");
                if (!strv_isempty(wanted_by))
                        log_warning("Ignoring \"x-systemd.wanted-by=\" for root device");
                if (!strv_isempty(required_by))
                        log_warning("Ignoring \"x-systemd.required-by=\" for root device");

                required_by = strv_free(required_by);
                wanted_by = strv_free(wanted_by);
                SET_FLAG(flags, NOAUTO | NOFAIL | AUTOMOUNT, false);
        }

        r = unit_name_from_path(where, ".mount", &name);
        if (r < 0)
                return log_error_errno(r, "Failed to generate unit name: %m");

        r = generator_open_unit_file(dest, fstab_path(), name, &f);
        if (r < 0)
                return r;

        fprintf(f,
                "[Unit]\n"
                "Documentation=man:fstab(5) man:systemd-fstab-generator(8)\n"
                "SourcePath=%s\n",
                source);

        if (STRPTR_IN_SET(fstype, "nfs", "nfs4") && !(flags & AUTOMOUNT) &&
            fstab_test_yes_no_option(opts, "bg\0" "fg\0")) {
                /* The default retry timeout that mount.nfs uses for 'bg' mounts
                 * is 10000 minutes, where as it uses 2 minutes for 'fg' mounts.
                 * As we are making  'bg' mounts look like an 'fg' mount to
                 * mount.nfs (so systemd can manage the job-control aspects of 'bg'),
                 * we need to explicitly preserve that default, and also ensure
                 * the systemd mount-timeout doesn't interfere.
                 * By placing these options first, they can be over-ridden by
                 * settings in /etc/fstab. */
                opts = strjoina("x-systemd.mount-timeout=infinity,retry=10000,nofail,", opts, ",fg");
                SET_FLAG(flags, NOFAIL, true);
        }

<<<<<<< HEAD
        if (opts) {
                 r = write_after(f, opts);
                 if (r < 0)
                         return r;
                 r = write_requires_after(f, opts);
                 if (r < 0)
                         return r;
                 r = write_before(f, opts);
                 if (r < 0)
                         return r;
                 r = write_requires_mounts_for(f, opts);
                 if (r < 0)
                         return r;
        }
=======
        r = write_extra_dependencies(f, opts);
        if (r < 0)
                return r;
>>>>>>> 2ee1c57c

        if (passno != 0) {
                r = generator_write_fsck_deps(f, dest, what, where, fstype);
                if (r < 0)
                        return r;
        }

        r = generator_write_blockdev_dependency(f, what);
        if (r < 0)
                return r;

        fprintf(f,
                "\n"
                "[Mount]\n");

        if (original_where)
                fprintf(f, "# Canonicalized from %s\n", original_where);

        where_escaped = specifier_escape(where);
        if (!where_escaped)
                return log_oom();
        fprintf(f, "Where=%s\n", where_escaped);

        r = write_what(f, what);
        if (r < 0)
                return r;

        if (!isempty(fstype) && !streq(fstype, "auto")) {
                _cleanup_free_ char *t;

                t = specifier_escape(fstype);
                if (!t)
                        return -ENOMEM;

                fprintf(f, "Type=%s\n", t);
        }

        r = generator_write_timeouts(dest, what, where, opts, &filtered);
        if (r < 0)
                return r;

        r = generator_write_device_deps(dest, what, where, opts);
        if (r < 0)
                return r;

        r = write_mount_timeout(f, where, opts);
        if (r < 0)
                return r;

        r = write_options(f, filtered);
        if (r < 0)
                return r;

        if (flags & RWONLY)
                fprintf(f, "ReadWriteOnly=yes\n");

        r = fflush_and_check(f);
        if (r < 0)
                return log_error_errno(r, "Failed to write unit file %s: %m", name);

        if (flags & MAKEFS) {
                r = generator_hook_up_mkfs(dest, what, where, fstype);
                if (r < 0)
                        return r;
        }

        if (flags & GROWFS) {
                r = generator_hook_up_growfs(dest, where, post);
                if (r < 0)
                        return r;
        }

        if (!FLAGS_SET(flags, AUTOMOUNT)) {
                if (!FLAGS_SET(flags, NOAUTO) && strv_isempty(wanted_by) && strv_isempty(required_by)) {
                        r = generator_add_symlink(dest, post,
                                                  (flags & NOFAIL) ? "wants" : "requires", name);
                        if (r < 0)
                                return r;
                } else {
                        char **s;

                        STRV_FOREACH(s, wanted_by) {
                                r = generator_add_symlink(dest, *s, "wants", name);
                                if (r < 0)
                                        return r;
                        }

                        STRV_FOREACH(s, required_by) {
                                r = generator_add_symlink(dest, *s, "requires", name);
                                if (r < 0)
                                        return r;
                        }
                }
        } else {
                r = unit_name_from_path(where, ".automount", &automount_name);
                if (r < 0)
                        return log_error_errno(r, "Failed to generate unit name: %m");

                f = safe_fclose(f);

                r = generator_open_unit_file(dest, fstab_path(), automount_name, &f);
                if (r < 0)
                        return r;

                fprintf(f,
                        "[Unit]\n"
                        "SourcePath=%s\n"
                        "Documentation=man:fstab(5) man:systemd-fstab-generator(8)\n",
                        source);

                fprintf(f,
                        "\n"
                        "[Automount]\n"
                        "Where=%s\n",
                        where_escaped);

                r = write_idle_timeout(f, where, opts);
                if (r < 0)
                        return r;

                r = fflush_and_check(f);
                if (r < 0)
                        return log_error_errno(r, "Failed to write unit file %s: %m", automount_name);

                r = generator_add_symlink(dest, post,
                                          (flags & NOFAIL) ? "wants" : "requires", automount_name);
                if (r < 0)
                        return r;
        }

        return 0;
}

static int parse_fstab(bool initrd) {
        _cleanup_endmntent_ FILE *f = NULL;
        const char *fstab;
        struct mntent *me;
        int r = 0;

        fstab = initrd ? "/sysroot/etc/fstab" : fstab_path();
        log_debug("Parsing %s...", fstab);

        f = setmntent(fstab, "re");
        if (!f) {
                if (errno == ENOENT)
                        return 0;

                return log_error_errno(errno, "Failed to open %s: %m", fstab);
        }

        while ((me = getmntent(f))) {
                _cleanup_free_ char *where = NULL, *what = NULL, *canonical_where = NULL;
                bool makefs, growfs, noauto, nofail, rwonly;
                int k;

                if (initrd && !mount_in_initrd(me))
                        continue;

                what = fstab_node_to_udev_node(me->mnt_fsname);
                if (!what)
                        return log_oom();

                if (is_device_path(what) && path_is_read_only_fs("/sys") > 0) {
                        log_info("Running in a container, ignoring fstab device entry for %s.", what);
                        continue;
                }

                where = strdup(me->mnt_dir);
                if (!where)
                        return log_oom();

                if (is_path(where)) {
                        path_simplify(where, false);

                        /* Follow symlinks here; see 5261ba901845c084de5a8fd06500ed09bfb0bd80 which makes sense for
                         * mount units, but causes problems since it historically worked to have symlinks in e.g.
                         * /etc/fstab. So we canonicalize here. Note that we use CHASE_NONEXISTENT to handle the case
                         * where a symlink refers to another mount target; this works assuming the sub-mountpoint
                         * target is the final directory. */
                        r = chase_symlinks(where, initrd ? "/sysroot" : NULL,
                                           CHASE_PREFIX_ROOT | CHASE_NONEXISTENT,
                                           &canonical_where, NULL);
                        if (r < 0) /* If we can't canonicalize we continue on as if it wasn't a symlink */
                                log_debug_errno(r, "Failed to read symlink target for %s, ignoring: %m", where);
                        else if (streq(canonical_where, where)) /* If it was fully canonicalized, suppress the change */
                                canonical_where = mfree(canonical_where);
                        else
                                log_debug("Canonicalized what=%s where=%s to %s", what, where, canonical_where);
                }

                makefs = fstab_test_option(me->mnt_opts, "x-systemd.makefs\0");
                growfs = fstab_test_option(me->mnt_opts, "x-systemd.growfs\0");
                rwonly = fstab_test_option(me->mnt_opts, "x-systemd.rw-only\0");
                noauto = fstab_test_yes_no_option(me->mnt_opts, "noauto\0" "auto\0");
                nofail = fstab_test_yes_no_option(me->mnt_opts, "nofail\0" "fail\0");

                log_debug("Found entry what=%s where=%s type=%s makefs=%s growfs=%s noauto=%s nofail=%s",
                          what, where, me->mnt_type,
                          yes_no(makefs), yes_no(growfs),
                          yes_no(noauto), yes_no(nofail));

                if (streq(me->mnt_type, "swap"))
                        k = add_swap(what, me,
                                     makefs*MAKEFS | growfs*GROWFS | noauto*NOAUTO | nofail*NOFAIL);
                else {
                        bool automount;
                        const char *post;

                        automount = fstab_test_option(me->mnt_opts,
                                                      "comment=systemd.automount\0"
                                                      "x-systemd.automount\0");
                        if (initrd)
                                post = SPECIAL_INITRD_FS_TARGET;
                        else if (mount_is_network(me))
                                post = SPECIAL_REMOTE_FS_TARGET;
                        else
                                post = SPECIAL_LOCAL_FS_TARGET;

                        k = add_mount(arg_dest,
                                      what,
                                      canonical_where ?: where,
                                      canonical_where ? where: NULL,
                                      me->mnt_type,
                                      me->mnt_opts,
                                      me->mnt_passno,
                                      makefs*MAKEFS | growfs*GROWFS | noauto*NOAUTO | nofail*NOFAIL | automount*AUTOMOUNT | rwonly*RWONLY,
                                      post,
                                      fstab);
                }

                if (r >= 0 && k < 0)
                        r = k;
        }

        return r;
}

static int add_sysroot_mount(void) {
        _cleanup_free_ char *what = NULL;
        const char *opts;
        int r;

        if (isempty(arg_root_what)) {
                log_debug("Could not find a root= entry on the kernel command line.");
                return 0;
        }

        if (streq(arg_root_what, "gpt-auto")) {
                /* This is handled by the gpt-auto generator */
                log_debug("Skipping root directory handling, as gpt-auto was requested.");
                return 0;
        }

        if (path_equal(arg_root_what, "/dev/nfs")) {
                /* This is handled by the kernel or the initrd */
                log_debug("Skipping root directory handling, as /dev/nfs was requested.");
                return 0;
        }

        what = fstab_node_to_udev_node(arg_root_what);
        if (!what)
                return log_oom();

        if (!arg_root_options)
                opts = arg_root_rw > 0 ? "rw" : "ro";
        else if (arg_root_rw >= 0 ||
                 !fstab_test_option(arg_root_options, "ro\0" "rw\0"))
                opts = strjoina(arg_root_options, ",", arg_root_rw > 0 ? "rw" : "ro");
        else
                opts = arg_root_options;

        log_debug("Found entry what=%s where=/sysroot type=%s", what, strna(arg_root_fstype));

        if (is_device_path(what)) {
                r = generator_write_initrd_root_device_deps(arg_dest, what);
                if (r < 0)
                        return r;
        }

        return add_mount(arg_dest,
                         what,
                         "/sysroot",
                         NULL,
                         arg_root_fstype,
                         opts,
                         is_device_path(what) ? 1 : 0, /* passno */
                         0,                            /* makefs off, growfs off, noauto off, nofail off, automount off */
                         SPECIAL_INITRD_ROOT_FS_TARGET,
                         "/proc/cmdline");
}

static int add_sysroot_usr_mount(void) {
        _cleanup_free_ char *what = NULL;
        const char *opts;

        if (!arg_usr_what && !arg_usr_fstype && !arg_usr_options)
                return 0;

        if (arg_root_what && !arg_usr_what) {
                /* Copy over the root device, in case the /usr mount just differs in a mount option (consider btrfs subvolumes) */
                arg_usr_what = strdup(arg_root_what);
                if (!arg_usr_what)
                        return log_oom();
        }

        if (arg_root_fstype && !arg_usr_fstype) {
                arg_usr_fstype = strdup(arg_root_fstype);
                if (!arg_usr_fstype)
                        return log_oom();
        }

        if (arg_root_options && !arg_usr_options) {
                arg_usr_options = strdup(arg_root_options);
                if (!arg_usr_options)
                        return log_oom();
        }

        if (!arg_usr_what)
                return 0;

        what = fstab_node_to_udev_node(arg_usr_what);
        if (!what)
                return log_oom();

        if (!arg_usr_options)
                opts = arg_root_rw > 0 ? "rw" : "ro";
        else if (!fstab_test_option(arg_usr_options, "ro\0" "rw\0"))
                opts = strjoina(arg_usr_options, ",", arg_root_rw > 0 ? "rw" : "ro");
        else
                opts = arg_usr_options;

        log_debug("Found entry what=%s where=/sysroot/usr type=%s", what, strna(arg_usr_fstype));
        return add_mount(arg_dest,
                         what,
                         "/sysroot/usr",
                         NULL,
                         arg_usr_fstype,
                         opts,
                         is_device_path(what) ? 1 : 0, /* passno */
                         0,
                         SPECIAL_INITRD_FS_TARGET,
                         "/proc/cmdline");
}

static int add_volatile_root(void) {

        /* Let's add in systemd-remount-volatile.service which will remount the root device to tmpfs if this is
         * requested (or as an overlayfs), leaving only /usr from the root mount inside. */

        if (!IN_SET(arg_volatile_mode, VOLATILE_YES, VOLATILE_OVERLAY))
                return 0;

        return generator_add_symlink(arg_dest, SPECIAL_INITRD_ROOT_FS_TARGET, "requires",
                                     SYSTEM_DATA_UNIT_PATH "/" SPECIAL_VOLATILE_ROOT_SERVICE);
}

static int add_volatile_var(void) {

        if (arg_volatile_mode != VOLATILE_STATE)
                return 0;

        /* If requested, mount /var as tmpfs, but do so only if there's nothing else defined for this. */

        return add_mount(arg_dest_late,
                         "tmpfs",
                         "/var",
                         NULL,
                         "tmpfs",
                         "mode=0755" TMPFS_LIMITS_VAR,
                         0,
                         0,
                         SPECIAL_LOCAL_FS_TARGET,
                         "/proc/cmdline");
}

static int parse_proc_cmdline_item(const char *key, const char *value, void *data) {
        int r;

        /* root=, usr=, usrfstype= and roofstype= may occur more than once, the last
         * instance should take precedence.  In the case of multiple rootflags=
         * or usrflags= the arguments should be concatenated */

        if (STR_IN_SET(key, "fstab", "rd.fstab")) {

                r = value ? parse_boolean(value) : 1;
                if (r < 0)
                        log_warning("Failed to parse fstab switch %s. Ignoring.", value);
                else
                        arg_fstab_enabled = r;

        } else if (streq(key, "root")) {

                if (proc_cmdline_value_missing(key, value))
                        return 0;

                if (free_and_strdup(&arg_root_what, value) < 0)
                        return log_oom();

        } else if (streq(key, "rootfstype")) {

                if (proc_cmdline_value_missing(key, value))
                        return 0;

                if (free_and_strdup(&arg_root_fstype, value) < 0)
                        return log_oom();

        } else if (streq(key, "rootflags")) {

                if (proc_cmdline_value_missing(key, value))
                        return 0;

                if (!strextend_with_separator(&arg_root_options, ",", value, NULL))
                        return log_oom();

        } else if (streq(key, "roothash")) {

                if (proc_cmdline_value_missing(key, value))
                        return 0;

                if (free_and_strdup(&arg_root_hash, value) < 0)
                        return log_oom();

        } else if (streq(key, "mount.usr")) {

                if (proc_cmdline_value_missing(key, value))
                        return 0;

                if (free_and_strdup(&arg_usr_what, value) < 0)
                        return log_oom();

        } else if (streq(key, "mount.usrfstype")) {

                if (proc_cmdline_value_missing(key, value))
                        return 0;

                if (free_and_strdup(&arg_usr_fstype, value) < 0)
                        return log_oom();

        } else if (streq(key, "mount.usrflags")) {

                if (proc_cmdline_value_missing(key, value))
                        return 0;

                if (!strextend_with_separator(&arg_usr_options, ",", value, NULL))
                        return log_oom();

        } else if (streq(key, "rw") && !value)
                arg_root_rw = true;
        else if (streq(key, "ro") && !value)
                arg_root_rw = false;
        else if (streq(key, "systemd.volatile")) {
                VolatileMode m;

                if (value) {
                        m = volatile_mode_from_string(value);
                        if (m < 0)
                                log_warning("Failed to parse systemd.volatile= argument: %s", value);
                        else
                                arg_volatile_mode = m;
                } else
                        arg_volatile_mode = VOLATILE_YES;

        } else if (streq(key, "systemd.swap")) {

                r = value ? parse_boolean(value) : 1;
                if (r < 0)
                        log_warning("Failed to parse systemd.swap switch %s. Ignoring.", value);
                else
                        arg_swap_enabled = r;
        }

        return 0;
}

static int determine_root(void) {
        /* If we have a root hash but no root device then Verity is used, and we use the "root" DM device as root. */

        if (arg_root_what)
                return 0;

        if (!arg_root_hash)
                return 0;

        arg_root_what = strdup("/dev/mapper/root");
        if (!arg_root_what)
                return log_oom();

        log_info("Using verity root device %s.", arg_root_what);

        return 1;
}

static int run(const char *dest, const char *dest_early, const char *dest_late) {
        int r, r2 = 0, r3 = 0;

        assert_se(arg_dest = dest);
        assert_se(arg_dest_late = dest_late);

        r = proc_cmdline_parse(parse_proc_cmdline_item, NULL, 0);
        if (r < 0)
                log_warning_errno(r, "Failed to parse kernel command line, ignoring: %m");

        (void) determine_root();

        /* Always honour root= and usr= in the kernel command line if we are in an initrd */
        if (in_initrd()) {
                r = add_sysroot_mount();

                r2 = add_sysroot_usr_mount();

                r3 = add_volatile_root();
        } else
                r = add_volatile_var();

        /* Honour /etc/fstab only when that's enabled */
        if (arg_fstab_enabled) {
                /* Parse the local /etc/fstab, possibly from the initrd */
                r2 = parse_fstab(false);

                /* If running in the initrd also parse the /etc/fstab from the host */
                if (in_initrd())
                        r3 = parse_fstab(true);
                else
                        r3 = generator_enable_remount_fs_service(arg_dest);
        }

        return r < 0 ? r : r2 < 0 ? r2 : r3;
}

DEFINE_MAIN_GENERATOR_FUNCTION(run);<|MERGE_RESOLUTION|>--- conflicted
+++ resolved
@@ -429,26 +429,9 @@
                 SET_FLAG(flags, NOFAIL, true);
         }
 
-<<<<<<< HEAD
-        if (opts) {
-                 r = write_after(f, opts);
-                 if (r < 0)
-                         return r;
-                 r = write_requires_after(f, opts);
-                 if (r < 0)
-                         return r;
-                 r = write_before(f, opts);
-                 if (r < 0)
-                         return r;
-                 r = write_requires_mounts_for(f, opts);
-                 if (r < 0)
-                         return r;
-        }
-=======
         r = write_extra_dependencies(f, opts);
         if (r < 0)
                 return r;
->>>>>>> 2ee1c57c
 
         if (passno != 0) {
                 r = generator_write_fsck_deps(f, dest, what, where, fstype);
