--- conflicted
+++ resolved
@@ -686,12 +686,6 @@
         };
 
         dropin_dirname = strjoina(basename(filename), ".d");
-<<<<<<< HEAD
-        r = config_parse_many(filename, NETWORK_DIRS, dropin_dirname,
-                              NETDEV_COMMON_SECTIONS NETDEV_OTHER_SECTIONS,
-                              config_item_perf_lookup, network_netdev_gperf_lookup,
-                              CONFIG_PARSE_WARN, netdev_raw, NULL);
-=======
         r = config_parse_many(
                         filename, NETWORK_DIRS, dropin_dirname,
                         NETDEV_COMMON_SECTIONS NETDEV_OTHER_SECTIONS,
@@ -699,7 +693,6 @@
                         CONFIG_PARSE_WARN,
                         netdev_raw,
                         NULL);
->>>>>>> 2ee1c57c
         if (r < 0)
                 return r;
 
@@ -736,19 +729,12 @@
         if (NETDEV_VTABLE(netdev)->init)
                 NETDEV_VTABLE(netdev)->init(netdev);
 
-<<<<<<< HEAD
-        r = config_parse_many(filename, NETWORK_DIRS, dropin_dirname,
-                              NETDEV_VTABLE(netdev)->sections,
-                              config_item_perf_lookup, network_netdev_gperf_lookup,
-                              CONFIG_PARSE_WARN, netdev, NULL);
-=======
         r = config_parse_many(
                         filename, NETWORK_DIRS, dropin_dirname,
                         NETDEV_VTABLE(netdev)->sections,
                         config_item_perf_lookup, network_netdev_gperf_lookup,
                         CONFIG_PARSE_WARN,
                         netdev, NULL);
->>>>>>> 2ee1c57c
         if (r < 0)
                 return r;
 
