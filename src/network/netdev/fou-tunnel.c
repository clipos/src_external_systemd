--- conflicted
+++ resolved
@@ -167,22 +167,14 @@
         else {
                 r = safe_atou(rvalue, &protocol);
                 if (r < 0)
-<<<<<<< HEAD
-                        log_syntax(unit, LOG_ERR, filename, line, r,
-=======
                         log_syntax(unit, LOG_WARNING, filename, line, r,
->>>>>>> 2ee1c57c
                                    "Failed to parse IP protocol '%s' for FooOverUDP tunnel, "
                                    "ignoring assignment: %m", rvalue);
                 return 0;
         }
 
         if (protocol > UINT8_MAX) {
-<<<<<<< HEAD
-                log_syntax(unit, LOG_ERR, filename, line, 0,
-=======
                 log_syntax(unit, LOG_WARNING, filename, line, 0,
->>>>>>> 2ee1c57c
                            "IP protocol '%s' for FooOverUDP tunnel out of range, "
                            "ignoring assignment: %m", rvalue);
                 return 0;
@@ -220,11 +212,7 @@
 
         r = in_addr_from_string_auto(rvalue, f, addr);
         if (r < 0)
-<<<<<<< HEAD
-                log_syntax(unit, LOG_ERR, filename, line, r,
-=======
                 log_syntax(unit, LOG_WARNING, filename, line, r,
->>>>>>> 2ee1c57c
                            "FooOverUDP tunnel '%s' address is invalid, ignoring assignment: %s",
                            lvalue, rvalue);
 
