/* SPDX-License-Identifier: LGPL-2.1+ */
#pragma once

#include <linux/nl80211.h>

#include "sd-bus.h"
#include "sd-device.h"
#include "sd-ipv4acd.h"

#include "bridge.h"
#include "condition.h"
#include "conf-parser.h"
#include "hashmap.h"
#include "netdev.h"
#include "networkd-address-label.h"
#include "networkd-address.h"
#include "networkd-brvlan.h"
#include "networkd-dhcp-common.h"
#include "networkd-dhcp4.h"
#include "networkd-dhcp6.h"
#include "networkd-dhcp-server.h"
#include "networkd-fdb.h"
#include "networkd-ipv6-proxy-ndp.h"
#include "networkd-lldp-rx.h"
#include "networkd-lldp-tx.h"
#include "networkd-ndisc.h"
#include "networkd-neighbor.h"
#include "networkd-nexthop.h"
#include "networkd-radv.h"
#include "networkd-route.h"
#include "networkd-routing-policy-rule.h"
#include "networkd-util.h"
#include "ordered-set.h"
#include "resolve-util.h"
#include "socket-netlink.h"

typedef enum IPv6PrivacyExtensions {
        /* The values map to the kernel's /proc/sys/net/ipv6/conf/xxx/use_tempaddr values */
        IPV6_PRIVACY_EXTENSIONS_NO,
        IPV6_PRIVACY_EXTENSIONS_PREFER_PUBLIC,
        IPV6_PRIVACY_EXTENSIONS_YES, /* aka prefer-temporary */
        _IPV6_PRIVACY_EXTENSIONS_MAX,
        _IPV6_PRIVACY_EXTENSIONS_INVALID = -1,
} IPv6PrivacyExtensions;

typedef enum KeepConfiguration {
        KEEP_CONFIGURATION_NO            = 0,
        KEEP_CONFIGURATION_DHCP_ON_START = 1 << 0,
        KEEP_CONFIGURATION_DHCP_ON_STOP  = 1 << 1,
        KEEP_CONFIGURATION_DHCP          = KEEP_CONFIGURATION_DHCP_ON_START | KEEP_CONFIGURATION_DHCP_ON_STOP,
        KEEP_CONFIGURATION_STATIC        = 1 << 2,
        KEEP_CONFIGURATION_YES           = KEEP_CONFIGURATION_DHCP | KEEP_CONFIGURATION_STATIC,
        _KEEP_CONFIGURATION_MAX,
        _KEEP_CONFIGURATION_INVALID = -1,
} KeepConfiguration;

typedef enum IPv6LinkLocalAddressGenMode {
       IPV6_LINK_LOCAL_ADDRESSS_GEN_MODE_EUI64          = IN6_ADDR_GEN_MODE_EUI64,
       IPV6_LINK_LOCAL_ADDRESSS_GEN_MODE_NONE           = IN6_ADDR_GEN_MODE_NONE,
       IPV6_LINK_LOCAL_ADDRESSS_GEN_MODE_STABLE_PRIVACY = IN6_ADDR_GEN_MODE_STABLE_PRIVACY,
       IPV6_LINK_LOCAL_ADDRESSS_GEN_MODE_RANDOM         = IN6_ADDR_GEN_MODE_RANDOM,
       _IPV6_LINK_LOCAL_ADDRESS_GEN_MODE_MAX,
       _IPV6_LINK_LOCAL_ADDRESS_GEN_MODE_INVALID        = -1
} IPv6LinkLocalAddressGenMode;

typedef struct Manager Manager;

typedef struct NetworkDHCPServerEmitAddress {
        bool emit;
        struct in_addr *addresses;
        size_t n_addresses;
} NetworkDHCPServerEmitAddress;

struct Network {
        Manager *manager;

        char *filename;
        char *name;
        usec_t timestamp;

        unsigned n_ref;

        Set *match_mac;
        Set *match_permanent_mac;
        char **match_path;
        char **match_driver;
        char **match_type;
        char **match_name;
        char **match_property;
        char **match_wlan_iftype;
        char **match_ssid;
        Set *match_bssid;
        LIST_HEAD(Condition, conditions);

        char *description;

        NetDev *bridge;
        NetDev *bond;
        NetDev *vrf;
        NetDev *xfrm;
        Hashmap *stacked_netdevs;
        char *bridge_name;
        char *bond_name;
        char *vrf_name;
        Hashmap *stacked_netdev_names;

        /* DHCP Client Support */
        AddressFamily dhcp;
        DHCPClientIdentifier dhcp_client_identifier;
        char *dhcp_vendor_class_identifier;
        char *dhcp_mudurl;
        char **dhcp_user_class;
        char *dhcp_hostname;
        uint64_t dhcp_max_attempts;
        uint32_t dhcp_route_metric;
<<<<<<< HEAD
=======
        bool dhcp_route_metric_set;
>>>>>>> 2ee1c57c
        uint32_t dhcp_route_table;
        uint32_t dhcp_fallback_lease_lifetime;
        uint32_t dhcp_route_mtu;
        uint16_t dhcp_client_port;
        int dhcp_critical;
        int ip_service_type;
        bool dhcp_anonymize;
        bool dhcp_send_hostname;
        bool dhcp_broadcast;
        bool dhcp_use_dns;
        bool dhcp_use_dns_set;
        bool dhcp_routes_to_dns;
        bool dhcp_use_ntp;
        bool dhcp_use_ntp_set;
        bool dhcp_use_sip;
        bool dhcp_use_mtu;
        bool dhcp_use_routes;
        int dhcp_use_gateway;
        bool dhcp_use_timezone;
        bool rapid_commit;
        bool dhcp_use_hostname;
        bool dhcp_route_table_set;
        bool dhcp_send_release;
        bool dhcp_send_decline;
        DHCPUseDomains dhcp_use_domains;
        sd_ipv4acd *dhcp_acd;
        Set *dhcp_deny_listed_ip;
        Set *dhcp_allow_listed_ip;
        Set *dhcp_request_options;
        OrderedHashmap *dhcp_client_send_options;
        OrderedHashmap *dhcp_client_send_vendor_options;
        OrderedHashmap *dhcp_server_send_options;
        OrderedHashmap *dhcp_server_send_vendor_options;

        /* DHCPv6 Client support*/
        bool dhcp6_use_dns;
        bool dhcp6_use_dns_set;
        bool dhcp6_use_ntp;
        bool dhcp6_use_ntp_set;
        uint8_t dhcp6_pd_length;
        uint32_t dhcp6_route_metric;
        bool dhcp6_route_metric_set;
        char *dhcp6_mudurl;
        char **dhcp6_user_class;
        char **dhcp6_vendor_class;
        struct in6_addr dhcp6_pd_address;
        DHCP6ClientStartMode dhcp6_without_ra;
        OrderedHashmap *dhcp6_client_send_options;
        OrderedHashmap *dhcp6_client_send_vendor_options;
        Set *dhcp6_request_options;

        /* DHCP Server Support */
        bool dhcp_server;
        NetworkDHCPServerEmitAddress dhcp_server_emit[_SD_DHCP_LEASE_SERVER_TYPE_MAX];
        bool dhcp_server_emit_router;
        bool dhcp_server_emit_timezone;
        char *dhcp_server_timezone;
        usec_t dhcp_server_default_lease_time_usec, dhcp_server_max_lease_time_usec;
        uint32_t dhcp_server_pool_offset;
        uint32_t dhcp_server_pool_size;

        /* link local addressing support */
        AddressFamily link_local;
        IPv6LinkLocalAddressGenMode ipv6ll_address_gen_mode;
        bool ipv4ll_route;

        bool default_route_on_device;

        /* IPv6 prefix delegation support */
        RADVPrefixDelegation router_prefix_delegation;
        usec_t router_lifetime_usec;
        uint8_t router_preference;
        bool router_managed;
        bool router_other_information;
        bool router_emit_dns;
        bool router_emit_domains;
        usec_t router_dns_lifetime_usec;
        struct in6_addr *router_dns;
        unsigned n_router_dns;
        OrderedSet *router_search_domains;
        bool dhcp6_force_pd_other_information; /* Start DHCPv6 PD also when 'O'
                                                  RA flag is set, see RFC 7084,
                                                  WPD-4 */

        /* DHCPv6 Prefix Delegation support */
        int64_t dhcp6_pd_subnet_id;
        bool dhcp6_pd_assign;
        union in_addr_union dhcp6_pd_token;

        /* Bridge Support */
        int use_bpdu;
        int hairpin;
        int fast_leave;
        int allow_port_to_be_root;
        int unicast_flood;
        int multicast_flood;
        int multicast_to_unicast;
        int neighbor_suppression;
        int learning;
        int bridge_proxy_arp;
        int bridge_proxy_arp_wifi;
        uint32_t cost;
        uint16_t priority;
        MulticastRouter multicast_router;

        bool use_br_vlan;
        uint16_t pvid;
        uint32_t br_vid_bitmap[BRIDGE_VLAN_BITMAP_LEN];
        uint32_t br_untagged_bitmap[BRIDGE_VLAN_BITMAP_LEN];

        /* CAN support */
        uint32_t can_bitrate;
        unsigned can_sample_point;
        uint32_t can_data_bitrate;
        unsigned can_data_sample_point;
        usec_t can_restart_us;
        int can_triple_sampling;
        int can_termination;
        int can_listen_only;
        int can_fd_mode;
        int can_non_iso;

        AddressFamily ip_forward;
        bool ip_masquerade;
        int ipv4_accept_local;

        int ipv6_accept_ra;
        int ipv6_dad_transmits;
        int ipv6_hop_limit;
        int ipv6_proxy_ndp;
        int proxy_arp;
        uint32_t ipv6_mtu;

        bool ipv6_accept_ra_use_dns;
        bool ipv6_accept_ra_use_autonomous_prefix;
        bool ipv6_accept_ra_use_onlink_prefix;
        bool active_slave;
        bool primary_slave;
        bool ipv6_accept_ra_route_table_set;
        DHCPUseDomains ipv6_accept_ra_use_domains;
        IPv6AcceptRAStartDHCP6Client ipv6_accept_ra_start_dhcp6_client;
        uint32_t ipv6_accept_ra_route_table;
        Set *ndisc_deny_listed_prefix;
        OrderedSet *ipv6_tokens;

        IPv6PrivacyExtensions ipv6_privacy_extensions;

        struct ether_addr *mac;
        uint32_t mtu;
        uint32_t group;
        int arp;
        int multicast;
        int allmulticast;
        bool unmanaged;
        bool configure_without_carrier;
        int ignore_carrier_loss;
        KeepConfiguration keep_configuration;
        uint32_t iaid;
        DUID duid;

        bool iaid_set;

        bool required_for_online; /* Is this network required to be considered online? */
        LinkOperationalStateRange required_operstate_for_online;

        /* LLDP support */
        LLDPMode lldp_mode; /* LLDP reception */
        LLDPEmit lldp_emit; /* LLDP transmission */
        char *lldp_mud;    /* LLDP MUD URL */

        LIST_HEAD(Address, static_addresses);
        LIST_HEAD(Route, static_routes);
        LIST_HEAD(NextHop, static_nexthops);
        LIST_HEAD(FdbEntry, static_fdb_entries);
        LIST_HEAD(IPv6ProxyNDPAddress, ipv6_proxy_ndp_addresses);
        LIST_HEAD(Neighbor, neighbors);
        LIST_HEAD(AddressLabel, address_labels);
        LIST_HEAD(Prefix, static_prefixes);
        LIST_HEAD(RoutePrefix, static_route_prefixes);
        LIST_HEAD(RoutingPolicyRule, rules);

        unsigned n_static_addresses;
        unsigned n_static_routes;
        unsigned n_static_nexthops;
        unsigned n_static_fdb_entries;
        unsigned n_ipv6_proxy_ndp_addresses;
        unsigned n_neighbors;
        unsigned n_address_labels;
        unsigned n_static_prefixes;
        unsigned n_static_route_prefixes;
        unsigned n_rules;

        Hashmap *addresses_by_section;
        Hashmap *routes_by_section;
        Hashmap *nexthops_by_section;
        Hashmap *fdb_entries_by_section;
        Hashmap *neighbors_by_section;
        Hashmap *address_labels_by_section;
        Hashmap *prefixes_by_section;
        Hashmap *route_prefixes_by_section;
        Hashmap *rules_by_section;
        OrderedHashmap *tc_by_section;
        OrderedHashmap *sr_iov_by_section;

        /* All kinds of DNS configuration */
        struct in_addr_full **dns;
        unsigned n_dns;
        OrderedSet *search_domains, *route_domains;

        int dns_default_route;
        ResolveSupport llmnr;
        ResolveSupport mdns;
        DnssecMode dnssec_mode;
        DnsOverTlsMode dns_over_tls_mode;
        Set *dnssec_negative_trust_anchors;

        char **ntp;
        char **bind_carrier;
};

Network *network_ref(Network *network);
Network *network_unref(Network *network);
DEFINE_TRIVIAL_CLEANUP_FUNC(Network*, network_unref);

int network_load(Manager *manager, OrderedHashmap **networks);
int network_reload(Manager *manager);
int network_load_one(Manager *manager, OrderedHashmap **networks, const char *filename);
int network_verify(Network *network);

int network_get_by_name(Manager *manager, const char *name, Network **ret);
int network_get(Manager *manager, unsigned short iftype, sd_device *device,
                const char *ifname, char * const *alternative_names, const char *driver,
                const struct ether_addr *mac, const struct ether_addr *permanent_mac,
                enum nl80211_iftype wlan_iftype, const char *ssid, const struct ether_addr *bssid,
                Network **ret);
int network_apply(Network *network, Link *link);
void network_apply_anonymize_if_set(Network *network);

bool network_has_static_ipv6_configurations(Network *network);

CONFIG_PARSER_PROTOTYPE(config_parse_stacked_netdev);
CONFIG_PARSER_PROTOTYPE(config_parse_tunnel);
CONFIG_PARSER_PROTOTYPE(config_parse_ipv6token);
CONFIG_PARSER_PROTOTYPE(config_parse_ipv6_privacy_extensions);
CONFIG_PARSER_PROTOTYPE(config_parse_domains);
CONFIG_PARSER_PROTOTYPE(config_parse_dns);
CONFIG_PARSER_PROTOTYPE(config_parse_hostname);
CONFIG_PARSER_PROTOTYPE(config_parse_timezone);
CONFIG_PARSER_PROTOTYPE(config_parse_dnssec_negative_trust_anchors);
CONFIG_PARSER_PROTOTYPE(config_parse_ntp);
CONFIG_PARSER_PROTOTYPE(config_parse_required_for_online);
CONFIG_PARSER_PROTOTYPE(config_parse_keep_configuration);
CONFIG_PARSER_PROTOTYPE(config_parse_ipv6_link_local_address_gen_mode);

const struct ConfigPerfItem* network_network_gperf_lookup(const char *key, GPERF_LEN_TYPE length);

const char* ipv6_privacy_extensions_to_string(IPv6PrivacyExtensions i) _const_;
IPv6PrivacyExtensions ipv6_privacy_extensions_from_string(const char *s) _pure_;

const char* keep_configuration_to_string(KeepConfiguration i) _const_;
KeepConfiguration keep_configuration_from_string(const char *s) _pure_;

const char* ipv6_link_local_address_gen_mode_to_string(IPv6LinkLocalAddressGenMode s) _const_;
IPv6LinkLocalAddressGenMode ipv6_link_local_address_gen_mode_from_string(const char *s) _pure_;<|MERGE_RESOLUTION|>--- conflicted
+++ resolved
@@ -113,10 +113,7 @@
         char *dhcp_hostname;
         uint64_t dhcp_max_attempts;
         uint32_t dhcp_route_metric;
-<<<<<<< HEAD
-=======
         bool dhcp_route_metric_set;
->>>>>>> 2ee1c57c
         uint32_t dhcp_route_table;
         uint32_t dhcp_fallback_lease_lifetime;
         uint32_t dhcp_route_mtu;
