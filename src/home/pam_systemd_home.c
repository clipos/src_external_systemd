/* SPDX-License-Identifier: LGPL-2.1+ */

#include <security/pam_ext.h>
#include <security/pam_modules.h>

#include "sd-bus.h"

#include "bus-common-errors.h"
#include "bus-locator.h"
#include "errno-util.h"
#include "fd-util.h"
#include "home-util.h"
#include "memory-util.h"
#include "pam-util.h"
#include "parse-util.h"
#include "strv.h"
#include "user-record-util.h"
#include "user-record.h"
#include "user-util.h"

static int parse_argv(
                pam_handle_t *handle,
                int argc, const char **argv,
                bool *please_suspend,
                bool *debug) {

        int i;

        assert(argc >= 0);
        assert(argc == 0 || argv);

        for (i = 0; i < argc; i++) {
                const char *v;

                if ((v = startswith(argv[i], "suspend="))) {
                        int k;

                        k = parse_boolean(v);
                        if (k < 0)
                                pam_syslog(handle, LOG_WARNING, "Failed to parse suspend= argument, ignoring: %s", v);
                        else if (please_suspend)
                                *please_suspend = k;

                } else if (streq(argv[i], "debug")) {
                        if (debug)
                                *debug = true;

                } else if ((v = startswith(argv[i], "debug="))) {
                        int k;
                        k = parse_boolean(v);
                        if (k < 0)
                                pam_syslog(handle, LOG_WARNING, "Failed to parse debug= argument, ignoring: %s", v);
                        else if (debug)
                                *debug = k;

                } else
                        pam_syslog(handle, LOG_WARNING, "Unknown parameter '%s', ignoring", argv[i]);
        }

        return 0;
}

static int parse_env(
                pam_handle_t *handle,
                bool *please_suspend) {

        const char *v;
        int r;

        /* Let's read the suspend setting from an env var in addition to the PAM command line. That makes it
         * easy to declare the features of a display manager in code rather than configuration, and this is
         * really a feature of code */

        v = pam_getenv(handle, "SYSTEMD_HOME_SUSPEND");
        if (!v) {
                /* Also check the process env block, so that people can control this via an env var from the
                 * outside of our process. */
                v = secure_getenv("SYSTEMD_HOME_SUSPEND");
                if (!v)
                        return 0;
        }

        r = parse_boolean(v);
        if (r < 0)
                pam_syslog(handle, LOG_WARNING, "Failed to parse $SYSTEMD_HOME_SUSPEND argument, ignoring: %s", v);
        else if (please_suspend)
                *please_suspend = r;

        return 0;
}

static int acquire_user_record(
                pam_handle_t *handle,
                const char *username,
                UserRecord **ret_record) {

        _cleanup_(sd_bus_message_unrefp) sd_bus_message *reply = NULL;
        _cleanup_(json_variant_unrefp) JsonVariant *v = NULL;
        _cleanup_(user_record_unrefp) UserRecord *ur = NULL;
        _cleanup_(sd_bus_unrefp) sd_bus *bus = NULL;
        _cleanup_free_ char *homed_field = NULL;
        const char *json = NULL;
        int r;

        assert(handle);

        if (!username) {
                r = pam_get_user(handle, &username, NULL);
                if (r != PAM_SUCCESS) {
                        pam_syslog(handle, LOG_ERR, "Failed to get user name: %s", pam_strerror(handle, r));
                        return r;
                }

                if (isempty(username)) {
                        pam_syslog(handle, LOG_ERR, "User name not set.");
                        return PAM_SERVICE_ERR;
                }
        }

        /* Let's bypass all IPC complexity for the two user names we know for sure we don't manage, and for
         * user names we don't consider valid. */
        if (STR_IN_SET(username, "root", NOBODY_USER_NAME) || !valid_user_group_name(username, 0))
                return PAM_USER_UNKNOWN;

        /* We cache the user record in the PAM context. We use a field name that includes the username, since
         * clients might change the user name associated with a PAM context underneath us. Notably, 'sudo'
         * creates a single PAM context and first authenticates it with the user set to the originating user,
         * then updates the user for the destination user and issues the session stack with the same PAM
         * context. We thus must be prepared that the user record changes between calls and we keep any
         * caching separate. */
        homed_field = strjoin("systemd-home-user-record-", username);
        if (!homed_field)
                return pam_log_oom(handle);

        /* Let's use the cache, so that we can share it between the session and the authentication hooks */
        r = pam_get_data(handle, homed_field, (const void**) &json);
        if (!IN_SET(r, PAM_SUCCESS, PAM_NO_MODULE_DATA)) {
<<<<<<< HEAD
                /* Failure */
                pam_syslog(handle, LOG_ERR, "Failed to get PAM user-record-is-homed flag: %s", pam_strerror(handle, r));
=======
                pam_syslog(handle, LOG_ERR, "Failed to get PAM user record data: %s", pam_strerror(handle, r));
>>>>>>> 2ee1c57c
                return r;
        }
        if (r == PAM_SUCCESS && json) {
                /* We determined earlier that this is not a homed user? Then exit early. (We use -1 as
                 * negative cache indicator) */
                if (json == (void*) -1)
                        return PAM_USER_UNKNOWN;
        } else {
                _cleanup_(sd_bus_error_free) sd_bus_error error = SD_BUS_ERROR_NULL;
                _cleanup_free_ char *generic_field = NULL, *json_copy = NULL;

                r = pam_acquire_bus_connection(handle, &bus);
                if (r != PAM_SUCCESS)
                        return r;

                r = bus_call_method(bus, bus_home_mgr, "GetUserRecordByName", &error, &reply, "s", username);
                if (r < 0) {
                        if (sd_bus_error_has_name(&error, SD_BUS_ERROR_SERVICE_UNKNOWN) ||
                            sd_bus_error_has_name(&error, SD_BUS_ERROR_NAME_HAS_NO_OWNER) ||
                            sd_bus_error_has_name(&error, BUS_ERROR_NO_SUCH_UNIT)) {
                                pam_syslog(handle, LOG_DEBUG, "systemd-homed is not available: %s", bus_error_message(&error, r));
                                goto user_unknown;
                        }

                        if (sd_bus_error_has_name(&error, BUS_ERROR_NO_SUCH_HOME)) {
                                pam_syslog(handle, LOG_DEBUG, "Not a user managed by systemd-homed: %s", bus_error_message(&error, r));
                                goto user_unknown;
                        }

                        pam_syslog(handle, LOG_ERR, "Failed to query user record: %s", bus_error_message(&error, r));
                        return PAM_SERVICE_ERR;
                }

                r = sd_bus_message_read(reply, "sbo", &json, NULL, NULL);
                if (r < 0)
                        return pam_bus_log_parse_error(handle, r);

                /* First copy: for the homed-specific data field, i.e. where we know the user record is from
                 * homed */
                json_copy = strdup(json);
                if (!json_copy)
                        return pam_log_oom(handle);

                r = pam_set_data(handle, homed_field, json_copy, pam_cleanup_free);
                if (r != PAM_SUCCESS) {
                        pam_syslog(handle, LOG_ERR, "Failed to set PAM user record data '%s': %s",
                                   homed_field, pam_strerror(handle, r));
                        return r;
                }

                /* Take a second copy: for the generic data field, the one which we share with
                 * pam_systemd. While we insist on only reusing homed records, pam_systemd is fine with homed
                 * and non-homed user records. */
                json_copy = strdup(json);
                if (!json_copy)
                        return pam_log_oom(handle);

                generic_field = strjoin("systemd-user-record-", username);
                if (!generic_field)
                        return pam_log_oom(handle);

                r = pam_set_data(handle, generic_field, json_copy, pam_cleanup_free);
                if (r != PAM_SUCCESS) {
                        pam_syslog(handle, LOG_ERR, "Failed to set PAM user record data '%s': %s",
                                   homed_field, pam_strerror(handle, r));
                        return r;
                }

                TAKE_PTR(json_copy);
        }

        r = json_parse(json, JSON_PARSE_SENSITIVE, &v, NULL, NULL);
        if (r < 0) {
                pam_syslog(handle, LOG_ERR, "Failed to parse JSON user record: %s", strerror_safe(r));
                return PAM_SERVICE_ERR;
        }

        ur = user_record_new();
        if (!ur)
                return pam_log_oom(handle);

        r = user_record_load(ur, v, USER_RECORD_LOAD_REFUSE_SECRET);
        if (r < 0) {
                pam_syslog(handle, LOG_ERR, "Failed to load user record: %s", strerror_safe(r));
                return PAM_SERVICE_ERR;
        }

        /* Safety check if cached record actually matches what we are looking for */
        if (!streq_ptr(username, ur->user_name)) {
                pam_syslog(handle, LOG_ERR, "Acquired user record does not match user name.");
                return PAM_SERVICE_ERR;
        }

        if (ret_record)
                *ret_record = TAKE_PTR(ur);

        return PAM_SUCCESS;

user_unknown:
        /* Cache this, so that we don't check again */
        r = pam_set_data(handle, homed_field, (void*) -1, NULL);
        if (r != PAM_SUCCESS)
<<<<<<< HEAD
                pam_syslog(handle, LOG_ERR, "Failed to set PAM user-record-is-homed flag, ignoring: %s", pam_strerror(handle, r));
=======
                pam_syslog(handle, LOG_ERR, "Failed to set PAM user record data '%s' to invalid, ignoring: %s",
                           homed_field, pam_strerror(handle, r));
>>>>>>> 2ee1c57c

        return PAM_USER_UNKNOWN;
}

static int release_user_record(pam_handle_t *handle, const char *username) {
        _cleanup_free_ char *homed_field = NULL, *generic_field = NULL;
        int r, k;

        assert(handle);
        assert(username);

        homed_field = strjoin("systemd-home-user-record-", username);
        if (!homed_field)
                return pam_log_oom(handle);

        r = pam_set_data(handle, homed_field, NULL, NULL);
        if (r != PAM_SUCCESS)
                pam_syslog(handle, LOG_ERR, "Failed to release PAM user record data '%s': %s", homed_field, pam_strerror(handle, r));

        generic_field = strjoin("systemd-user-record-", username);
        if (!generic_field)
                return pam_log_oom(handle);

        k = pam_set_data(handle, generic_field, NULL, NULL);
        if (k != PAM_SUCCESS)
<<<<<<< HEAD
                pam_syslog(handle, LOG_ERR, "Failed to release PAM user-record-is-homed flag: %s", pam_strerror(handle, k));
=======
                pam_syslog(handle, LOG_ERR, "Failed to release PAM user record data '%s': %s", generic_field, pam_strerror(handle, k));
>>>>>>> 2ee1c57c

        return IN_SET(r, PAM_SUCCESS, PAM_NO_MODULE_DATA) ? k : r;
}

static void cleanup_home_fd(pam_handle_t *handle, void *data, int error_status) {
        safe_close(PTR_TO_FD(data));
}

static int handle_generic_user_record_error(
                pam_handle_t *handle,
                const char *user_name,
                UserRecord *secret,
                int ret,
                const sd_bus_error *error) {

        assert(user_name);
        assert(secret);
        assert(error);

        int r;

        /* Logs about all errors, except for PAM_CONV_ERR, i.e. when requesting more info failed. */

        if (sd_bus_error_has_name(error, BUS_ERROR_HOME_ABSENT)) {
                (void) pam_prompt(handle, PAM_ERROR_MSG, NULL, "Home of user %s is currently absent, please plug in the necessary storage device or backing file system.", user_name);
                pam_syslog(handle, LOG_ERR, "Failed to acquire home for user %s: %s", user_name, bus_error_message(error, ret));
                return PAM_PERM_DENIED;

        } else if (sd_bus_error_has_name(error, BUS_ERROR_AUTHENTICATION_LIMIT_HIT)) {
                (void) pam_prompt(handle, PAM_ERROR_MSG, NULL, "Too frequent unsuccessful login attempts for user %s, try again later.", user_name);
                pam_syslog(handle, LOG_ERR, "Failed to acquire home for user %s: %s", user_name, bus_error_message(error, ret));
                return PAM_MAXTRIES;

        } else if (sd_bus_error_has_name(error, BUS_ERROR_BAD_PASSWORD)) {
                _cleanup_(erase_and_freep) char *newp = NULL;

                /* This didn't work? Ask for an (additional?) password */

                if (strv_isempty(secret->password))
                        r = pam_prompt(handle, PAM_PROMPT_ECHO_OFF, &newp, "Password: ");
                else {
                        (void) pam_prompt(handle, PAM_ERROR_MSG, NULL, "Password incorrect or not sufficient for authentication of user %s.", user_name);
                        r = pam_prompt(handle, PAM_PROMPT_ECHO_OFF, &newp, "Sorry, try again: ");
                }
                if (r != PAM_SUCCESS)
                        return PAM_CONV_ERR; /* no logging here */

                if (isempty(newp)) {
                        pam_syslog(handle, LOG_DEBUG, "Password request aborted.");
                        return PAM_AUTHTOK_ERR;
                }

                r = user_record_set_password(secret, STRV_MAKE(newp), true);
                if (r < 0) {
                        pam_syslog(handle, LOG_ERR, "Failed to store password: %s", strerror_safe(r));
                        return PAM_SERVICE_ERR;
                }

        } else if (sd_bus_error_has_name(error, BUS_ERROR_BAD_PASSWORD_AND_NO_TOKEN)) {
                _cleanup_(erase_and_freep) char *newp = NULL;

                if (strv_isempty(secret->password)) {
                        (void) pam_prompt(handle, PAM_ERROR_MSG, NULL, "Security token of user %s not inserted.", user_name);
                        r = pam_prompt(handle, PAM_PROMPT_ECHO_OFF, &newp, "Try again with password: ");
                } else {
                        (void) pam_prompt(handle, PAM_ERROR_MSG, NULL, "Password incorrect or not sufficient, and configured security token of user %s not inserted.", user_name);
                        r = pam_prompt(handle, PAM_PROMPT_ECHO_OFF, &newp, "Try again with password: ");
                }
                if (r != PAM_SUCCESS)
                        return PAM_CONV_ERR; /* no logging here */

                if (isempty(newp)) {
                        pam_syslog(handle, LOG_DEBUG, "Password request aborted.");
                        return PAM_AUTHTOK_ERR;
                }

                r = user_record_set_password(secret, STRV_MAKE(newp), true);
                if (r < 0) {
                        pam_syslog(handle, LOG_ERR, "Failed to store password: %s", strerror_safe(r));
                        return PAM_SERVICE_ERR;
                }

        } else if (sd_bus_error_has_name(error, BUS_ERROR_TOKEN_PIN_NEEDED)) {
                _cleanup_(erase_and_freep) char *newp = NULL;

                r = pam_prompt(handle, PAM_PROMPT_ECHO_OFF, &newp, "Security token PIN: ");
                if (r != PAM_SUCCESS)
                        return PAM_CONV_ERR; /* no logging here */

                if (isempty(newp)) {
                        pam_syslog(handle, LOG_DEBUG, "PIN request aborted.");
                        return PAM_AUTHTOK_ERR;
                }

                r = user_record_set_token_pin(secret, STRV_MAKE(newp), false);
                if (r < 0) {
                        pam_syslog(handle, LOG_ERR, "Failed to store PIN: %s", strerror_safe(r));
                        return PAM_SERVICE_ERR;
                }

        } else if (sd_bus_error_has_name(error, BUS_ERROR_TOKEN_PROTECTED_AUTHENTICATION_PATH_NEEDED)) {

                (void) pam_prompt(handle, PAM_ERROR_MSG, NULL, "Please authenticate physically on security token of user %s.", user_name);

                r = user_record_set_pkcs11_protected_authentication_path_permitted(secret, true);
                if (r < 0) {
                        pam_syslog(handle, LOG_ERR, "Failed to set PKCS#11 protected authentication path permitted flag: %s", strerror_safe(r));
                        return PAM_SERVICE_ERR;
                }

        } else if (sd_bus_error_has_name(error, BUS_ERROR_TOKEN_USER_PRESENCE_NEEDED)) {

                (void) pam_prompt(handle, PAM_ERROR_MSG, NULL, "Please verify presence on security token of user %s.", user_name);

                r = user_record_set_fido2_user_presence_permitted(secret, true);
                if (r < 0) {
                        pam_syslog(handle, LOG_ERR, "Failed to set FIDO2 user presence permitted flag: %s", strerror_safe(r));
                        return PAM_SERVICE_ERR;
                }

        } else if (sd_bus_error_has_name(error, BUS_ERROR_TOKEN_PIN_LOCKED)) {

                (void) pam_prompt(handle, PAM_ERROR_MSG, NULL, "Security token PIN is locked, please unlock it first. (Hint: Removal and re-insertion might suffice.)");
                return PAM_SERVICE_ERR;

        } else if (sd_bus_error_has_name(error, BUS_ERROR_TOKEN_BAD_PIN)) {
                _cleanup_(erase_and_freep) char *newp = NULL;

                (void) pam_prompt(handle, PAM_ERROR_MSG, NULL, "Security token PIN incorrect for user %s.", user_name);
                r = pam_prompt(handle, PAM_PROMPT_ECHO_OFF, &newp, "Sorry, retry security token PIN: ");
                if (r != PAM_SUCCESS)
                        return PAM_CONV_ERR; /* no logging here */

                if (isempty(newp)) {
                        pam_syslog(handle, LOG_DEBUG, "PIN request aborted.");
                        return PAM_AUTHTOK_ERR;
                }

                r = user_record_set_token_pin(secret, STRV_MAKE(newp), false);
                if (r < 0) {
                        pam_syslog(handle, LOG_ERR, "Failed to store PIN: %s", strerror_safe(r));
                        return PAM_SERVICE_ERR;
                }

        } else if (sd_bus_error_has_name(error, BUS_ERROR_TOKEN_BAD_PIN_FEW_TRIES_LEFT)) {
                _cleanup_(erase_and_freep) char *newp = NULL;

                (void) pam_prompt(handle, PAM_ERROR_MSG, NULL, "Security token PIN of user %s incorrect (only a few tries left!)", user_name);
                r = pam_prompt(handle, PAM_PROMPT_ECHO_OFF, &newp, "Sorry, retry security token PIN: ");
                if (r != PAM_SUCCESS)
                        return PAM_CONV_ERR; /* no logging here */

                if (isempty(newp)) {
                        pam_syslog(handle, LOG_DEBUG, "PIN request aborted.");
                        return PAM_AUTHTOK_ERR;
                }

                r = user_record_set_token_pin(secret, STRV_MAKE(newp), false);
                if (r < 0) {
                        pam_syslog(handle, LOG_ERR, "Failed to store PIN: %s", strerror_safe(r));
                        return PAM_SERVICE_ERR;
                }

        } else if (sd_bus_error_has_name(error, BUS_ERROR_TOKEN_BAD_PIN_ONE_TRY_LEFT)) {
                _cleanup_(erase_and_freep) char *newp = NULL;

                (void) pam_prompt(handle, PAM_ERROR_MSG, NULL, "Security token PIN of user %s incorrect (only one try left!)", user_name);
                r = pam_prompt(handle, PAM_PROMPT_ECHO_OFF, &newp, "Sorry, retry security token PIN: ");
                if (r != PAM_SUCCESS)
                        return PAM_CONV_ERR; /* no logging here */

                if (isempty(newp)) {
                        pam_syslog(handle, LOG_DEBUG, "PIN request aborted.");
                        return PAM_AUTHTOK_ERR;
                }

                r = user_record_set_token_pin(secret, STRV_MAKE(newp), false);
                if (r < 0) {
                        pam_syslog(handle, LOG_ERR, "Failed to store PIN: %s", strerror_safe(r));
                        return PAM_SERVICE_ERR;
                }

        } else {
                pam_syslog(handle, LOG_ERR, "Failed to acquire home for user %s: %s", user_name, bus_error_message(error, ret));
                return PAM_SERVICE_ERR;
        }

        return PAM_SUCCESS;
}

static int acquire_home(
                pam_handle_t *handle,
                bool please_authenticate,
                bool please_suspend,
                bool debug) {

        _cleanup_(user_record_unrefp) UserRecord *ur = NULL, *secret = NULL;
        bool do_auth = please_authenticate, home_not_active = false, home_locked = false;
        _cleanup_(sd_bus_unrefp) sd_bus *bus = NULL;
        _cleanup_close_ int acquired_fd = -1;
        _cleanup_free_ char *fd_field = NULL;
        const void *home_fd_ptr = NULL;
        const char *username = NULL;
        unsigned n_attempts = 0;
        int r;

        assert(handle);

        /* This acquires a reference to a home directory in one of two ways: if please_authenticate is true,
         * then we'll call AcquireHome() after asking the user for a password. Otherwise it tries to call
         * RefHome() and if that fails queries the user for a password and uses AcquireHome().
         *
         * The idea is that the PAM authentication hook sets please_authenticate and thus always
         * authenticates, while the other PAM hooks unset it so that they can a ref of their own without
         * authentication if possible, but with authentication if necessary. */

        r = pam_get_user(handle, &username, NULL);
        if (r != PAM_SUCCESS) {
                pam_syslog(handle, LOG_ERR, "Failed to get user name: %s", pam_strerror(handle, r));
                return r;
        }

        if (isempty(username)) {
                pam_syslog(handle, LOG_ERR, "User name not set.");
                return PAM_SERVICE_ERR;
        }

        /* If we already have acquired the fd, let's shortcut this */
<<<<<<< HEAD
        r = pam_get_data(handle, "systemd-home-fd", &home_fd_ptr);
=======
        fd_field = strjoin("systemd-home-fd-", username);
        if (!fd_field)
                return pam_log_oom(handle);

        r = pam_get_data(handle, fd_field, &home_fd_ptr);
        if (!IN_SET(r, PAM_SUCCESS, PAM_NO_MODULE_DATA)) {
                pam_syslog(handle, LOG_ERR, "Failed to retrieve PAM home reference fd: %s", pam_strerror(handle, r));
                return r;
        }
>>>>>>> 2ee1c57c
        if (r == PAM_SUCCESS && PTR_TO_FD(home_fd_ptr) >= 0)
                return PAM_SUCCESS;

        r = pam_acquire_bus_connection(handle, &bus);
        if (r != PAM_SUCCESS)
                return r;

        r = acquire_user_record(handle, username, &ur);
        if (r != PAM_SUCCESS)
                return r;

        /* Implement our own retry loop here instead of relying on the PAM client's one. That's because it
         * might happen that the record we stored on the host does not match the encryption password of
         * the LUKS image in case the image was used in a different system where the password was
         * changed. In that case it will happen that the LUKS password and the host password are
         * different, and we handle that by collecting and passing multiple passwords in that case. Hence we
         * treat bad passwords as a request to collect one more password and pass the new all all previously
         * used passwords again. */

        for (;;) {
                _cleanup_(sd_bus_message_unrefp) sd_bus_message *m = NULL, *reply = NULL;
                _cleanup_(sd_bus_error_free) sd_bus_error error = SD_BUS_ERROR_NULL;

                if (do_auth && !secret) {
                        const char *cached_password = NULL;

                        secret = user_record_new();
                        if (!secret)
                                return pam_log_oom(handle);

                        /* If there's already a cached password, use it. But if not let's authenticate
                         * without anything, maybe some other authentication mechanism systemd-homed
                         * implements (such as PKCS#11) allows us to authenticate without anything else. */
                        r = pam_get_item(handle, PAM_AUTHTOK, (const void**) &cached_password);
                        if (!IN_SET(r, PAM_BAD_ITEM, PAM_SUCCESS)) {
                                pam_syslog(handle, LOG_ERR, "Failed to get cached password: %s", pam_strerror(handle, r));
                                return r;
                        }

                        if (!isempty(cached_password)) {
                                r = user_record_set_password(secret, STRV_MAKE(cached_password), true);
                                if (r < 0) {
                                        pam_syslog(handle, LOG_ERR, "Failed to store password: %s", strerror_safe(r));
                                        return PAM_SERVICE_ERR;
                                }
                        }
                }

                r = bus_message_new_method_call(bus, &m, bus_home_mgr, do_auth ? "AcquireHome" : "RefHome");
                if (r < 0)
                        return pam_bus_log_create_error(handle, r);

                r = sd_bus_message_append(m, "s", ur->user_name);
                if (r < 0)
                        return pam_bus_log_create_error(handle, r);

                if (do_auth) {
                        r = bus_message_append_secret(m, secret);
                        if (r < 0)
                                return pam_bus_log_create_error(handle, r);
                }

                r = sd_bus_message_append(m, "b", please_suspend);
                if (r < 0)
                        return pam_bus_log_create_error(handle, r);

                r = sd_bus_call(bus, m, HOME_SLOW_BUS_CALL_TIMEOUT_USEC, &error, &reply);
                if (r < 0) {

                        if (sd_bus_error_has_name(&error, BUS_ERROR_HOME_NOT_ACTIVE))
                                /* Only on RefHome(): We can't access the home directory currently, unless
                                 * it's unlocked with a password. Hence, let's try this again, this time with
                                 * authentication. */
                                home_not_active = true;
                        else if (sd_bus_error_has_name(&error, BUS_ERROR_HOME_LOCKED))
                                home_locked = true; /* Similar */
                        else {
                                r = handle_generic_user_record_error(handle, ur->user_name, secret, r, &error);
                                if (r == PAM_CONV_ERR) {
                                        /* Password/PIN prompts will fail in certain environments, for example when
                                         * we are called from OpenSSH's account or session hooks, or in systemd's
                                         * per-service PAM logic. In that case, print a friendly message and accept
                                         * failure. */

                                        if (home_not_active)
                                                (void) pam_prompt(handle, PAM_ERROR_MSG, NULL, "Home of user %s is currently not active, please log in locally first.", ur->user_name);
                                        if (home_locked)
                                                (void) pam_prompt(handle, PAM_ERROR_MSG, NULL, "Home of user %s is currently locked, please unlock locally first.", ur->user_name);

                                        pam_syslog(handle, please_authenticate ? LOG_ERR : LOG_DEBUG, "Failed to prompt for password/prompt.");

                                        return home_not_active || home_locked ? PAM_PERM_DENIED : PAM_CONV_ERR;
                                }
                                if (r != PAM_SUCCESS)
                                        return r;
                        }

                } else {
                        int fd;

                        r = sd_bus_message_read(reply, "h", &fd);
                        if (r < 0)
                                return pam_bus_log_parse_error(handle, r);

                        acquired_fd = fcntl(fd, F_DUPFD_CLOEXEC, 3);
                        if (acquired_fd < 0) {
                                pam_syslog(handle, LOG_ERR, "Failed to duplicate acquired fd: %s", bus_error_message(&error, r));
                                return PAM_SERVICE_ERR;
                        }

                        break;
                }

                if (++n_attempts >= 5) {
                        (void) pam_prompt(handle, PAM_ERROR_MSG, NULL, "Too many unsuccessful login attempts for user %s, refusing.", ur->user_name);
                        pam_syslog(handle, LOG_ERR, "Failed to acquire home for user %s: %s", ur->user_name, bus_error_message(&error, r));
                        return PAM_MAXTRIES;
                }

                /* Try again, this time with authentication if we didn't do that before. */
                do_auth = true;
        }

        r = pam_set_data(handle, fd_field, FD_TO_PTR(acquired_fd), cleanup_home_fd);
        if (r < 0) {
                pam_syslog(handle, LOG_ERR, "Failed to set PAM bus data: %s", pam_strerror(handle, r));
                return r;
        }
        TAKE_FD(acquired_fd);

        if (do_auth) {
                /* We likely just activated the home directory, let's flush out the user record, since a
                 * newer embedded user record might have been acquired from the activation. */

                r = release_user_record(handle, ur->user_name);
                if (!IN_SET(r, PAM_SUCCESS, PAM_NO_MODULE_DATA))
                        return r;
        }

        pam_syslog(handle, LOG_NOTICE, "Home for user %s successfully acquired.", ur->user_name);

        return PAM_SUCCESS;
}

static int release_home_fd(pam_handle_t *handle, const char *username) {
        _cleanup_free_ char *fd_field = NULL;
        const void *home_fd_ptr = NULL;
        int r;

        assert(handle);
        assert(username);

        fd_field = strjoin("systemd-home-fd-", username);
        if (!fd_field)
                return pam_log_oom(handle);

        r = pam_get_data(handle, fd_field, &home_fd_ptr);
        if (r == PAM_NO_MODULE_DATA || (r == PAM_SUCCESS && PTR_TO_FD(home_fd_ptr) < 0))
                return PAM_NO_MODULE_DATA;
        if (r != PAM_SUCCESS) {
                pam_syslog(handle, LOG_ERR, "Failed to retrieve PAM home reference fd: %s", pam_strerror(handle, r));
                return r;
        }

        r = pam_set_data(handle, fd_field, NULL, NULL);
        if (r != PAM_SUCCESS)
                pam_syslog(handle, LOG_ERR, "Failed to release PAM home reference fd: %s", pam_strerror(handle, r));

        return r;
}

_public_ PAM_EXTERN int pam_sm_authenticate(
                pam_handle_t *handle,
                int flags,
                int argc, const char **argv) {

        bool debug = false, suspend_please = false;

        if (parse_env(handle, &suspend_please) < 0)
                return PAM_AUTH_ERR;

        if (parse_argv(handle,
                       argc, argv,
                       &suspend_please,
                       &debug) < 0)
                return PAM_AUTH_ERR;

        if (debug)
                pam_syslog(handle, LOG_DEBUG, "pam-systemd-homed authenticating");

        return acquire_home(handle, /* please_authenticate= */ true, suspend_please, debug);
}

_public_ PAM_EXTERN int pam_sm_setcred(pam_handle_t *pamh, int flags, int argc, const char **argv) {
        return PAM_SUCCESS;
}

_public_ PAM_EXTERN int pam_sm_open_session(
                pam_handle_t *handle,
                int flags,
                int argc, const char **argv) {

        bool debug = false, suspend_please = false;
        int r;

        if (parse_env(handle, &suspend_please) < 0)
                return PAM_SESSION_ERR;

        if (parse_argv(handle,
                       argc, argv,
                       &suspend_please,
                       &debug) < 0)
                return PAM_SESSION_ERR;

        if (debug)
                pam_syslog(handle, LOG_DEBUG, "pam-systemd-homed session start");

        r = acquire_home(handle, /* please_authenticate = */ false, suspend_please, debug);
        if (r == PAM_USER_UNKNOWN) /* Not managed by us? Don't complain. */
                return PAM_SUCCESS;
        if (r != PAM_SUCCESS)
                return r;

        r = pam_putenv(handle, "SYSTEMD_HOME=1");
        if (r != PAM_SUCCESS) {
                pam_syslog(handle, LOG_ERR, "Failed to set PAM environment variable $SYSTEMD_HOME: %s", pam_strerror(handle, r));
                return r;
        }

        r = pam_putenv(handle, suspend_please ? "SYSTEMD_HOME_SUSPEND=1" : "SYSTEMD_HOME_SUSPEND=0");
        if (r != PAM_SUCCESS) {
                pam_syslog(handle, LOG_ERR, "Failed to set PAM environment variable $SYSTEMD_HOME_SUSPEND: %s", pam_strerror(handle, r));
                return r;
        }

        /* Let's release the D-Bus connection, after all the session might live quite a long time, and we are
         * not going to process the bus connection in that time, so let's better close before the daemon
         * kicks us off because we are not processing anything. */
        (void) pam_release_bus_connection(handle);
        return PAM_SUCCESS;
}

_public_ PAM_EXTERN int pam_sm_close_session(
                pam_handle_t *handle,
                int flags,
                int argc, const char **argv) {

        _cleanup_(sd_bus_error_free) sd_bus_error error = SD_BUS_ERROR_NULL;
        _cleanup_(sd_bus_message_unrefp) sd_bus_message *m = NULL;
        _cleanup_(sd_bus_unrefp) sd_bus *bus = NULL;
        const char *username = NULL;
        bool debug = false;
        int r;

        if (parse_argv(handle,
                       argc, argv,
                       NULL,
                       &debug) < 0)
                return PAM_SESSION_ERR;

        if (debug)
                pam_syslog(handle, LOG_DEBUG, "pam-systemd-homed session end");

        r = pam_get_user(handle, &username, NULL);
        if (r != PAM_SUCCESS) {
                pam_syslog(handle, LOG_ERR, "Failed to get user name: %s", pam_strerror(handle, r));
                return r;
        }

        if (isempty(username)) {
                pam_syslog(handle, LOG_ERR, "User name not set.");
                return PAM_SERVICE_ERR;
        }

        /* Let's explicitly drop the reference to the homed session, so that the subsequent ReleaseHome()
         * call will be able to do its thing. */
        r = release_home_fd(handle, username);
        if (r == PAM_NO_MODULE_DATA) /* Nothing to do, we never acquired an fd */
                return PAM_SUCCESS;
        if (r != PAM_SUCCESS)
                return r;

        r = pam_acquire_bus_connection(handle, &bus);
        if (r != PAM_SUCCESS)
                return r;

        r = bus_message_new_method_call(bus, &m, bus_home_mgr, "ReleaseHome");
        if (r < 0)
                return pam_bus_log_create_error(handle, r);

        r = sd_bus_message_append(m, "s", username);
        if (r < 0)
                return pam_bus_log_create_error(handle, r);

        r = sd_bus_call(bus, m, HOME_SLOW_BUS_CALL_TIMEOUT_USEC, &error, NULL);
        if (r < 0) {
                if (sd_bus_error_has_name(&error, BUS_ERROR_HOME_BUSY))
                        pam_syslog(handle, LOG_NOTICE, "Not deactivating home directory of %s, as it is still used.", username);
                else {
                        pam_syslog(handle, LOG_ERR, "Failed to release user home: %s", bus_error_message(&error, r));
                        return PAM_SESSION_ERR;
                }
        }

        return PAM_SUCCESS;
}

_public_ PAM_EXTERN int pam_sm_acct_mgmt(
                pam_handle_t *handle,
                int flags,
                int argc,
                const char **argv) {

        _cleanup_(user_record_unrefp) UserRecord *ur = NULL;
        bool debug = false, please_suspend = false;
        usec_t t;
        int r;

        if (parse_env(handle, &please_suspend) < 0)
                return PAM_AUTH_ERR;

        if (parse_argv(handle,
                       argc, argv,
                       &please_suspend,
                       &debug) < 0)
                return PAM_AUTH_ERR;

        if (debug)
                pam_syslog(handle, LOG_DEBUG, "pam-systemd-homed account management");

        r = acquire_home(handle, /* please_authenticate = */ false, please_suspend, debug);
        if (r == PAM_USER_UNKNOWN)
                return PAM_SUCCESS; /* we don't have anything to say about users we don't manage */
        if (r != PAM_SUCCESS)
                return r;

        r = acquire_user_record(handle, NULL, &ur);
        if (r != PAM_SUCCESS)
                return r;

        r = user_record_test_blocked(ur);
        switch (r) {

        case -ESTALE:
                (void) pam_prompt(handle, PAM_ERROR_MSG, NULL, "User record is newer than current system time, prohibiting access.");
                return PAM_ACCT_EXPIRED;

        case -ENOLCK:
                (void) pam_prompt(handle, PAM_ERROR_MSG, NULL, "User record is blocked, prohibiting access.");
                return PAM_ACCT_EXPIRED;

        case -EL2HLT:
                (void) pam_prompt(handle, PAM_ERROR_MSG, NULL, "User record is not valid yet, prohibiting access.");
                return PAM_ACCT_EXPIRED;

        case -EL3HLT:
                (void) pam_prompt(handle, PAM_ERROR_MSG, NULL, "User record is not valid anymore, prohibiting access.");
                return PAM_ACCT_EXPIRED;

        default:
                if (r < 0) {
                        (void) pam_prompt(handle, PAM_ERROR_MSG, NULL, "User record not valid, prohibiting access.");
                        return PAM_ACCT_EXPIRED;
                }

                break;
        }

        t = user_record_ratelimit_next_try(ur);
        if (t != USEC_INFINITY) {
                usec_t n = now(CLOCK_REALTIME);

                if (t > n) {
                        char buf[FORMAT_TIMESPAN_MAX];
                        (void) pam_prompt(handle, PAM_ERROR_MSG, NULL, "Too many logins, try again in %s.",
                                          format_timespan(buf, sizeof(buf), t - n, USEC_PER_SEC));

                        return PAM_MAXTRIES;
                }
        }

        r = user_record_test_password_change_required(ur);
        switch (r) {

        case -EKEYREVOKED:
                (void) pam_prompt(handle, PAM_ERROR_MSG, NULL, "Password change required.");
                return PAM_NEW_AUTHTOK_REQD;

        case -EOWNERDEAD:
                (void) pam_prompt(handle, PAM_ERROR_MSG, NULL, "Password expired, change requird.");
                return PAM_NEW_AUTHTOK_REQD;

        case -EKEYREJECTED:
                /* Strictly speaking this is only about password expiration, and we might want to allow
                 * authentication via PKCS#11 or so, but let's ignore this fine distinction for now. */
                (void) pam_prompt(handle, PAM_ERROR_MSG, NULL, "Password is expired, but can't change, refusing login.");
                return PAM_AUTHTOK_EXPIRED;

        case -EKEYEXPIRED:
                (void) pam_prompt(handle, PAM_ERROR_MSG, NULL, "Password will expire soon, please change.");
                break;

        case -EROFS:
                /* All good, just means the password if we wanted to change we couldn't, but we don't need to */
                break;

        default:
                if (r < 0) {
                        (void) pam_prompt(handle, PAM_ERROR_MSG, NULL, "User record not valid, prohibiting access.");
                        return PAM_AUTHTOK_EXPIRED;
                }

                break;
        }

        return PAM_SUCCESS;
}

_public_ PAM_EXTERN int pam_sm_chauthtok(
                pam_handle_t *handle,
                int flags,
                int argc,
                const char **argv) {

        _cleanup_(user_record_unrefp) UserRecord *ur = NULL, *old_secret = NULL, *new_secret = NULL;
        const char *old_password = NULL, *new_password = NULL;
        _cleanup_(sd_bus_unrefp) sd_bus *bus = NULL;
        unsigned n_attempts = 0;
        bool debug = false;
        int r;

        if (parse_argv(handle,
                       argc, argv,
                       NULL,
                       &debug) < 0)
                return PAM_AUTH_ERR;

        if (debug)
                pam_syslog(handle, LOG_DEBUG, "pam-systemd-homed account management");

        r = pam_acquire_bus_connection(handle, &bus);
        if (r != PAM_SUCCESS)
                return r;

        r = acquire_user_record(handle, NULL, &ur);
        if (r != PAM_SUCCESS)
                return r;

        /* Start with cached credentials */
        r = pam_get_item(handle, PAM_OLDAUTHTOK, (const void**) &old_password);
        if (!IN_SET(r, PAM_BAD_ITEM, PAM_SUCCESS)) {
                pam_syslog(handle, LOG_ERR, "Failed to get old password: %s", pam_strerror(handle, r));
                return r;
        }
        r = pam_get_item(handle, PAM_AUTHTOK, (const void**) &new_password);
        if (!IN_SET(r, PAM_BAD_ITEM, PAM_SUCCESS)) {
                pam_syslog(handle, LOG_ERR, "Failed to get cached password: %s", pam_strerror(handle, r));
                return r;
        }

        if (isempty(new_password)) {
                /* No, it's not cached, then let's ask for the password and its verification, and cache
                 * it. */

                r = pam_get_authtok_noverify(handle, &new_password, "New password: ");
                if (r != PAM_SUCCESS) {
                        pam_syslog(handle, LOG_ERR, "Failed to get new password: %s", pam_strerror(handle, r));
                        return r;
                }
                if (isempty(new_password)) {
                        pam_syslog(handle, LOG_DEBUG, "Password request aborted.");
                        return PAM_AUTHTOK_ERR;
                }

                r = pam_get_authtok_verify(handle, &new_password, "new password: "); /* Lower case, since PAM prefixes 'Repeat' */
                if (r != PAM_SUCCESS) {
                        pam_syslog(handle, LOG_ERR, "Failed to get password again: %s", pam_strerror(handle, r));
                        return r;
                }

                // FIXME: pam_pwquality will ask for the password a third time. It really shouldn't do
                // that, and instead assume the password was already verified once when it is found to be
                // cached already. needs to be fixed in pam_pwquality
        }

        /* Now everything is cached and checked, let's exit from the preliminary check */
        if (FLAGS_SET(flags, PAM_PRELIM_CHECK))
                return PAM_SUCCESS;

        old_secret = user_record_new();
        if (!old_secret)
                return pam_log_oom(handle);

        if (!isempty(old_password)) {
                r = user_record_set_password(old_secret, STRV_MAKE(old_password), true);
                if (r < 0) {
                        pam_syslog(handle, LOG_ERR, "Failed to store old password: %s", strerror_safe(r));
                        return PAM_SERVICE_ERR;
                }
        }

        new_secret = user_record_new();
        if (!new_secret)
                return pam_log_oom(handle);

        r = user_record_set_password(new_secret, STRV_MAKE(new_password), true);
        if (r < 0) {
                pam_syslog(handle, LOG_ERR, "Failed to store new password: %s", strerror_safe(r));
                return PAM_SERVICE_ERR;
        }

        for (;;) {
                _cleanup_(sd_bus_error_free) sd_bus_error error = SD_BUS_ERROR_NULL;
                _cleanup_(sd_bus_message_unrefp) sd_bus_message *m = NULL;

                r = bus_message_new_method_call(bus, &m, bus_home_mgr, "ChangePasswordHome");
                if (r < 0)
                        return pam_bus_log_create_error(handle, r);

                r = sd_bus_message_append(m, "s", ur->user_name);
                if (r < 0)
                        return pam_bus_log_create_error(handle, r);

                r = bus_message_append_secret(m, new_secret);
                if (r < 0)
                        return pam_bus_log_create_error(handle, r);

                r = bus_message_append_secret(m, old_secret);
                if (r < 0)
                        return pam_bus_log_create_error(handle, r);

                r = sd_bus_call(bus, m, HOME_SLOW_BUS_CALL_TIMEOUT_USEC, &error, NULL);
                if (r < 0) {
                        r = handle_generic_user_record_error(handle, ur->user_name, old_secret, r, &error);
                        if (r == PAM_CONV_ERR) {
                                pam_syslog(handle, LOG_ERR, "Failed to prompt for password/prompt.");
                                return PAM_CONV_ERR;
                        }
                        if (r != PAM_SUCCESS)
                                return r;
                } else {
                        pam_syslog(handle, LOG_NOTICE, "Successfully changed password for user %s.", ur->user_name);
                        return PAM_SUCCESS;
                }

                if (++n_attempts >= 5)
                        break;

                /* Try again */
        };

        pam_syslog(handle, LOG_NOTICE, "Failed to change password for user %s: %m", ur->user_name);
        return PAM_MAXTRIES;
}<|MERGE_RESOLUTION|>--- conflicted
+++ resolved
@@ -135,12 +135,7 @@
         /* Let's use the cache, so that we can share it between the session and the authentication hooks */
         r = pam_get_data(handle, homed_field, (const void**) &json);
         if (!IN_SET(r, PAM_SUCCESS, PAM_NO_MODULE_DATA)) {
-<<<<<<< HEAD
-                /* Failure */
-                pam_syslog(handle, LOG_ERR, "Failed to get PAM user-record-is-homed flag: %s", pam_strerror(handle, r));
-=======
                 pam_syslog(handle, LOG_ERR, "Failed to get PAM user record data: %s", pam_strerror(handle, r));
->>>>>>> 2ee1c57c
                 return r;
         }
         if (r == PAM_SUCCESS && json) {
@@ -243,12 +238,8 @@
         /* Cache this, so that we don't check again */
         r = pam_set_data(handle, homed_field, (void*) -1, NULL);
         if (r != PAM_SUCCESS)
-<<<<<<< HEAD
-                pam_syslog(handle, LOG_ERR, "Failed to set PAM user-record-is-homed flag, ignoring: %s", pam_strerror(handle, r));
-=======
                 pam_syslog(handle, LOG_ERR, "Failed to set PAM user record data '%s' to invalid, ignoring: %s",
                            homed_field, pam_strerror(handle, r));
->>>>>>> 2ee1c57c
 
         return PAM_USER_UNKNOWN;
 }
@@ -274,11 +265,7 @@
 
         k = pam_set_data(handle, generic_field, NULL, NULL);
         if (k != PAM_SUCCESS)
-<<<<<<< HEAD
-                pam_syslog(handle, LOG_ERR, "Failed to release PAM user-record-is-homed flag: %s", pam_strerror(handle, k));
-=======
                 pam_syslog(handle, LOG_ERR, "Failed to release PAM user record data '%s': %s", generic_field, pam_strerror(handle, k));
->>>>>>> 2ee1c57c
 
         return IN_SET(r, PAM_SUCCESS, PAM_NO_MODULE_DATA) ? k : r;
 }
@@ -507,9 +494,6 @@
         }
 
         /* If we already have acquired the fd, let's shortcut this */
-<<<<<<< HEAD
-        r = pam_get_data(handle, "systemd-home-fd", &home_fd_ptr);
-=======
         fd_field = strjoin("systemd-home-fd-", username);
         if (!fd_field)
                 return pam_log_oom(handle);
@@ -519,7 +503,6 @@
                 pam_syslog(handle, LOG_ERR, "Failed to retrieve PAM home reference fd: %s", pam_strerror(handle, r));
                 return r;
         }
->>>>>>> 2ee1c57c
         if (r == PAM_SUCCESS && PTR_TO_FD(home_fd_ptr) >= 0)
                 return PAM_SUCCESS;
 
