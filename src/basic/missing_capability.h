--- conflicted
+++ resolved
@@ -25,8 +25,6 @@
 
 #undef  CAP_LAST_CAP
 #define CAP_LAST_CAP   CAP_BPF
-<<<<<<< HEAD
-=======
 #endif
 
 /* 124ea650d3072b005457faed69909221c2905a1f (5.9) */
@@ -35,5 +33,4 @@
 
 #undef  CAP_LAST_CAP
 #define CAP_LAST_CAP   CAP_CHECKPOINT_RESTORE
->>>>>>> 2ee1c57c
 #endif