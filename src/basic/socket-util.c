--- conflicted
+++ resolved
@@ -922,20 +922,7 @@
         if (k < 0)
                 return k;
 
-<<<<<<< HEAD
-        CMSG_FOREACH(cmsg, &mh) {
-                if (cmsg->cmsg_level == SOL_SOCKET &&
-                    cmsg->cmsg_type == SCM_RIGHTS &&
-                    cmsg->cmsg_len == CMSG_LEN(sizeof(int))) {
-                        assert(!found);
-                        found = cmsg;
-                        break;
-                }
-        }
-
-=======
         found = cmsg_find(&mh, SOL_SOCKET, SCM_RIGHTS, CMSG_LEN(sizeof(int)));
->>>>>>> 2ee1c57c
         if (!found) {
                 cmsg_close_all(&mh);
 
@@ -1208,9 +1195,6 @@
         }
 
         return n;
-<<<<<<< HEAD
-
-=======
 }
 
 int socket_pass_pktinfo(int fd, bool b) {
@@ -1234,5 +1218,4 @@
         default:
                 return -EAFNOSUPPORT;
         }
->>>>>>> 2ee1c57c
 }