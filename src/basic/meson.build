# SPDX-License-Identifier: LGPL-2.1+

basic_sources = files('''
        MurmurHash2.c
        MurmurHash2.h
        af-list.c
        af-list.h
        alloc-util.c
        alloc-util.h
        architecture.c
        architecture.h
        arphrd-list.c
        arphrd-list.h
        async.c
        async.h
        audit-util.c
        audit-util.h
        blockdev-util.c
        blockdev-util.h
        btrfs-util.c
        btrfs-util.h
        build.h
        bus-label.c
        bus-label.h
        cap-list.c
        cap-list.h
        capability-util.c
        capability-util.h
        cgroup-util.c
        cgroup-util.h
        chattr-util.c
        chattr-util.h
        conf-files.c
        conf-files.h
        copy.c
        copy.h
        def.h
        device-nodes.c
        device-nodes.h
        dirent-util.c
        dirent-util.h
        efivars.c
        efivars.h
        env-file.c
        env-file.h
        env-util.c
        env-util.h
        errno-list.c
        errno-list.h
        errno-util.h
        escape.c
        escape.h
        ether-addr-util.c
        ether-addr-util.h
        extract-word.c
        extract-word.h
        fd-util.c
        fd-util.h
        fileio.c
        fileio.h
        format-util.c
        format-util.h
        fs-util.c
        fs-util.h
        glob-util.c
        glob-util.h
        gunicode.c
        gunicode.h
        hash-funcs.c
        hash-funcs.h
        hashmap.c
        hashmap.h
        hexdecoct.c
        hexdecoct.h
        hostname-util.c
        hostname-util.h
        in-addr-util.c
        in-addr-util.h
        io-util.c
        io-util.h
        ioprio.h
        kbd-util.c
        kbd-util.h
        khash.c
        khash.h
        label.c
        label.h
        limits-util.c
        limits-util.h
        linux/btrfs.h
        linux/btrfs_tree.h
        linux/can/vxcan.h
        linux/fib_rules.h
        linux/fou.h
        linux/if.h
        linux/if_addr.h
        linux/if_arp.h
        linux/if_bonding.h
        linux/if_bridge.h
        linux/if_ether.h
        linux/if_link.h
        linux/if_macsec.h
        linux/if_tun.h
        linux/if_tunnel.h
        linux/in.h
        linux/in6.h
        linux/l2tp.h
        linux/libc-compat.h
        linux/netdevice.h
        linux/netlink.h
        linux/rtnetlink.h
        linux/wireguard.h
        list.h
        locale-util.c
        locale-util.h
        log.c
        log.h
        login-util.c
        login-util.h
        macro.h
        memfd-util.c
        memfd-util.h
        memory-util.c
        memory-util.h
        mempool.c
        mempool.h
        missing_audit.h
        missing_capability.h
        missing_drm.h
        missing_fcntl.h
        missing_fs.h
        missing_input.h
        missing_keyctl.h
        missing_magic.h
        missing_mman.h
        missing_network.h
        missing_prctl.h
        missing_random.h
        missing_resource.h
        missing_sched.h
        missing_securebits.h
        missing_socket.h
        missing_stat.h
        missing_stdlib.h
        missing_syscall.h
        missing_timerfd.h
        missing_type.h
        mkdir-label.c
        mkdir.c
        mkdir.h
        mountpoint-util.c
        mountpoint-util.h
        namespace-util.c
        namespace-util.h
        nss-util.h
        nulstr-util.c
        nulstr-util.h
        ordered-set.c
        ordered-set.h
        parse-util.c
        parse-util.h
        path-util.c
        path-util.h
<<<<<<< HEAD
        plymouth-util.h
=======
>>>>>>> 1e6233ed
        prioq.c
        prioq.h
        proc-cmdline.c
        proc-cmdline.h
        process-util.c
        process-util.h
        procfs-util.c
        procfs-util.h
        quota-util.c
        quota-util.h
        random-util.c
        random-util.h
        ratelimit.c
        ratelimit.h
        raw-clone.h
        raw-reboot.h
        replace-var.c
        replace-var.h
        rlimit-util.c
        rlimit-util.h
        rm-rf.c
        rm-rf.h
        selinux-util.c
        selinux-util.h
        set.h
        sigbus.c
        sigbus.h
        signal-util.c
        signal-util.h
        siphash24.c
        siphash24.h
        smack-util.c
        smack-util.h
        socket-label.c
        socket-util.c
        socket-util.h
        sort-util.c
        sort-util.h
        sparse-endian.h
        special.h
        stat-util.c
        stat-util.h
        static-destruct.h
        stdio-util.h
        strbuf.c
        strbuf.h
        string-table.c
        string-table.h
        string-util.c
        string-util.h
        strv.c
        strv.h
        strxcpyx.c
        strxcpyx.h
        syslog-util.c
        syslog-util.h
        terminal-util.c
        terminal-util.h
        time-util.c
        time-util.h
        tmpfile-util.c
        tmpfile-util.h
        umask-util.h
        unaligned.h
        unit-def.c
        unit-def.h
        unit-name.c
        unit-name.h
        user-util.c
        user-util.h
        utf8.c
        utf8.h
        util.c
        util.h
        virt.c
        virt.h
        xattr-util.c
        xattr-util.h
'''.split())

missing_audit_h = files('missing_audit.h')
missing_capability_h = files('missing_capability.h')
missing_socket_h = files('missing_socket.h')

generate_af_list = find_program('generate-af-list.sh')
af_list_txt = custom_target(
        'af-list.txt',
        output : 'af-list.txt',
        command : [generate_af_list, cpp, config_h, missing_socket_h],
        capture : true)

generate_arphrd_list = find_program('generate-arphrd-list.sh')
arphrd_list_txt = custom_target(
        'arphrd-list.txt',
        output : 'arphrd-list.txt',
        command : [generate_arphrd_list, cpp, config_h],
        capture : true)

generate_cap_list = find_program('generate-cap-list.sh')
cap_list_txt = custom_target(
        'cap-list.txt',
        output : 'cap-list.txt',
        command : [generate_cap_list, cpp, config_h, missing_capability_h],
        capture : true)

generate_errno_list = find_program('generate-errno-list.sh')
errno_list_txt = custom_target(
        'errno-list.txt',
        output : 'errno-list.txt',
        command : [generate_errno_list, cpp],
        capture : true)

generated_gperf_headers = []
foreach item : [['af',     af_list_txt,     'af',         ''],
                ['arphrd', arphrd_list_txt, 'arphrd',     'ARPHRD_'],
                ['cap',    cap_list_txt,    'capability', ''],
                ['errno',  errno_list_txt,  'errno',      '']]

        fname = '@0@-from-name.gperf'.format(item[0])
        gperf_file = custom_target(
                fname,
                input : item[1],
                output : fname,
                command : [generate_gperfs, item[2], item[3], '@INPUT@'],
                capture : true)

        fname = '@0@-from-name.h'.format(item[0])
        target1 = custom_target(
                fname,
                input : gperf_file,
                output : fname,
                command : [gperf,
                           '-L', 'ANSI-C', '-t', '--ignore-case',
                           '-N', 'lookup_@0@'.format(item[2]),
                           '-H', 'hash_@0@_name'.format(item[2]),
                           '-p', '-C',
                           '@INPUT@'],
                capture : true)

        fname = '@0@-to-name.h'.format(item[0])
        awkscript = '@0@-to-name.awk'.format(item[0])
        target2 = custom_target(
                fname,
                input : [awkscript, item[1]],
                output : fname,
                command : [awk, '-f', '@INPUT0@', '@INPUT1@'],
                capture : true)

        generated_gperf_headers += [target1, target2]
endforeach

basic_sources += generated_gperf_headers
basic_gcrypt_sources = files(
        'gcrypt-util.c',
        'gcrypt-util.h')

libbasic = static_library(
        'basic',
        basic_sources,
        include_directories : includes,
        dependencies : [versiondep,
                        threads,
                        libcap,
                        libselinux,
                        libm],
        c_args : ['-fvisibility=default'],
        install : false)

# A convenience library that is separate from libbasic to avoid
# unnecessary linking to libgcrypt.
libbasic_gcrypt = static_library(
        'basic-gcrypt',
        basic_gcrypt_sources,
        include_directories : includes,
        dependencies : [libgcrypt],
        c_args : ['-fvisibility=default'])<|MERGE_RESOLUTION|>--- conflicted
+++ resolved
@@ -161,10 +161,6 @@
         parse-util.h
         path-util.c
         path-util.h
-<<<<<<< HEAD
-        plymouth-util.h
-=======
->>>>>>> 1e6233ed
         prioq.c
         prioq.h
         proc-cmdline.c
