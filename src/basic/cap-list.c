/* SPDX-License-Identifier: LGPL-2.1+ */

#include <errno.h>
#include <string.h>

#include "alloc-util.h"
#include "capability-util.h"
#include "cap-list.h"
#include "extract-word.h"
#include "macro.h"
#include "parse-util.h"
#include "stdio-util.h"
#include "util.h"

static const struct capability_name* lookup_capability(register const char *str, register GPERF_LEN_TYPE len);

#include "cap-from-name.h"
#include "cap-to-name.h"

const char *capability_to_name(int id) {
        if (id < 0)
                return NULL;

        if ((size_t) id >= ELEMENTSOF(capability_names))
                return NULL;

        return capability_names[id];
}

int capability_from_name(const char *name) {
        const struct capability_name *sc;
        int r, i;

        assert(name);

        /* Try to parse numeric capability */
        r = safe_atoi(name, &i);
        if (r >= 0) {
                if (i >= 0 && i < 64)
                        return i;
                else
                        return -EINVAL;
        }

        /* Try to parse string capability */
        sc = lookup_capability(name, strlen(name));
        if (!sc)
                return -EINVAL;

        return sc->id;
}

int capability_list_length(void) {
        return (int) ELEMENTSOF(capability_names);
}

int capability_set_to_string_alloc(uint64_t set, char **s) {
        _cleanup_free_ char *str = NULL;
        size_t allocated = 0, n = 0;

        assert(s);

        for (unsigned i = 0; i <= cap_last_cap(); i++)
                if (set & (UINT64_C(1) << i)) {
                        const char *p;
                        char buf[2 + 16 + 1];
                        size_t add;

                        p = capability_to_name(i);
                        if (!p) {
<<<<<<< HEAD
                                xsprintf(buf, "0x%lx", i);
=======
                                xsprintf(buf, "0x%x", i);
>>>>>>> 2ee1c57c
                                p = buf;
                        }

                        add = strlen(p);

                        if (!GREEDY_REALLOC(str, allocated, n + add + 2))
                                return -ENOMEM;

                        strcpy(mempcpy(str + n, p, add), " ");
                        n += add + 1;
                }

        if (!GREEDY_REALLOC(str, allocated, n + 1))
                return -ENOMEM;

        str[n > 0 ? n - 1 : 0] = '\0'; /* truncate the last space, if it's there */

        *s = TAKE_PTR(str);

        return 0;
}

int capability_set_from_string(const char *s, uint64_t *set) {
        uint64_t val = 0;

        assert(set);

        for (const char *p = s;;) {
                _cleanup_free_ char *word = NULL;
                int r;

                r = extract_first_word(&p, &word, NULL, EXTRACT_UNQUOTE);
                if (r == -ENOMEM)
                        return r;
                if (r <= 0)
                        break;

                r = capability_from_name(word);
                if (r < 0)
                        continue;

                val |= ((uint64_t) UINT64_C(1)) << (uint64_t) r;
        }

        *set = val;

        return 0;
}<|MERGE_RESOLUTION|>--- conflicted
+++ resolved
@@ -68,11 +68,7 @@
 
                         p = capability_to_name(i);
                         if (!p) {
-<<<<<<< HEAD
-                                xsprintf(buf, "0x%lx", i);
-=======
                                 xsprintf(buf, "0x%x", i);
->>>>>>> 2ee1c57c
                                 p = buf;
                         }
 
