/* SPDX-License-Identifier: LGPL-2.1+ */
#pragma once

#include <inttypes.h>
#include <linux/netlink.h>
#include <linux/if_ether.h>
#include <linux/if_infiniband.h>
#include <linux/if_packet.h>
#include <netinet/in.h>
#include <stdbool.h>
#include <stddef.h>
#include <string.h>
#include <sys/socket.h>
#include <sys/types.h>
#include <sys/un.h>

#include "macro.h"
#include "missing_socket.h"
#include "sparse-endian.h"

union sockaddr_union {
        /* The minimal, abstract version */
        struct sockaddr sa;

        /* The libc provided version that allocates "enough room" for every protocol */
        struct sockaddr_storage storage;

        /* Protoctol-specific implementations */
        struct sockaddr_in in;
        struct sockaddr_in6 in6;
        struct sockaddr_un un;
        struct sockaddr_nl nl;
        struct sockaddr_ll ll;
        struct sockaddr_vm vm;

        /* Ensure there is enough space to store Infiniband addresses */
        uint8_t ll_buffer[offsetof(struct sockaddr_ll, sll_addr) + CONST_MAX(ETH_ALEN, INFINIBAND_ALEN)];

        /* Ensure there is enough space after the AF_UNIX sun_path for one more NUL byte, just to be sure that the path
         * component is always followed by at least one NUL byte. */
        uint8_t un_buffer[sizeof(struct sockaddr_un) + 1];
};

#define SUN_PATH_LEN (sizeof(((struct sockaddr_un){}).sun_path))

typedef struct SocketAddress {
        union sockaddr_union sockaddr;

        /* We store the size here explicitly due to the weird
         * sockaddr_un semantics for abstract sockets */
        socklen_t size;

        /* Socket type, i.e. SOCK_STREAM, SOCK_DGRAM, ... */
        int type;

        /* Socket protocol, IPPROTO_xxx, usually 0, except for netlink */
        int protocol;
} SocketAddress;

typedef enum SocketAddressBindIPv6Only {
        SOCKET_ADDRESS_DEFAULT,
        SOCKET_ADDRESS_BOTH,
        SOCKET_ADDRESS_IPV6_ONLY,
        _SOCKET_ADDRESS_BIND_IPV6_ONLY_MAX,
        _SOCKET_ADDRESS_BIND_IPV6_ONLY_INVALID = -1
} SocketAddressBindIPv6Only;

#define socket_address_family(a) ((a)->sockaddr.sa.sa_family)

const char* socket_address_type_to_string(int t) _const_;
int socket_address_type_from_string(const char *s) _pure_;

int sockaddr_un_unlink(const struct sockaddr_un *sa);

static inline int socket_address_unlink(const SocketAddress *a) {
        return socket_address_family(a) == AF_UNIX ? sockaddr_un_unlink(&a->sockaddr.un) : 0;
}

bool socket_address_can_accept(const SocketAddress *a) _pure_;

int socket_address_listen(
                const SocketAddress *a,
                int flags,
                int backlog,
                SocketAddressBindIPv6Only only,
                const char *bind_to_device,
                bool reuse_port,
                bool free_bind,
                bool transparent,
                mode_t directory_mode,
                mode_t socket_mode,
                const char *label);

int socket_address_verify(const SocketAddress *a, bool strict) _pure_;
int socket_address_print(const SocketAddress *a, char **p);
bool socket_address_matches_fd(const SocketAddress *a, int fd);

bool socket_address_equal(const SocketAddress *a, const SocketAddress *b) _pure_;

const char* socket_address_get_path(const SocketAddress *a);

bool socket_ipv6_is_supported(void);

int sockaddr_port(const struct sockaddr *_sa, unsigned *port);

int sockaddr_pretty(const struct sockaddr *_sa, socklen_t salen, bool translate_ipv6, bool include_port, char **ret);
int getpeername_pretty(int fd, bool include_port, char **ret);
int getsockname_pretty(int fd, char **ret);

int socknameinfo_pretty(union sockaddr_union *sa, socklen_t salen, char **_ret);

const char* socket_address_bind_ipv6_only_to_string(SocketAddressBindIPv6Only b) _const_;
SocketAddressBindIPv6Only socket_address_bind_ipv6_only_from_string(const char *s) _pure_;
SocketAddressBindIPv6Only socket_address_bind_ipv6_only_or_bool_from_string(const char *s);

int netlink_family_to_string_alloc(int b, char **s);
int netlink_family_from_string(const char *s) _pure_;

bool sockaddr_equal(const union sockaddr_union *a, const union sockaddr_union *b);

int fd_set_sndbuf(int fd, size_t n, bool increase);
static inline int fd_inc_sndbuf(int fd, size_t n) {
        return fd_set_sndbuf(fd, n, true);
}
int fd_set_rcvbuf(int fd, size_t n, bool increase);
static inline int fd_inc_rcvbuf(int fd, size_t n) {
        return fd_set_rcvbuf(fd, n, true);
}

int ip_tos_to_string_alloc(int i, char **s);
int ip_tos_from_string(const char *s);

bool ifname_valid_full(const char *p, bool alternative);
static inline bool ifname_valid(const char *p) {
        return ifname_valid_full(p, false);
}
bool address_label_valid(const char *p);

int getpeercred(int fd, struct ucred *ucred);
int getpeersec(int fd, char **ret);
int getpeergroups(int fd, gid_t **ret);

ssize_t send_one_fd_iov_sa(
                int transport_fd,
                int fd,
                struct iovec *iov, size_t iovlen,
                const struct sockaddr *sa, socklen_t len,
                int flags);
int send_one_fd_sa(int transport_fd,
                   int fd,
                   const struct sockaddr *sa, socklen_t len,
                   int flags);
#define send_one_fd_iov(transport_fd, fd, iov, iovlen, flags) send_one_fd_iov_sa(transport_fd, fd, iov, iovlen, NULL, 0, flags)
#define send_one_fd(transport_fd, fd, flags) send_one_fd_iov_sa(transport_fd, fd, NULL, 0, NULL, 0, flags)
ssize_t receive_one_fd_iov(int transport_fd, struct iovec *iov, size_t iovlen, int flags, int *ret_fd);
int receive_one_fd(int transport_fd, int flags);

ssize_t next_datagram_size_fd(int fd);

int flush_accept(int fd);

#define CMSG_FOREACH(cmsg, mh)                                          \
        for ((cmsg) = CMSG_FIRSTHDR(mh); (cmsg); (cmsg) = CMSG_NXTHDR((mh), (cmsg)))

struct cmsghdr* cmsg_find(struct msghdr *mh, int level, int type, socklen_t length);

/* Type-safe, dereferencing version of cmsg_find() */
#define CMSG_FIND_DATA(mh, level, type, ctype) \
        ({                                                            \
                struct cmsghdr *_found;                               \
                _found = cmsg_find(mh, level, type, CMSG_LEN(sizeof(ctype))); \
                (ctype*) (_found ? CMSG_DATA(_found) : NULL);         \
        })

/* Resolves to a type that can carry cmsghdr structures. Make sure things are properly aligned, i.e. the type
 * itself is placed properly in memory and the size is also aligned to what's appropriate for "cmsghdr"
 * structures. */
#define CMSG_BUFFER_TYPE(size)                                          \
        union {                                                         \
                struct cmsghdr cmsghdr;                                 \
                uint8_t buf[size];                                      \
                uint8_t align_check[(size) >= CMSG_SPACE(0) &&          \
                                    (size) == CMSG_ALIGN(size) ? 1 : -1]; \
        }

/*
 * Certain hardware address types (e.g Infiniband) do not fit into sll_addr
 * (8 bytes) and run over the structure. This macro returns the correct size that
 * must be passed to kernel.
 */
#define SOCKADDR_LL_LEN(sa)                                             \
        ({                                                              \
                const struct sockaddr_ll *_sa = &(sa);                  \
                size_t _mac_len = sizeof(_sa->sll_addr);                \
                assert(_sa->sll_family == AF_PACKET);                   \
                if (be16toh(_sa->sll_hatype) == ARPHRD_ETHER)           \
                        _mac_len = MAX(_mac_len, (size_t) ETH_ALEN);    \
                if (be16toh(_sa->sll_hatype) == ARPHRD_INFINIBAND)      \
                        _mac_len = MAX(_mac_len, (size_t) INFINIBAND_ALEN); \
                offsetof(struct sockaddr_ll, sll_addr) + _mac_len;      \
        })

/* Covers only file system and abstract AF_UNIX socket addresses, but not unnamed socket addresses. */
#define SOCKADDR_UN_LEN(sa)                                             \
        ({                                                              \
                const struct sockaddr_un *_sa = &(sa);                  \
                assert(_sa->sun_family == AF_UNIX);                     \
                offsetof(struct sockaddr_un, sun_path) +                \
                        (_sa->sun_path[0] == 0 ?                        \
                         1 + strnlen(_sa->sun_path+1, sizeof(_sa->sun_path)-1) : \
                         strnlen(_sa->sun_path, sizeof(_sa->sun_path))+1); \
        })

int socket_ioctl_fd(void);

int sockaddr_un_set_path(struct sockaddr_un *ret, const char *path);

static inline int setsockopt_int(int fd, int level, int optname, int value) {
        if (setsockopt(fd, level, optname, &value, sizeof(value)) < 0)
                return -errno;

        return 0;
}

int socket_bind_to_ifname(int fd, const char *ifname);
int socket_bind_to_ifindex(int fd, int ifindex);

<<<<<<< HEAD
ssize_t recvmsg_safe(int sockfd, struct msghdr *msg, int flags);
=======
ssize_t recvmsg_safe(int sockfd, struct msghdr *msg, int flags);

int socket_pass_pktinfo(int fd, bool b);
>>>>>>> 2ee1c57c
<|MERGE_RESOLUTION|>--- conflicted
+++ resolved
@@ -225,10 +225,6 @@
 int socket_bind_to_ifname(int fd, const char *ifname);
 int socket_bind_to_ifindex(int fd, int ifindex);
 
-<<<<<<< HEAD
 ssize_t recvmsg_safe(int sockfd, struct msghdr *msg, int flags);
-=======
-ssize_t recvmsg_safe(int sockfd, struct msghdr *msg, int flags);
-
-int socket_pass_pktinfo(int fd, bool b);
->>>>>>> 2ee1c57c
+
+int socket_pass_pktinfo(int fd, bool b);