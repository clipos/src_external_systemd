/* SPDX-License-Identifier: LGPL-2.1+ */
#ifndef foosdmessageshfoo
#define foosdmessageshfoo

/***
  systemd is free software; you can redistribute it and/or modify it
  under the terms of the GNU Lesser General Public License as published by
  the Free Software Foundation; either version 2.1 of the License, or
  (at your option) any later version.

  systemd is distributed in the hope that it will be useful, but
  WITHOUT ANY WARRANTY; without even the implied warranty of
  MERCHANTABILITY or FITNESS FOR A PARTICULAR PURPOSE. See the GNU
  Lesser General Public License for more details.

  You should have received a copy of the GNU Lesser General Public License
  along with systemd; If not, see <http://www.gnu.org/licenses/>.
***/

#include "sd-id128.h"

#include "_sd-common.h"

_SD_BEGIN_DECLARATIONS;

/* Hey! If you add a new message here, you *must* also update the message catalog with an appropriate explanation */

/* And if you add a new ID here, make sure to generate a random one with "systemd-id128 new". Do not use any other IDs,
 * and do not count them up manually. */

#define SD_MESSAGE_JOURNAL_START          SD_ID128_MAKE(f7,73,79,a8,49,0b,40,8b,be,5f,69,40,50,5a,77,7b)
#define SD_MESSAGE_JOURNAL_START_STR      SD_ID128_MAKE_STR(f7,73,79,a8,49,0b,40,8b,be,5f,69,40,50,5a,77,7b)
#define SD_MESSAGE_JOURNAL_STOP           SD_ID128_MAKE(d9,3f,b3,c9,c2,4d,45,1a,97,ce,a6,15,ce,59,c0,0b)
#define SD_MESSAGE_JOURNAL_STOP_STR       SD_ID128_MAKE_STR(d9,3f,b3,c9,c2,4d,45,1a,97,ce,a6,15,ce,59,c0,0b)
#define SD_MESSAGE_JOURNAL_DROPPED        SD_ID128_MAKE(a5,96,d6,fe,7b,fa,49,94,82,8e,72,30,9e,95,d6,1e)
#define SD_MESSAGE_JOURNAL_DROPPED_STR    SD_ID128_MAKE_STR(a5,96,d6,fe,7b,fa,49,94,82,8e,72,30,9e,95,d6,1e)
#define SD_MESSAGE_JOURNAL_MISSED         SD_ID128_MAKE(e9,bf,28,e6,e8,34,48,1b,b6,f4,8f,54,8a,d1,36,06)
#define SD_MESSAGE_JOURNAL_MISSED_STR     SD_ID128_MAKE_STR(e9,bf,28,e6,e8,34,48,1b,b6,f4,8f,54,8a,d1,36,06)
#define SD_MESSAGE_JOURNAL_USAGE          SD_ID128_MAKE(ec,38,7f,57,7b,84,4b,8f,a9,48,f3,3c,ad,9a,75,e6)
#define SD_MESSAGE_JOURNAL_USAGE_STR      SD_ID128_MAKE_STR(ec,38,7f,57,7b,84,4b,8f,a9,48,f3,3c,ad,9a,75,e6)

#define SD_MESSAGE_COREDUMP               SD_ID128_MAKE(fc,2e,22,bc,6e,e6,47,b6,b9,07,29,ab,34,a2,50,b1)
#define SD_MESSAGE_COREDUMP_STR           SD_ID128_MAKE_STR(fc,2e,22,bc,6e,e6,47,b6,b9,07,29,ab,34,a2,50,b1)
#define SD_MESSAGE_TRUNCATED_CORE         SD_ID128_MAKE(5a,ad,d8,e9,54,dc,4b,1a,8c,95,4d,63,fd,9e,11,37)
#define SD_MESSAGE_TRUNCATED_CORE_STR     SD_ID128_MAKE_STR(5a,ad,d8,e9,54,dc,4b,1a,8c,95,4d,63,fd,9e,11,37)
#define SD_MESSAGE_BACKTRACE              SD_ID128_MAKE(1f,4e,0a,44,a8,86,49,93,9a,ae,a3,4f,c6,da,8c,95)
#define SD_MESSAGE_BACKTRACE_STR          SD_ID128_MAKE_STR(1f,4e,0a,44,a8,86,49,93,9a,ae,a3,4f,c6,da,8c,95)

#define SD_MESSAGE_SESSION_START          SD_ID128_MAKE(8d,45,62,0c,1a,43,48,db,b1,74,10,da,57,c6,0c,66)
#define SD_MESSAGE_SESSION_START_STR      SD_ID128_MAKE_STR(8d,45,62,0c,1a,43,48,db,b1,74,10,da,57,c6,0c,66)
#define SD_MESSAGE_SESSION_STOP           SD_ID128_MAKE(33,54,93,94,24,b4,45,6d,98,02,ca,83,33,ed,42,4a)
#define SD_MESSAGE_SESSION_STOP_STR       SD_ID128_MAKE_STR(33,54,93,94,24,b4,45,6d,98,02,ca,83,33,ed,42,4a)
#define SD_MESSAGE_SEAT_START             SD_ID128_MAKE(fc,be,fc,5d,a2,3d,42,80,93,f9,7c,82,a9,29,0f,7b)
#define SD_MESSAGE_SEAT_START_STR         SD_ID128_MAKE_STR(fc,be,fc,5d,a2,3d,42,80,93,f9,7c,82,a9,29,0f,7b)
#define SD_MESSAGE_SEAT_STOP              SD_ID128_MAKE(e7,85,2b,fe,46,78,4e,d0,ac,cd,e0,4b,c8,64,c2,d5)
#define SD_MESSAGE_SEAT_STOP_STR          SD_ID128_MAKE_STR(e7,85,2b,fe,46,78,4e,d0,ac,cd,e0,4b,c8,64,c2,d5)
#define SD_MESSAGE_MACHINE_START          SD_ID128_MAKE(24,d8,d4,45,25,73,40,24,96,06,83,81,a6,31,2d,f2)
#define SD_MESSAGE_MACHINE_START_STR      SD_ID128_MAKE_STR(24,d8,d4,45,25,73,40,24,96,06,83,81,a6,31,2d,f2)
#define SD_MESSAGE_MACHINE_STOP           SD_ID128_MAKE(58,43,2b,d3,ba,ce,47,7c,b5,14,b5,63,81,b8,a7,58)
#define SD_MESSAGE_MACHINE_STOP_STR       SD_ID128_MAKE_STR(58,43,2b,d3,ba,ce,47,7c,b5,14,b5,63,81,b8,a7,58)

#define SD_MESSAGE_TIME_CHANGE            SD_ID128_MAKE(c7,a7,87,07,9b,35,4e,aa,a9,e7,7b,37,18,93,cd,27)
#define SD_MESSAGE_TIME_CHANGE_STR        SD_ID128_MAKE_STR(c7,a7,87,07,9b,35,4e,aa,a9,e7,7b,37,18,93,cd,27)
#define SD_MESSAGE_TIMEZONE_CHANGE        SD_ID128_MAKE(45,f8,2f,4a,ef,7a,4b,bf,94,2c,e8,61,d1,f2,09,90)
#define SD_MESSAGE_TIMEZONE_CHANGE_STR    SD_ID128_MAKE_STR(45,f8,2f,4a,ef,7a,4b,bf,94,2c,e8,61,d1,f2,09,90)

#define SD_MESSAGE_TAINTED                SD_ID128_MAKE(50,87,6a,9d,b0,0f,4c,40,bd,e1,a2,ad,38,1c,3a,1b)
#define SD_MESSAGE_TAINTED_STR            SD_ID128_MAKE_STR(50,87,6a,9d,b0,0f,4c,40,bd,e1,a2,ad,38,1c,3a,1b)
#define SD_MESSAGE_STARTUP_FINISHED       SD_ID128_MAKE(b0,7a,24,9c,d0,24,41,4a,82,dd,00,cd,18,13,78,ff)
#define SD_MESSAGE_STARTUP_FINISHED_STR   SD_ID128_MAKE_STR(b0,7a,24,9c,d0,24,41,4a,82,dd,00,cd,18,13,78,ff)
#define SD_MESSAGE_USER_STARTUP_FINISHED \
                                          SD_ID128_MAKE(ee,d0,0a,68,ff,d8,4e,31,88,21,05,fd,97,3a,bd,d1)
#define SD_MESSAGE_USER_STARTUP_FINISHED_STR \
                                          SD_ID128_MAKE_STR(ee,d0,0a,68,ff,d8,4e,31,88,21,05,fd,97,3a,bd,d1)

#define SD_MESSAGE_SLEEP_START            SD_ID128_MAKE(6b,bd,95,ee,97,79,41,e4,97,c4,8b,e2,7c,25,41,28)
#define SD_MESSAGE_SLEEP_START_STR        SD_ID128_MAKE_STR(6b,bd,95,ee,97,79,41,e4,97,c4,8b,e2,7c,25,41,28)
#define SD_MESSAGE_SLEEP_STOP             SD_ID128_MAKE(88,11,e6,df,2a,8e,40,f5,8a,94,ce,a2,6f,8e,bf,14)
#define SD_MESSAGE_SLEEP_STOP_STR         SD_ID128_MAKE_STR(88,11,e6,df,2a,8e,40,f5,8a,94,ce,a2,6f,8e,bf,14)

#define SD_MESSAGE_SHUTDOWN               SD_ID128_MAKE(98,26,88,66,d1,d5,4a,49,9c,4e,98,92,1d,93,bc,40)
#define SD_MESSAGE_SHUTDOWN_STR           SD_ID128_MAKE_STR(98,26,88,66,d1,d5,4a,49,9c,4e,98,92,1d,93,bc,40)

/* The messages below are actually about jobs, not really about units, the macros are misleadingly named. Moreover
 * SD_MESSAGE_UNIT_FAILED is not actually about a failing unit but about a failed start job. A job either finishes with
 * SD_MESSAGE_UNIT_STARTED or with SD_MESSAGE_UNIT_FAILED hence. */
#define SD_MESSAGE_UNIT_STARTING          SD_ID128_MAKE(7d,49,58,e8,42,da,4a,75,8f,6c,1c,dc,7b,36,dc,c5)
#define SD_MESSAGE_UNIT_STARTING_STR      SD_ID128_MAKE_STR(7d,49,58,e8,42,da,4a,75,8f,6c,1c,dc,7b,36,dc,c5)
#define SD_MESSAGE_UNIT_STARTED           SD_ID128_MAKE(39,f5,34,79,d3,a0,45,ac,8e,11,78,62,48,23,1f,bf)
#define SD_MESSAGE_UNIT_STARTED_STR       SD_ID128_MAKE_STR(39,f5,34,79,d3,a0,45,ac,8e,11,78,62,48,23,1f,bf)
#define SD_MESSAGE_UNIT_FAILED            SD_ID128_MAKE(be,02,cf,68,55,d2,42,8b,a4,0d,f7,e9,d0,22,f0,3d)
#define SD_MESSAGE_UNIT_FAILED_STR        SD_ID128_MAKE_STR(be,02,cf,68,55,d2,42,8b,a4,0d,f7,e9,d0,22,f0,3d)
#define SD_MESSAGE_UNIT_STOPPING          SD_ID128_MAKE(de,5b,42,6a,63,be,47,a7,b6,ac,3e,aa,c8,2e,2f,6f)
#define SD_MESSAGE_UNIT_STOPPING_STR      SD_ID128_MAKE_STR(de,5b,42,6a,63,be,47,a7,b6,ac,3e,aa,c8,2e,2f,6f)
#define SD_MESSAGE_UNIT_STOPPED           SD_ID128_MAKE(9d,1a,aa,27,d6,01,40,bd,96,36,54,38,aa,d2,02,86)
#define SD_MESSAGE_UNIT_STOPPED_STR       SD_ID128_MAKE_STR(9d,1a,aa,27,d6,01,40,bd,96,36,54,38,aa,d2,02,86)
#define SD_MESSAGE_UNIT_RELOADING         SD_ID128_MAKE(d3,4d,03,7f,ff,18,47,e6,ae,66,9a,37,0e,69,47,25)
#define SD_MESSAGE_UNIT_RELOADING_STR     SD_ID128_MAKE_STR(d3,4d,03,7f,ff,18,47,e6,ae,66,9a,37,0e,69,47,25)
#define SD_MESSAGE_UNIT_RELOADED          SD_ID128_MAKE(7b,05,eb,c6,68,38,42,22,ba,a8,88,11,79,cf,da,54)
#define SD_MESSAGE_UNIT_RELOADED_STR      SD_ID128_MAKE_STR(7b,05,eb,c6,68,38,42,22,ba,a8,88,11,79,cf,da,54)

#define SD_MESSAGE_UNIT_RESTART_SCHEDULED SD_ID128_MAKE(5e,b0,34,94,b6,58,48,70,a5,36,b3,37,29,08,09,b3)
#define SD_MESSAGE_UNIT_RESTART_SCHEDULED_STR                   \
                                          SD_ID128_MAKE_STR(5e,b0,34,94,b6,58,48,70,a5,36,b3,37,29,08,09,b3)

#define SD_MESSAGE_UNIT_RESOURCES         SD_ID128_MAKE(ae,8f,7b,86,6b,03,47,b9,af,31,fe,1c,80,b1,27,c0)
#define SD_MESSAGE_UNIT_RESOURCES_STR     SD_ID128_MAKE_STR(ae,8f,7b,86,6b,03,47,b9,af,31,fe,1c,80,b1,27,c0)

#define SD_MESSAGE_UNIT_SUCCESS           SD_ID128_MAKE(7a,d2,d1,89,f7,e9,4e,70,a3,8c,78,13,54,91,24,48)
#define SD_MESSAGE_UNIT_SUCCESS_STR       SD_ID128_MAKE_STR(7a,d2,d1,89,f7,e9,4e,70,a3,8c,78,13,54,91,24,48)
#define SD_MESSAGE_UNIT_SKIPPED           SD_ID128_MAKE(0e,42,84,a0,ca,ca,4b,fc,81,c0,bb,67,86,97,26,73)
#define SD_MESSAGE_UNIT_SKIPPED_STR       SD_ID128_MAKE_STR(0e,42,84,a0,ca,ca,4b,fc,81,c0,bb,67,86,97,26,73)
#define SD_MESSAGE_UNIT_FAILURE_RESULT    SD_ID128_MAKE(d9,b3,73,ed,55,a6,4f,eb,82,42,e0,2d,be,79,a4,9c)
#define SD_MESSAGE_UNIT_FAILURE_RESULT_STR \
                                          SD_ID128_MAKE_STR(d9,b3,73,ed,55,a6,4f,eb,82,42,e0,2d,be,79,a4,9c)

#define SD_MESSAGE_SPAWN_FAILED           SD_ID128_MAKE(64,12,57,65,1c,1b,4e,c9,a8,62,4d,7a,40,a9,e1,e7)
#define SD_MESSAGE_SPAWN_FAILED_STR       SD_ID128_MAKE_STR(64,12,57,65,1c,1b,4e,c9,a8,62,4d,7a,40,a9,e1,e7)

#define SD_MESSAGE_UNIT_PROCESS_EXIT      SD_ID128_MAKE(98,e3,22,20,3f,7a,4e,d2,90,d0,9f,e0,3c,09,fe,15)
#define SD_MESSAGE_UNIT_PROCESS_EXIT_STR  SD_ID128_MAKE_STR(98,e3,22,20,3f,7a,4e,d2,90,d0,9f,e0,3c,09,fe,15)

#define SD_MESSAGE_FORWARD_SYSLOG_MISSED  SD_ID128_MAKE(00,27,22,9c,a0,64,41,81,a7,6c,4e,92,45,8a,fa,2e)
#define SD_MESSAGE_FORWARD_SYSLOG_MISSED_STR \
                                          SD_ID128_MAKE_STR(00,27,22,9c,a0,64,41,81,a7,6c,4e,92,45,8a,fa,2e)

#define SD_MESSAGE_OVERMOUNTING           SD_ID128_MAKE(1d,ee,03,69,c7,fc,47,36,b7,09,9b,38,ec,b4,6e,e7)
#define SD_MESSAGE_OVERMOUNTING_STR       SD_ID128_MAKE_STR(1d,ee,03,69,c7,fc,47,36,b7,09,9b,38,ec,b4,6e,e7)

#define SD_MESSAGE_UNIT_OUT_OF_MEMORY     SD_ID128_MAKE(fe,6f,aa,94,e7,77,46,63,a0,da,52,71,78,91,d8,ef)
#define SD_MESSAGE_UNIT_OUT_OF_MEMORY_STR SD_ID128_MAKE_STR(fe,6f,aa,94,e7,77,46,63,a0,da,52,71,78,91,d8,ef)

#define SD_MESSAGE_LID_OPENED             SD_ID128_MAKE(b7,2e,a4,a2,88,15,45,a0,b5,0e,20,0e,55,b9,b0,6f)
#define SD_MESSAGE_LID_OPENED_STR         SD_ID128_MAKE_STR(b7,2e,a4,a2,88,15,45,a0,b5,0e,20,0e,55,b9,b0,6f)
#define SD_MESSAGE_LID_CLOSED             SD_ID128_MAKE(b7,2e,a4,a2,88,15,45,a0,b5,0e,20,0e,55,b9,b0,70)
#define SD_MESSAGE_LID_CLOSED_STR         SD_ID128_MAKE_STR(b7,2e,a4,a2,88,15,45,a0,b5,0e,20,0e,55,b9,b0,70)
#define SD_MESSAGE_SYSTEM_DOCKED          SD_ID128_MAKE(f5,f4,16,b8,62,07,4b,28,92,7a,48,c3,ba,7d,51,ff)
#define SD_MESSAGE_SYSTEM_DOCKED_STR      SD_ID128_MAKE_STR(f5,f4,16,b8,62,07,4b,28,92,7a,48,c3,ba,7d,51,ff)
#define SD_MESSAGE_SYSTEM_UNDOCKED        SD_ID128_MAKE(51,e1,71,bd,58,52,48,56,81,10,14,4c,51,7c,ca,53)
#define SD_MESSAGE_SYSTEM_UNDOCKED_STR    SD_ID128_MAKE_STR(51,e1,71,bd,58,52,48,56,81,10,14,4c,51,7c,ca,53)
#define SD_MESSAGE_POWER_KEY              SD_ID128_MAKE(b7,2e,a4,a2,88,15,45,a0,b5,0e,20,0e,55,b9,b0,71)
#define SD_MESSAGE_POWER_KEY_STR          SD_ID128_MAKE_STR(b7,2e,a4,a2,88,15,45,a0,b5,0e,20,0e,55,b9,b0,71)
#define SD_MESSAGE_SUSPEND_KEY            SD_ID128_MAKE(b7,2e,a4,a2,88,15,45,a0,b5,0e,20,0e,55,b9,b0,72)
#define SD_MESSAGE_SUSPEND_KEY_STR        SD_ID128_MAKE_STR(b7,2e,a4,a2,88,15,45,a0,b5,0e,20,0e,55,b9,b0,72)
#define SD_MESSAGE_HIBERNATE_KEY          SD_ID128_MAKE(b7,2e,a4,a2,88,15,45,a0,b5,0e,20,0e,55,b9,b0,73)
#define SD_MESSAGE_HIBERNATE_KEY_STR      SD_ID128_MAKE_STR(b7,2e,a4,a2,88,15,45,a0,b5,0e,20,0e,55,b9,b0,73)

#define SD_MESSAGE_INVALID_CONFIGURATION  SD_ID128_MAKE(c7,72,d2,4e,9a,88,4c,be,b9,ea,12,62,5c,30,6c,01)
#define SD_MESSAGE_INVALID_CONFIGURATION_STR \
                                          SD_ID128_MAKE_STR(c7,72,d2,4e,9a,88,4c,be,b9,ea,12,62,5c,30,6c,01)

#define SD_MESSAGE_DNSSEC_FAILURE         SD_ID128_MAKE(16,75,d7,f1,72,17,40,98,b1,10,8b,f8,c7,dc,8f,5d)
#define SD_MESSAGE_DNSSEC_FAILURE_STR     SD_ID128_MAKE_STR(16,75,d7,f1,72,17,40,98,b1,10,8b,f8,c7,dc,8f,5d)
#define SD_MESSAGE_DNSSEC_TRUST_ANCHOR_REVOKED \
                                          SD_ID128_MAKE(4d,44,08,cf,d0,d1,44,85,91,84,d1,e6,5d,7c,8a,65)
#define SD_MESSAGE_DNSSEC_TRUST_ANCHOR_REVOKED_STR \
                                          SD_ID128_MAKE_STR(4d,44,08,cf,d0,d1,44,85,91,84,d1,e6,5d,7c,8a,65)
#define SD_MESSAGE_DNSSEC_DOWNGRADE       SD_ID128_MAKE(36,db,2d,fa,5a,90,45,e1,bd,4a,f5,f9,3e,1c,f0,57)
#define SD_MESSAGE_DNSSEC_DOWNGRADE_STR   SD_ID128_MAKE_STR(36,db,2d,fa,5a,90,45,e1,bd,4a,f5,f9,3e,1c,f0,57)

#define SD_MESSAGE_UNSAFE_USER_NAME       SD_ID128_MAKE(b6,1f,da,c6,12,e9,4b,91,82,28,5b,99,88,43,06,1f)
#define SD_MESSAGE_UNSAFE_USER_NAME_STR   SD_ID128_MAKE_STR(b6,1f,da,c6,12,e9,4b,91,82,28,5b,99,88,43,06,1f)

<<<<<<< HEAD
=======
#define SD_MESSAGE_MOUNT_POINT_PATH_NOT_SUITABLE \
                                          SD_ID128_MAKE(1b,3b,b9,40,37,f0,4b,bf,81,02,8e,13,5a,12,d2,93)
#define SD_MESSAGE_MOUNT_POINT_PATH_NOT_SUITABLE_STR \
                                          SD_ID128_MAKE_STR(1b,3b,b9,40,37,f0,4b,bf,81,02,8e,13,5a,12,d2,93)

#define SD_MESSAGE_NOBODY_USER_UNSUITABLE SD_ID128_MAKE(b4,80,32,5f,9c,39,4a,7b,80,2c,23,1e,51,a2,75,2c)
#define SD_MESSAGE_NOBODY_USER_UNSUITABLE_STR \
                                          SD_ID128_MAKE_STR(b4,80,32,5f,9c,39,4a,7b,80,2c,23,1e,51,a2,75,2c)

#define SD_MESSAGE_SYSTEMD_UDEV_SETTLE_DEPRECATED \
                                          SD_ID128_MAKE(1c,04,54,c1,bd,22,41,e0,ac,6f,ef,b4,bc,63,14,33)
#define SD_MESSAGE_SYSTEMD_UDEV_SETTLE_DEPRECATED_STR \
                                          SD_ID128_MAKE_STR(1c,04,54,c1,bd,22,41,e0,ac,6f,ef,b4,bc,63,14,33)

>>>>>>> 2ee1c57c
_SD_END_DECLARATIONS;

#endif<|MERGE_RESOLUTION|>--- conflicted
+++ resolved
@@ -161,8 +161,6 @@
 #define SD_MESSAGE_UNSAFE_USER_NAME       SD_ID128_MAKE(b6,1f,da,c6,12,e9,4b,91,82,28,5b,99,88,43,06,1f)
 #define SD_MESSAGE_UNSAFE_USER_NAME_STR   SD_ID128_MAKE_STR(b6,1f,da,c6,12,e9,4b,91,82,28,5b,99,88,43,06,1f)
 
-<<<<<<< HEAD
-=======
 #define SD_MESSAGE_MOUNT_POINT_PATH_NOT_SUITABLE \
                                           SD_ID128_MAKE(1b,3b,b9,40,37,f0,4b,bf,81,02,8e,13,5a,12,d2,93)
 #define SD_MESSAGE_MOUNT_POINT_PATH_NOT_SUITABLE_STR \
@@ -177,7 +175,6 @@
 #define SD_MESSAGE_SYSTEMD_UDEV_SETTLE_DEPRECATED_STR \
                                           SD_ID128_MAKE_STR(1c,04,54,c1,bd,22,41,e0,ac,6f,ef,b4,bc,63,14,33)
 
->>>>>>> 2ee1c57c
 _SD_END_DECLARATIONS;
 
 #endif