--- conflicted
+++ resolved
@@ -9,11 +9,7 @@
 #include "resolved-dns-stream.h"
 #include "resolved-dnstls.h"
 
-<<<<<<< HEAD
-#define PRIORTY_STRING "NORMAL:-VERS-ALL:+VERS-TLS1.3:+VERS-TLS1.2"
-=======
 #define TLS_PROTOCOL_PRIORITY "NORMAL:-VERS-ALL:+VERS-TLS1.3:+VERS-TLS1.2"
->>>>>>> 1e6233ed
 DEFINE_TRIVIAL_CLEANUP_FUNC(gnutls_session_t, gnutls_deinit);
 
 static ssize_t dnstls_stream_writev(gnutls_transport_ptr_t p, const giovec_t *iov, int iovcnt) {
@@ -70,15 +66,12 @@
                 }
                 gnutls_session_set_verify_cert2(gs, &stream->dnstls_data.validation, 1, 0);
         }
-<<<<<<< HEAD
-=======
 
         if (server->server_name) {
                 r = gnutls_server_name_set(gs, GNUTLS_NAME_DNS, server->server_name, strlen(server->server_name));
                 if (r < 0)
                         return log_debug_errno(SYNTHETIC_ERRNO(EINVAL), "Failed to set server name: %s", gnutls_strerror(r));
         }
->>>>>>> 1e6233ed
 
         gnutls_handshake_set_timeout(gs, GNUTLS_DEFAULT_HANDSHAKE_TIMEOUT);
 
