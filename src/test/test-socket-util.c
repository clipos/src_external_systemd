--- conflicted
+++ resolved
@@ -48,86 +48,7 @@
 
         assert(ifname_valid("xxxxxxxxxxxxxxx"));
         assert(!ifname_valid("xxxxxxxxxxxxxxxx"));
-<<<<<<< HEAD
-}
-
-static void test_socket_address_parse_one(const char *in, int ret, int family, const char *expected) {
-        SocketAddress a;
-        _cleanup_free_ char *out = NULL;
-        int r;
-
-        r = socket_address_parse(&a, in);
-        if (r >= 0)
-                assert_se(socket_address_print(&a, &out) >= 0);
-
-        log_info("\"%s\" → %s → \"%s\" (expect \"%s\")", in,
-                 r >= 0 ? "✓" : "✗", empty_to_dash(out), r >= 0 ? expected ?: in : "-");
-        assert_se(r == ret);
-        if (r >= 0) {
-                assert_se(a.sockaddr.sa.sa_family == family);
-                assert_se(streq(out, expected ?: in));
-        }
-}
-
-#define SUN_PATH_LEN (sizeof(((struct sockaddr_un){}).sun_path))
-assert_cc(SUN_PATH_LEN == 108);
-
-static void test_socket_address_parse(void) {
-        log_info("/* %s */", __func__);
-
-        test_socket_address_parse_one("junk", -EINVAL, 0, NULL);
-        test_socket_address_parse_one("192.168.1.1", -EINVAL, 0, NULL);
-        test_socket_address_parse_one(".168.1.1", -EINVAL, 0, NULL);
-        test_socket_address_parse_one("989.168.1.1", -EINVAL, 0, NULL);
-        test_socket_address_parse_one("192.168.1.1:65536", -ERANGE, 0, NULL);
-        test_socket_address_parse_one("192.168.1.1:0", -EINVAL, 0, NULL);
-        test_socket_address_parse_one("0", -EINVAL, 0, NULL);
-        test_socket_address_parse_one("65536", -ERANGE, 0, NULL);
-
-        const int default_family = socket_ipv6_is_supported() ? AF_INET6 : AF_INET;
-
-        test_socket_address_parse_one("65535", 0, default_family, "[::]:65535");
-
-        /* The checks below will pass even if ipv6 is disabled in
-         * kernel. The underlying glibc's inet_pton() is just a string
-         * parser and doesn't make any syscalls. */
-
-        test_socket_address_parse_one("[::1]", -EINVAL, 0, NULL);
-        test_socket_address_parse_one("[::1]8888", -EINVAL, 0, NULL);
-        test_socket_address_parse_one("::1", -EINVAL, 0, NULL);
-        test_socket_address_parse_one("[::1]:0", -EINVAL, 0, NULL);
-        test_socket_address_parse_one("[::1]:65536", -ERANGE, 0, NULL);
-        test_socket_address_parse_one("[a:b:1]:8888", -EINVAL, 0, NULL);
-
-        test_socket_address_parse_one("8888", 0, default_family, "[::]:8888");
-        test_socket_address_parse_one("[2001:0db8:0000:85a3:0000:0000:ac1f:8001]:8888", 0, AF_INET6,
-                                      "[2001:db8:0:85a3::ac1f:8001]:8888");
-        test_socket_address_parse_one("[::1]:8888", 0, AF_INET6, NULL);
-        test_socket_address_parse_one("192.168.1.254:8888", 0, AF_INET, NULL);
-        test_socket_address_parse_one("/foo/bar", 0, AF_UNIX, NULL);
-        test_socket_address_parse_one("/", 0, AF_UNIX, NULL);
-        test_socket_address_parse_one("@abstract", 0, AF_UNIX, NULL);
-
-        {
-                char aaa[SUN_PATH_LEN + 1] = "@";
-
-                memset(aaa + 1, 'a', SUN_PATH_LEN - 1);
-                char_array_0(aaa);
-
-                test_socket_address_parse_one(aaa, -EINVAL, 0, NULL);
-
-                aaa[SUN_PATH_LEN - 1] = '\0';
-                test_socket_address_parse_one(aaa, 0, AF_UNIX, NULL);
-        }
-
-        test_socket_address_parse_one("vsock:2:1234", 0, AF_VSOCK, NULL);
-        test_socket_address_parse_one("vsock::1234", 0, AF_VSOCK, NULL);
-        test_socket_address_parse_one("vsock:2:1234x", -EINVAL, 0, NULL);
-        test_socket_address_parse_one("vsock:2x:1234", -EINVAL, 0, NULL);
-        test_socket_address_parse_one("vsock:2", -EINVAL, 0, NULL);
-=======
         assert(ifname_valid_full("xxxxxxxxxxxxxxxx", true));
->>>>>>> 1e6233ed
 }
 
 static void test_socket_print_unix_one(const char *in, size_t len_in, const char *expected) {
