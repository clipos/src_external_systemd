--- conflicted
+++ resolved
@@ -452,8 +452,6 @@
         assert_se(parse_uid_range(" 01", &a, &b) == -EINVAL && a == 4 && b == 5);
 }
 
-<<<<<<< HEAD
-=======
 static void test_mangle_gecos_one(const char *input, const char *expected) {
         _cleanup_free_ char *p = NULL;
 
@@ -473,7 +471,6 @@
         test_mangle_gecos_one("\xe2\x28\xa1", " ( ");
 }
 
->>>>>>> 2ee1c57c
 int main(int argc, char *argv[]) {
         test_uid_to_name_one(0, "root");
         test_uid_to_name_one(UID_NOBODY, NOBODY_USER_NAME);
