/* SPDX-License-Identifier: LGPL-2.1+ */

#include <errno.h>
#include <fcntl.h>
#include <getopt.h>
#include <sys/mount.h>
#include <sys/prctl.h>
#include <sys/reboot.h>
#include <unistd.h>
#if HAVE_SECCOMP
#include <seccomp.h>
#endif
#if HAVE_VALGRIND_VALGRIND_H
#include <valgrind/valgrind.h>
#endif

#include "sd-bus.h"
#include "sd-daemon.h"
#include "sd-messages.h"

#include "alloc-util.h"
#include "apparmor-setup.h"
#include "architecture.h"
#include "build.h"
#include "bus-error.h"
#include "bus-util.h"
#include "capability-util.h"
#include "cgroup-util.h"
#include "clock-util.h"
#include "conf-parser.h"
#include "cpu-set-util.h"
#include "dbus-manager.h"
#include "dbus.h"
#include "def.h"
#include "dev-setup.h"
#include "efi-random.h"
#include "efivars.h"
#include "emergency-action.h"
#include "env-util.h"
#include "exit-status.h"
#include "fd-util.h"
#include "fdset.h"
#include "fileio.h"
#include "format-util.h"
#include "fs-util.h"
#include "hexdecoct.h"
#include "hostname-setup.h"
#include "ima-setup.h"
#include "killall.h"
#include "kmod-setup.h"
#include "limits-util.h"
#include "load-fragment.h"
#include "log.h"
#include "loopback-setup.h"
#include "machine-id-setup.h"
#include "manager.h"
#include "mkdir.h"
#include "mount-setup.h"
#include "os-util.h"
#include "pager.h"
#include "parse-util.h"
#include "path-util.h"
#include "pretty-print.h"
#include "proc-cmdline.h"
#include "process-util.h"
#include "random-util.h"
#include "raw-clone.h"
#include "rlimit-util.h"
#if HAVE_SECCOMP
#include "seccomp-util.h"
#endif
#include "selinux-setup.h"
#include "selinux-util.h"
#include "signal-util.h"
#include "smack-setup.h"
#include "special.h"
#include "stat-util.h"
#include "stdio-util.h"
#include "strv.h"
#include "switch-root.h"
#include "sysctl-util.h"
#include "terminal-util.h"
#include "umask-util.h"
#include "user-util.h"
#include "util.h"
#include "virt.h"
#include "watchdog.h"

#if HAS_FEATURE_ADDRESS_SANITIZER
#include <sanitizer/lsan_interface.h>
#endif

#define DEFAULT_TASKS_MAX ((TasksMax) { 15U, 100U }) /* 15% */

static enum {
        ACTION_RUN,
        ACTION_HELP,
        ACTION_VERSION,
        ACTION_TEST,
        ACTION_DUMP_CONFIGURATION_ITEMS,
        ACTION_DUMP_BUS_PROPERTIES,
        ACTION_BUS_INTROSPECT,
} arg_action = ACTION_RUN;

static const char *arg_bus_introspect = NULL;

/* Those variables are initialized to 0 automatically, so we avoid uninitialized memory access.  Real
 * defaults are assigned in reset_arguments() below. */
static char *arg_default_unit;
static bool arg_system;
static bool arg_dump_core;
static int arg_crash_chvt;
static bool arg_crash_shell;
static bool arg_crash_reboot;
static char *arg_confirm_spawn;
static ShowStatus arg_show_status;
static StatusUnitFormat arg_status_unit_format;
static bool arg_switched_root;
static PagerFlags arg_pager_flags;
static bool arg_service_watchdogs;
static ExecOutput arg_default_std_output;
static ExecOutput arg_default_std_error;
static usec_t arg_default_restart_usec;
static usec_t arg_default_timeout_start_usec;
static usec_t arg_default_timeout_stop_usec;
static usec_t arg_default_timeout_abort_usec;
static bool arg_default_timeout_abort_set;
static usec_t arg_default_start_limit_interval;
static unsigned arg_default_start_limit_burst;
static usec_t arg_runtime_watchdog;
static usec_t arg_reboot_watchdog;
static usec_t arg_kexec_watchdog;
static char *arg_early_core_pattern;
static char *arg_watchdog_device;
static char **arg_default_environment;
static struct rlimit *arg_default_rlimit[_RLIMIT_MAX];
static uint64_t arg_capability_bounding_set;
static bool arg_no_new_privs;
static nsec_t arg_timer_slack_nsec;
static usec_t arg_default_timer_accuracy_usec;
static Set* arg_syscall_archs;
static FILE* arg_serialization;
static int arg_default_cpu_accounting;
static bool arg_default_io_accounting;
static bool arg_default_ip_accounting;
static bool arg_default_blockio_accounting;
static bool arg_default_memory_accounting;
static bool arg_default_tasks_accounting;
static TasksMax arg_default_tasks_max;
static sd_id128_t arg_machine_id;
static EmergencyAction arg_cad_burst_action;
static OOMPolicy arg_default_oom_policy;
static CPUSet arg_cpu_affinity;
static NUMAPolicy arg_numa_policy;
static usec_t arg_clock_usec;
static void *arg_random_seed;
static size_t arg_random_seed_size;

/* A copy of the original environment block */
static char **saved_env = NULL;

static int parse_configuration(const struct rlimit *saved_rlimit_nofile,
                               const struct rlimit *saved_rlimit_memlock);

_noreturn_ static void freeze_or_exit_or_reboot(void) {

        /* If we are running in a container, let's prefer exiting, after all we can propagate an exit code to
         * the container manager, and thus inform it that something went wrong. */
        if (detect_container() > 0) {
                log_emergency("Exiting PID 1...");
                _exit(EXIT_EXCEPTION);
        }

        if (arg_crash_reboot) {
                log_notice("Rebooting in 10s...");
                (void) sleep(10);

                log_notice("Rebooting now...");
                (void) reboot(RB_AUTOBOOT);
                log_emergency_errno(errno, "Failed to reboot: %m");
        }

        log_emergency("Freezing execution.");
        freeze();
}

_noreturn_ static void crash(int sig) {
        struct sigaction sa;
        pid_t pid;

        if (getpid_cached() != 1)
                /* Pass this on immediately, if this is not PID 1 */
                (void) raise(sig);
        else if (!arg_dump_core)
                log_emergency("Caught <%s>, not dumping core.", signal_to_string(sig));
        else {
                sa = (struct sigaction) {
                        .sa_handler = nop_signal_handler,
                        .sa_flags = SA_NOCLDSTOP|SA_RESTART,
                };

                /* We want to wait for the core process, hence let's enable SIGCHLD */
                (void) sigaction(SIGCHLD, &sa, NULL);

                pid = raw_clone(SIGCHLD);
                if (pid < 0)
                        log_emergency_errno(errno, "Caught <%s>, cannot fork for core dump: %m", signal_to_string(sig));
                else if (pid == 0) {
                        /* Enable default signal handler for core dump */

                        sa = (struct sigaction) {
                                .sa_handler = SIG_DFL,
                        };
                        (void) sigaction(sig, &sa, NULL);

                        /* Don't limit the coredump size */
                        (void) setrlimit(RLIMIT_CORE, &RLIMIT_MAKE_CONST(RLIM_INFINITY));

                        /* Just to be sure... */
                        (void) chdir("/");

                        /* Raise the signal again */
                        pid = raw_getpid();
                        (void) kill(pid, sig); /* raise() would kill the parent */

                        assert_not_reached("We shouldn't be here...");
                        _exit(EXIT_EXCEPTION);
                } else {
                        siginfo_t status;
                        int r;

                        /* Order things nicely. */
                        r = wait_for_terminate(pid, &status);
                        if (r < 0)
                                log_emergency_errno(r, "Caught <%s>, waitpid() failed: %m", signal_to_string(sig));
                        else if (status.si_code != CLD_DUMPED) {
                                const char *s = status.si_code == CLD_EXITED
                                        ? exit_status_to_string(status.si_status, EXIT_STATUS_LIBC)
                                        : signal_to_string(status.si_status);

                                log_emergency("Caught <%s>, core dump failed (child "PID_FMT", code=%s, status=%i/%s).",
                                              signal_to_string(sig),
                                              pid,
                                              sigchld_code_to_string(status.si_code),
                                              status.si_status, strna(s));
                        } else
                                log_emergency("Caught <%s>, dumped core as pid "PID_FMT".",
                                              signal_to_string(sig), pid);
                }
        }

        if (arg_crash_chvt >= 0)
                (void) chvt(arg_crash_chvt);

        sa = (struct sigaction) {
                .sa_handler = SIG_IGN,
                .sa_flags = SA_NOCLDSTOP|SA_NOCLDWAIT|SA_RESTART,
        };

        /* Let the kernel reap children for us */
        (void) sigaction(SIGCHLD, &sa, NULL);

        if (arg_crash_shell) {
                log_notice("Executing crash shell in 10s...");
                (void) sleep(10);

                pid = raw_clone(SIGCHLD);
                if (pid < 0)
                        log_emergency_errno(errno, "Failed to fork off crash shell: %m");
                else if (pid == 0) {
                        (void) setsid();
                        (void) make_console_stdio();
                        (void) rlimit_nofile_safe();
                        (void) execle("/bin/sh", "/bin/sh", NULL, environ);

                        log_emergency_errno(errno, "execle() failed: %m");
                        _exit(EXIT_EXCEPTION);
                } else {
                        log_info("Spawned crash shell as PID "PID_FMT".", pid);
                        (void) wait_for_terminate(pid, NULL);
                }
        }

        freeze_or_exit_or_reboot();
}

static void install_crash_handler(void) {
        static const struct sigaction sa = {
                .sa_handler = crash,
                .sa_flags = SA_NODEFER, /* So that we can raise the signal again from the signal handler */
        };
        int r;

        /* We ignore the return value here, since, we don't mind if we
         * cannot set up a crash handler */
        r = sigaction_many(&sa, SIGNALS_CRASH_HANDLER, -1);
        if (r < 0)
                log_debug_errno(r, "I had trouble setting up the crash handler, ignoring: %m");
}

static int console_setup(void) {
        _cleanup_close_ int tty_fd = -1;
        int r;

        tty_fd = open_terminal("/dev/console", O_WRONLY|O_NOCTTY|O_CLOEXEC);
        if (tty_fd < 0)
                return log_error_errno(tty_fd, "Failed to open /dev/console: %m");

        /* We don't want to force text mode.  plymouth may be showing
         * pictures already from initrd. */
        r = reset_terminal_fd(tty_fd, false);
        if (r < 0)
                return log_error_errno(r, "Failed to reset /dev/console: %m");

        return 0;
}

static int set_machine_id(const char *m) {
        sd_id128_t t;
        assert(m);

        if (sd_id128_from_string(m, &t) < 0)
                return -EINVAL;

        if (sd_id128_is_null(t))
                return -EINVAL;

        arg_machine_id = t;
        return 0;
}

static int parse_proc_cmdline_item(const char *key, const char *value, void *data) {
        int r;

        assert(key);

        if (STR_IN_SET(key, "systemd.unit", "rd.systemd.unit")) {

                if (proc_cmdline_value_missing(key, value))
                        return 0;

                if (!unit_name_is_valid(value, UNIT_NAME_PLAIN|UNIT_NAME_INSTANCE))
                        log_warning("Unit name specified on %s= is not valid, ignoring: %s", key, value);
                else if (in_initrd() == !!startswith(key, "rd."))
                        return free_and_strdup_warn(&arg_default_unit, value);

        } else if (proc_cmdline_key_streq(key, "systemd.dump_core")) {

                r = value ? parse_boolean(value) : true;
                if (r < 0)
                        log_warning_errno(r, "Failed to parse dump core switch %s, ignoring: %m", value);
                else
                        arg_dump_core = r;

        } else if (proc_cmdline_key_streq(key, "systemd.early_core_pattern")) {

                if (proc_cmdline_value_missing(key, value))
                        return 0;

                if (path_is_absolute(value))
                        (void) parse_path_argument_and_warn(value, false, &arg_early_core_pattern);
                else
                        log_warning("Specified core pattern '%s' is not an absolute path, ignoring.", value);

        } else if (proc_cmdline_key_streq(key, "systemd.crash_chvt")) {

                if (!value)
                        arg_crash_chvt = 0; /* turn on */
                else {
                        r = parse_crash_chvt(value, &arg_crash_chvt);
                        if (r < 0)
                                log_warning_errno(r, "Failed to parse crash chvt switch %s, ignoring: %m", value);
                }

        } else if (proc_cmdline_key_streq(key, "systemd.crash_shell")) {

                r = value ? parse_boolean(value) : true;
                if (r < 0)
                        log_warning_errno(r, "Failed to parse crash shell switch %s, ignoring: %m", value);
                else
                        arg_crash_shell = r;

        } else if (proc_cmdline_key_streq(key, "systemd.crash_reboot")) {

                r = value ? parse_boolean(value) : true;
                if (r < 0)
                        log_warning_errno(r, "Failed to parse crash reboot switch %s, ignoring: %m", value);
                else
                        arg_crash_reboot = r;

        } else if (proc_cmdline_key_streq(key, "systemd.confirm_spawn")) {
                char *s;

                r = parse_confirm_spawn(value, &s);
                if (r < 0)
                        log_warning_errno(r, "Failed to parse confirm_spawn switch %s, ignoring: %m", value);
                else
                        free_and_replace(arg_confirm_spawn, s);

        } else if (proc_cmdline_key_streq(key, "systemd.service_watchdogs")) {

                r = value ? parse_boolean(value) : true;
                if (r < 0)
                        log_warning_errno(r, "Failed to parse service watchdog switch %s, ignoring: %m", value);
                else
                        arg_service_watchdogs = r;

        } else if (proc_cmdline_key_streq(key, "systemd.show_status")) {

                if (value) {
                        r = parse_show_status(value, &arg_show_status);
                        if (r < 0)
                                log_warning_errno(r, "Failed to parse show status switch %s, ignoring: %m", value);
                } else
                        arg_show_status = SHOW_STATUS_YES;

        } else if (proc_cmdline_key_streq(key, "systemd.status_unit_format")) {

                if (proc_cmdline_value_missing(key, value))
                        return 0;

                r = status_unit_format_from_string(value);
                if (r < 0)
                        log_warning_errno(r, "Failed to parse %s=%s, ignoring: %m", key, value);
                else
                        arg_status_unit_format = r;

        } else if (proc_cmdline_key_streq(key, "systemd.default_standard_output")) {

                if (proc_cmdline_value_missing(key, value))
                        return 0;

                r = exec_output_from_string(value);
                if (r < 0)
                        log_warning_errno(r, "Failed to parse default standard output switch %s, ignoring: %m", value);
                else
                        arg_default_std_output = r;

        } else if (proc_cmdline_key_streq(key, "systemd.default_standard_error")) {

                if (proc_cmdline_value_missing(key, value))
                        return 0;

                r = exec_output_from_string(value);
                if (r < 0)
                        log_warning_errno(r, "Failed to parse default standard error switch %s, ignoring: %m", value);
                else
                        arg_default_std_error = r;

        } else if (streq(key, "systemd.setenv")) {

                if (proc_cmdline_value_missing(key, value))
                        return 0;

                if (env_assignment_is_valid(value)) {
                        char **env;

                        env = strv_env_set(arg_default_environment, value);
                        if (!env)
                                return log_oom();

                        arg_default_environment = env;
                } else
                        log_warning("Environment variable name '%s' is not valid. Ignoring.", value);

        } else if (proc_cmdline_key_streq(key, "systemd.machine_id")) {

                if (proc_cmdline_value_missing(key, value))
                        return 0;

                r = set_machine_id(value);
                if (r < 0)
                        log_warning_errno(r, "MachineID '%s' is not valid, ignoring: %m", value);

        } else if (proc_cmdline_key_streq(key, "systemd.default_timeout_start_sec")) {

                if (proc_cmdline_value_missing(key, value))
                        return 0;

                r = parse_sec(value, &arg_default_timeout_start_usec);
                if (r < 0)
                        log_warning_errno(r, "Failed to parse default start timeout '%s', ignoring: %m", value);

                if (arg_default_timeout_start_usec <= 0)
                        arg_default_timeout_start_usec = USEC_INFINITY;

        } else if (proc_cmdline_key_streq(key, "systemd.cpu_affinity")) {

                if (proc_cmdline_value_missing(key, value))
                        return 0;

                r = parse_cpu_set(value, &arg_cpu_affinity);
                if (r < 0)
                        log_warning_errno(r, "Failed to parse CPU affinity mask '%s', ignoring: %m", value);

        } else if (proc_cmdline_key_streq(key, "systemd.watchdog_device")) {

                if (proc_cmdline_value_missing(key, value))
                        return 0;

                (void) parse_path_argument_and_warn(value, false, &arg_watchdog_device);

        } else if (proc_cmdline_key_streq(key, "systemd.clock_usec")) {

                if (proc_cmdline_value_missing(key, value))
                        return 0;

                r = safe_atou64(value, &arg_clock_usec);
                if (r < 0)
                        log_warning_errno(r, "Failed to parse systemd.clock_usec= argument, ignoring: %s", value);

        } else if (proc_cmdline_key_streq(key, "systemd.random_seed")) {
                void *p;
                size_t sz;

                if (proc_cmdline_value_missing(key, value))
                        return 0;

                r = unbase64mem(value, (size_t) -1, &p, &sz);
                if (r < 0)
                        log_warning_errno(r, "Failed to parse systemd.random_seed= argument, ignoring: %s", value);

                free(arg_random_seed);
                arg_random_seed = sz > 0 ? p : mfree(p);
                arg_random_seed_size = sz;

        } else if (streq(key, "quiet") && !value) {

                if (arg_show_status == _SHOW_STATUS_INVALID)
                        arg_show_status = SHOW_STATUS_ERROR;

        } else if (streq(key, "debug") && !value) {

                /* Note that log_parse_environment() handles 'debug'
                 * too, and sets the log level to LOG_DEBUG. */

                if (detect_container() > 0)
                        log_set_target(LOG_TARGET_CONSOLE);

        } else if (!value) {
                const char *target;

                /* Compatible with SysV, but supported independently even if SysV compatibility is disabled. */
                target = runlevel_to_target(key);
                if (target)
                        return free_and_strdup_warn(&arg_default_unit, target);
        }

        return 0;
}

#define DEFINE_SETTER(name, func, descr)                              \
        static int name(const char *unit,                             \
                        const char *filename,                         \
                        unsigned line,                                \
                        const char *section,                          \
                        unsigned section_line,                        \
                        const char *lvalue,                           \
                        int ltype,                                    \
                        const char *rvalue,                           \
                        void *data,                                   \
                        void *userdata) {                             \
                                                                      \
                int r;                                                \
                                                                      \
                assert(filename);                                     \
                assert(lvalue);                                       \
                assert(rvalue);                                       \
                                                                      \
                r = func(rvalue);                                     \
                if (r < 0)                                            \
                        log_syntax(unit, LOG_ERR, filename, line, r,  \
                                   "Invalid " descr "'%s': %m",       \
                                   rvalue);                           \
                                                                      \
                return 0;                                             \
        }

DEFINE_SETTER(config_parse_level2, log_set_max_level_from_string, "log level");
DEFINE_SETTER(config_parse_target, log_set_target_from_string, "target");
DEFINE_SETTER(config_parse_color, log_show_color_from_string, "color");
DEFINE_SETTER(config_parse_location, log_show_location_from_string, "location");
DEFINE_SETTER(config_parse_time, log_show_time_from_string, "time");

static int config_parse_default_timeout_abort(
                const char *unit,
                const char *filename,
                unsigned line,
                const char *section,
                unsigned section_line,
                const char *lvalue,
                int ltype,
                const char *rvalue,
                void *data,
                void *userdata) {
        int r;

        r = config_parse_timeout_abort(unit, filename, line, section, section_line, lvalue, ltype, rvalue,
                                       &arg_default_timeout_abort_usec, userdata);
        if (r >= 0)
                arg_default_timeout_abort_set = r;
        return 0;
}

static int parse_config_file(void) {
        const ConfigTableItem items[] = {
                { "Manager", "LogLevel",                     config_parse_level2,                0, NULL                                   },
                { "Manager", "LogTarget",                    config_parse_target,                0, NULL                                   },
                { "Manager", "LogColor",                     config_parse_color,                 0, NULL                                   },
                { "Manager", "LogLocation",                  config_parse_location,              0, NULL                                   },
                { "Manager", "LogTime",                      config_parse_time,                  0, NULL                                   },
                { "Manager", "DumpCore",                     config_parse_bool,                  0, &arg_dump_core                         },
                { "Manager", "CrashChVT", /* legacy */       config_parse_crash_chvt,            0, &arg_crash_chvt                        },
                { "Manager", "CrashChangeVT",                config_parse_crash_chvt,            0, &arg_crash_chvt                        },
                { "Manager", "CrashShell",                   config_parse_bool,                  0, &arg_crash_shell                       },
                { "Manager", "CrashReboot",                  config_parse_bool,                  0, &arg_crash_reboot                      },
                { "Manager", "ShowStatus",                   config_parse_show_status,           0, &arg_show_status                       },
                { "Manager", "StatusUnitFormat",             config_parse_status_unit_format,    0, &arg_status_unit_format                },
                { "Manager", "CPUAffinity",                  config_parse_cpu_affinity2,         0, &arg_cpu_affinity                      },
                { "Manager", "NUMAPolicy",                   config_parse_numa_policy,           0, &arg_numa_policy.type                  },
                { "Manager", "NUMAMask",                     config_parse_numa_mask,             0, &arg_numa_policy                       },
                { "Manager", "JoinControllers",              config_parse_warn_compat,           DISABLED_CONFIGURATION, NULL              },
                { "Manager", "RuntimeWatchdogSec",           config_parse_sec,                   0, &arg_runtime_watchdog                  },
                { "Manager", "RebootWatchdogSec",            config_parse_sec,                   0, &arg_reboot_watchdog                   },
                { "Manager", "ShutdownWatchdogSec",          config_parse_sec,                   0, &arg_reboot_watchdog                   }, /* obsolete alias */
                { "Manager", "KExecWatchdogSec",             config_parse_sec,                   0, &arg_kexec_watchdog                    },
                { "Manager", "WatchdogDevice",               config_parse_path,                  0, &arg_watchdog_device                   },
                { "Manager", "CapabilityBoundingSet",        config_parse_capability_set,        0, &arg_capability_bounding_set           },
                { "Manager", "NoNewPrivileges",              config_parse_bool,                  0, &arg_no_new_privs                      },
#if HAVE_SECCOMP
                { "Manager", "SystemCallArchitectures",      config_parse_syscall_archs,         0, &arg_syscall_archs                     },
#endif
                { "Manager", "TimerSlackNSec",               config_parse_nsec,                  0, &arg_timer_slack_nsec                  },
                { "Manager", "DefaultTimerAccuracySec",      config_parse_sec,                   0, &arg_default_timer_accuracy_usec       },
                { "Manager", "DefaultStandardOutput",        config_parse_output_restricted,     0, &arg_default_std_output                },
                { "Manager", "DefaultStandardError",         config_parse_output_restricted,     0, &arg_default_std_error                 },
                { "Manager", "DefaultTimeoutStartSec",       config_parse_sec,                   0, &arg_default_timeout_start_usec        },
                { "Manager", "DefaultTimeoutStopSec",        config_parse_sec,                   0, &arg_default_timeout_stop_usec         },
                { "Manager", "DefaultTimeoutAbortSec",       config_parse_default_timeout_abort, 0, NULL         },
                { "Manager", "DefaultRestartSec",            config_parse_sec,                   0, &arg_default_restart_usec              },
                { "Manager", "DefaultStartLimitInterval",    config_parse_sec,                   0, &arg_default_start_limit_interval      }, /* obsolete alias */
                { "Manager", "DefaultStartLimitIntervalSec", config_parse_sec,                   0, &arg_default_start_limit_interval      },
                { "Manager", "DefaultStartLimitBurst",       config_parse_unsigned,              0, &arg_default_start_limit_burst         },
                { "Manager", "DefaultEnvironment",           config_parse_environ,               0, &arg_default_environment               },
                { "Manager", "DefaultLimitCPU",              config_parse_rlimit,                RLIMIT_CPU, arg_default_rlimit            },
                { "Manager", "DefaultLimitFSIZE",            config_parse_rlimit,                RLIMIT_FSIZE, arg_default_rlimit          },
                { "Manager", "DefaultLimitDATA",             config_parse_rlimit,                RLIMIT_DATA, arg_default_rlimit           },
                { "Manager", "DefaultLimitSTACK",            config_parse_rlimit,                RLIMIT_STACK, arg_default_rlimit          },
                { "Manager", "DefaultLimitCORE",             config_parse_rlimit,                RLIMIT_CORE, arg_default_rlimit           },
                { "Manager", "DefaultLimitRSS",              config_parse_rlimit,                RLIMIT_RSS, arg_default_rlimit            },
                { "Manager", "DefaultLimitNOFILE",           config_parse_rlimit,                RLIMIT_NOFILE, arg_default_rlimit         },
                { "Manager", "DefaultLimitAS",               config_parse_rlimit,                RLIMIT_AS, arg_default_rlimit             },
                { "Manager", "DefaultLimitNPROC",            config_parse_rlimit,                RLIMIT_NPROC, arg_default_rlimit          },
                { "Manager", "DefaultLimitMEMLOCK",          config_parse_rlimit,                RLIMIT_MEMLOCK, arg_default_rlimit        },
                { "Manager", "DefaultLimitLOCKS",            config_parse_rlimit,                RLIMIT_LOCKS, arg_default_rlimit          },
                { "Manager", "DefaultLimitSIGPENDING",       config_parse_rlimit,                RLIMIT_SIGPENDING, arg_default_rlimit     },
                { "Manager", "DefaultLimitMSGQUEUE",         config_parse_rlimit,                RLIMIT_MSGQUEUE, arg_default_rlimit       },
                { "Manager", "DefaultLimitNICE",             config_parse_rlimit,                RLIMIT_NICE, arg_default_rlimit           },
                { "Manager", "DefaultLimitRTPRIO",           config_parse_rlimit,                RLIMIT_RTPRIO, arg_default_rlimit         },
                { "Manager", "DefaultLimitRTTIME",           config_parse_rlimit,                RLIMIT_RTTIME, arg_default_rlimit         },
                { "Manager", "DefaultCPUAccounting",         config_parse_tristate,              0, &arg_default_cpu_accounting            },
                { "Manager", "DefaultIOAccounting",          config_parse_bool,                  0, &arg_default_io_accounting             },
                { "Manager", "DefaultIPAccounting",          config_parse_bool,                  0, &arg_default_ip_accounting             },
                { "Manager", "DefaultBlockIOAccounting",     config_parse_bool,                  0, &arg_default_blockio_accounting        },
                { "Manager", "DefaultMemoryAccounting",      config_parse_bool,                  0, &arg_default_memory_accounting         },
                { "Manager", "DefaultTasksAccounting",       config_parse_bool,                  0, &arg_default_tasks_accounting          },
                { "Manager", "DefaultTasksMax",              config_parse_tasks_max,             0, &arg_default_tasks_max                 },
                { "Manager", "CtrlAltDelBurstAction",        config_parse_emergency_action,      0, &arg_cad_burst_action                  },
                { "Manager", "DefaultOOMPolicy",             config_parse_oom_policy,            0, &arg_default_oom_policy                },
                {}
        };

        const char *fn, *conf_dirs_nulstr;

        fn = arg_system ?
                PKGSYSCONFDIR "/system.conf" :
                PKGSYSCONFDIR "/user.conf";

        conf_dirs_nulstr = arg_system ?
                CONF_PATHS_NULSTR("systemd/system.conf.d") :
                CONF_PATHS_NULSTR("systemd/user.conf.d");

        (void) config_parse_many_nulstr(
                        fn, conf_dirs_nulstr,
                        "Manager\0",
                        config_item_table_lookup, items,
                        CONFIG_PARSE_WARN,
                        NULL,
                        NULL);

        /* Traditionally "0" was used to turn off the default unit timeouts. Fix this up so that we used USEC_INFINITY
         * like everywhere else. */
        if (arg_default_timeout_start_usec <= 0)
                arg_default_timeout_start_usec = USEC_INFINITY;
        if (arg_default_timeout_stop_usec <= 0)
                arg_default_timeout_stop_usec = USEC_INFINITY;

        return 0;
}

static void set_manager_defaults(Manager *m) {

        assert(m);

        /* Propagates the various default unit property settings into the manager object, i.e. properties that do not
         * affect the manager itself, but are just what newly allocated units will have set if they haven't set
         * anything else. (Also see set_manager_settings() for the settings that affect the manager's own behaviour) */

        m->default_timer_accuracy_usec = arg_default_timer_accuracy_usec;
        m->default_std_output = arg_default_std_output;
        m->default_std_error = arg_default_std_error;
        m->default_timeout_start_usec = arg_default_timeout_start_usec;
        m->default_timeout_stop_usec = arg_default_timeout_stop_usec;
        m->default_timeout_abort_usec = arg_default_timeout_abort_usec;
        m->default_timeout_abort_set = arg_default_timeout_abort_set;
        m->default_restart_usec = arg_default_restart_usec;
        m->default_start_limit_interval = arg_default_start_limit_interval;
        m->default_start_limit_burst = arg_default_start_limit_burst;

        /* On 4.15+ with unified hierarchy, CPU accounting is essentially free as it doesn't require the CPU
         * controller to be enabled, so the default is to enable it unless we got told otherwise. */
        if (arg_default_cpu_accounting >= 0)
                m->default_cpu_accounting = arg_default_cpu_accounting;
        else
                m->default_cpu_accounting = cpu_accounting_is_cheap();

        m->default_io_accounting = arg_default_io_accounting;
        m->default_ip_accounting = arg_default_ip_accounting;
        m->default_blockio_accounting = arg_default_blockio_accounting;
        m->default_memory_accounting = arg_default_memory_accounting;
        m->default_tasks_accounting = arg_default_tasks_accounting;
        m->default_tasks_max = arg_default_tasks_max;
        m->default_oom_policy = arg_default_oom_policy;

        (void) manager_set_default_rlimits(m, arg_default_rlimit);

        (void) manager_default_environment(m);
        (void) manager_transient_environment_add(m, arg_default_environment);
}

static void set_manager_settings(Manager *m) {

        assert(m);

        /* Propagates the various manager settings into the manager object, i.e. properties that
         * effect the manager itself (as opposed to just being inherited into newly allocated
         * units, see set_manager_defaults() above). */

        m->confirm_spawn = arg_confirm_spawn;
        m->service_watchdogs = arg_service_watchdogs;
        m->cad_burst_action = arg_cad_burst_action;

        manager_set_watchdog(m, WATCHDOG_RUNTIME, arg_runtime_watchdog);
        manager_set_watchdog(m, WATCHDOG_REBOOT, arg_reboot_watchdog);
        manager_set_watchdog(m, WATCHDOG_KEXEC, arg_kexec_watchdog);

        manager_set_show_status(m, arg_show_status, "commandline");
        m->status_unit_format = arg_status_unit_format;
}

static int parse_argv(int argc, char *argv[]) {
        enum {
                ARG_LOG_LEVEL = 0x100,
                ARG_LOG_TARGET,
                ARG_LOG_COLOR,
                ARG_LOG_LOCATION,
                ARG_LOG_TIME,
                ARG_UNIT,
                ARG_SYSTEM,
                ARG_USER,
                ARG_TEST,
                ARG_NO_PAGER,
                ARG_VERSION,
                ARG_DUMP_CONFIGURATION_ITEMS,
                ARG_DUMP_BUS_PROPERTIES,
                ARG_BUS_INTROSPECT,
                ARG_DUMP_CORE,
                ARG_CRASH_CHVT,
                ARG_CRASH_SHELL,
                ARG_CRASH_REBOOT,
                ARG_CONFIRM_SPAWN,
                ARG_SHOW_STATUS,
                ARG_DESERIALIZE,
                ARG_SWITCHED_ROOT,
                ARG_DEFAULT_STD_OUTPUT,
                ARG_DEFAULT_STD_ERROR,
                ARG_MACHINE_ID,
                ARG_SERVICE_WATCHDOGS,
        };

        static const struct option options[] = {
                { "log-level",                required_argument, NULL, ARG_LOG_LEVEL                },
                { "log-target",               required_argument, NULL, ARG_LOG_TARGET               },
                { "log-color",                optional_argument, NULL, ARG_LOG_COLOR                },
                { "log-location",             optional_argument, NULL, ARG_LOG_LOCATION             },
                { "log-time",                 optional_argument, NULL, ARG_LOG_TIME                 },
                { "unit",                     required_argument, NULL, ARG_UNIT                     },
                { "system",                   no_argument,       NULL, ARG_SYSTEM                   },
                { "user",                     no_argument,       NULL, ARG_USER                     },
                { "test",                     no_argument,       NULL, ARG_TEST                     },
                { "no-pager",                 no_argument,       NULL, ARG_NO_PAGER                 },
                { "help",                     no_argument,       NULL, 'h'                          },
                { "version",                  no_argument,       NULL, ARG_VERSION                  },
                { "dump-configuration-items", no_argument,       NULL, ARG_DUMP_CONFIGURATION_ITEMS },
                { "dump-bus-properties",      no_argument,       NULL, ARG_DUMP_BUS_PROPERTIES      },
                { "bus-introspect",           required_argument, NULL, ARG_BUS_INTROSPECT           },
                { "dump-core",                optional_argument, NULL, ARG_DUMP_CORE                },
                { "crash-chvt",               required_argument, NULL, ARG_CRASH_CHVT               },
                { "crash-shell",              optional_argument, NULL, ARG_CRASH_SHELL              },
                { "crash-reboot",             optional_argument, NULL, ARG_CRASH_REBOOT             },
                { "confirm-spawn",            optional_argument, NULL, ARG_CONFIRM_SPAWN            },
                { "show-status",              optional_argument, NULL, ARG_SHOW_STATUS              },
                { "deserialize",              required_argument, NULL, ARG_DESERIALIZE              },
                { "switched-root",            no_argument,       NULL, ARG_SWITCHED_ROOT            },
                { "default-standard-output",  required_argument, NULL, ARG_DEFAULT_STD_OUTPUT,      },
                { "default-standard-error",   required_argument, NULL, ARG_DEFAULT_STD_ERROR,       },
                { "machine-id",               required_argument, NULL, ARG_MACHINE_ID               },
                { "service-watchdogs",        required_argument, NULL, ARG_SERVICE_WATCHDOGS        },
                {}
        };

        int c, r;

        assert(argc >= 1);
        assert(argv);

        if (getpid_cached() == 1)
                opterr = 0;

        while ((c = getopt_long(argc, argv, "hDbsz:", options, NULL)) >= 0)

                switch (c) {

                case ARG_LOG_LEVEL:
                        r = log_set_max_level_from_string(optarg);
                        if (r < 0)
                                return log_error_errno(r, "Failed to parse log level \"%s\": %m", optarg);

                        break;

                case ARG_LOG_TARGET:
                        r = log_set_target_from_string(optarg);
                        if (r < 0)
                                return log_error_errno(r, "Failed to parse log target \"%s\": %m", optarg);

                        break;

                case ARG_LOG_COLOR:

                        if (optarg) {
                                r = log_show_color_from_string(optarg);
                                if (r < 0)
                                        return log_error_errno(r, "Failed to parse log color setting \"%s\": %m",
                                                               optarg);
                        } else
                                log_show_color(true);

                        break;

                case ARG_LOG_LOCATION:
                        if (optarg) {
                                r = log_show_location_from_string(optarg);
                                if (r < 0)
                                        return log_error_errno(r, "Failed to parse log location setting \"%s\": %m",
                                                               optarg);
                        } else
                                log_show_location(true);

                        break;

                case ARG_LOG_TIME:

                        if (optarg) {
                                r = log_show_time_from_string(optarg);
                                if (r < 0)
                                        return log_error_errno(r, "Failed to parse log time setting \"%s\": %m",
                                                               optarg);
                        } else
                                log_show_time(true);

                        break;

                case ARG_DEFAULT_STD_OUTPUT:
                        r = exec_output_from_string(optarg);
                        if (r < 0)
                                return log_error_errno(r, "Failed to parse default standard output setting \"%s\": %m",
                                                       optarg);
                        arg_default_std_output = r;
                        break;

                case ARG_DEFAULT_STD_ERROR:
                        r = exec_output_from_string(optarg);
                        if (r < 0)
                                return log_error_errno(r, "Failed to parse default standard error output setting \"%s\": %m",
                                                       optarg);
                        arg_default_std_error = r;
                        break;

                case ARG_UNIT:
                        r = free_and_strdup(&arg_default_unit, optarg);
                        if (r < 0)
                                return log_error_errno(r, "Failed to set default unit \"%s\": %m", optarg);

                        break;

                case ARG_SYSTEM:
                        arg_system = true;
                        break;

                case ARG_USER:
                        arg_system = false;
                        break;

                case ARG_TEST:
                        arg_action = ACTION_TEST;
                        break;

                case ARG_NO_PAGER:
                        arg_pager_flags |= PAGER_DISABLE;
                        break;

                case ARG_VERSION:
                        arg_action = ACTION_VERSION;
                        break;

                case ARG_DUMP_CONFIGURATION_ITEMS:
                        arg_action = ACTION_DUMP_CONFIGURATION_ITEMS;
                        break;

                case ARG_DUMP_BUS_PROPERTIES:
                        arg_action = ACTION_DUMP_BUS_PROPERTIES;
                        break;

                case ARG_BUS_INTROSPECT:
                        arg_bus_introspect = optarg;
                        arg_action = ACTION_BUS_INTROSPECT;
                        break;

                case ARG_DUMP_CORE:
                        if (!optarg)
                                arg_dump_core = true;
                        else {
                                r = parse_boolean(optarg);
                                if (r < 0)
                                        return log_error_errno(r, "Failed to parse dump core boolean: \"%s\": %m",
                                                               optarg);
                                arg_dump_core = r;
                        }
                        break;

                case ARG_CRASH_CHVT:
                        r = parse_crash_chvt(optarg, &arg_crash_chvt);
                        if (r < 0)
                                return log_error_errno(r, "Failed to parse crash virtual terminal index: \"%s\": %m",
                                                       optarg);
                        break;

                case ARG_CRASH_SHELL:
                        if (!optarg)
                                arg_crash_shell = true;
                        else {
                                r = parse_boolean(optarg);
                                if (r < 0)
                                        return log_error_errno(r, "Failed to parse crash shell boolean: \"%s\": %m",
                                                               optarg);
                                arg_crash_shell = r;
                        }
                        break;

                case ARG_CRASH_REBOOT:
                        if (!optarg)
                                arg_crash_reboot = true;
                        else {
                                r = parse_boolean(optarg);
                                if (r < 0)
                                        return log_error_errno(r, "Failed to parse crash shell boolean: \"%s\": %m",
                                                               optarg);
                                arg_crash_reboot = r;
                        }
                        break;

                case ARG_CONFIRM_SPAWN:
                        arg_confirm_spawn = mfree(arg_confirm_spawn);

                        r = parse_confirm_spawn(optarg, &arg_confirm_spawn);
                        if (r < 0)
                                return log_error_errno(r, "Failed to parse confirm spawn option: \"%s\": %m",
                                                       optarg);
                        break;

                case ARG_SERVICE_WATCHDOGS:
                        r = parse_boolean(optarg);
                        if (r < 0)
                                return log_error_errno(r, "Failed to parse service watchdogs boolean: \"%s\": %m",
                                                       optarg);
                        arg_service_watchdogs = r;
                        break;

                case ARG_SHOW_STATUS:
                        if (optarg) {
                                r = parse_show_status(optarg, &arg_show_status);
                                if (r < 0)
                                        return log_error_errno(r, "Failed to parse show status boolean: \"%s\": %m",
                                                               optarg);
                        } else
                                arg_show_status = SHOW_STATUS_YES;
                        break;

                case ARG_DESERIALIZE: {
                        int fd;
                        FILE *f;

                        r = safe_atoi(optarg, &fd);
                        if (r < 0)
                                log_error_errno(r, "Failed to parse deserialize option \"%s\": %m", optarg);
                        if (fd < 0)
                                return log_error_errno(SYNTHETIC_ERRNO(EINVAL),
                                                       "Invalid deserialize fd: %d",
                                                       fd);

                        (void) fd_cloexec(fd, true);

                        f = fdopen(fd, "r");
                        if (!f)
                                return log_error_errno(errno, "Failed to open serialization fd %d: %m", fd);

                        safe_fclose(arg_serialization);
                        arg_serialization = f;

                        break;
                }

                case ARG_SWITCHED_ROOT:
                        arg_switched_root = true;
                        break;

                case ARG_MACHINE_ID:
                        r = set_machine_id(optarg);
                        if (r < 0)
                                return log_error_errno(r, "MachineID '%s' is not valid: %m", optarg);
                        break;

                case 'h':
                        arg_action = ACTION_HELP;
                        break;

                case 'D':
                        log_set_max_level(LOG_DEBUG);
                        break;

                case 'b':
                case 's':
                case 'z':
                        /* Just to eat away the sysvinit kernel cmdline args that we'll parse in
                         * parse_proc_cmdline_item() or ignore, without any getopt() error messages.
                         */
                case '?':
                        if (getpid_cached() != 1)
                                return -EINVAL;
                        else
                                return 0;

                default:
                        assert_not_reached("Unhandled option code.");
                }

        if (optind < argc && getpid_cached() != 1) {
                /* Hmm, when we aren't run as init system
                 * let's complain about excess arguments */

                return log_error_errno(SYNTHETIC_ERRNO(EINVAL),
                                       "Excess arguments.");
        }

        return 0;
}

static int help(void) {
        _cleanup_free_ char *link = NULL;
        int r;

        r = terminal_urlify_man("systemd", "1", &link);
        if (r < 0)
                return log_oom();

        printf("%s [OPTIONS...]\n\n"
               "%sStarts and monitors system and user services.%s\n\n"
               "This program takes no positional arguments.\n\n"
               "%sOptions%s:\n"
               "  -h --help                      Show this help\n"
               "     --version                   Show version\n"
               "     --test                      Determine initial transaction, dump it and exit\n"
               "     --system                    In combination with --test: operate as system service manager\n"
               "     --user                      In combination with --test: operate as per-user service manager\n"
               "     --no-pager                  Do not pipe output into a pager\n"
               "     --dump-configuration-items  Dump understood unit configuration items\n"
               "     --dump-bus-properties       Dump exposed bus properties\n"
               "     --bus-introspect=PATH       Write XML introspection data\n"
               "     --unit=UNIT                 Set default unit\n"
               "     --dump-core[=BOOL]          Dump core on crash\n"
               "     --crash-vt=NR               Change to specified VT on crash\n"
               "     --crash-reboot[=BOOL]       Reboot on crash\n"
               "     --crash-shell[=BOOL]        Run shell on crash\n"
               "     --confirm-spawn[=BOOL]      Ask for confirmation when spawning processes\n"
               "     --show-status[=BOOL]        Show status updates on the console during bootup\n"
               "     --log-target=TARGET         Set log target (console, journal, kmsg, journal-or-kmsg, null)\n"
               "     --log-level=LEVEL           Set log level (debug, info, notice, warning, err, crit, alert, emerg)\n"
               "     --log-color[=BOOL]          Highlight important log messages\n"
               "     --log-location[=BOOL]       Include code location in log messages\n"
               "     --log-time[=BOOL]           Prefix log messages with current time\n"
               "     --default-standard-output=  Set default standard output for services\n"
               "     --default-standard-error=   Set default standard error output for services\n"
               "\nSee the %s for details.\n"
               , program_invocation_short_name
               , ansi_highlight(), ansi_normal()
               , ansi_underline(), ansi_normal()
               , link
        );

        return 0;
}

static int prepare_reexecute(
                Manager *m,
                FILE **ret_f,
                FDSet **ret_fds,
                bool switching_root) {

        _cleanup_fdset_free_ FDSet *fds = NULL;
        _cleanup_fclose_ FILE *f = NULL;
        int r;

        assert(m);
        assert(ret_f);
        assert(ret_fds);

        r = manager_open_serialization(m, &f);
        if (r < 0)
                return log_error_errno(r, "Failed to create serialization file: %m");

        /* Make sure nothing is really destructed when we shut down */
        m->n_reloading++;
        bus_manager_send_reloading(m, true);

        fds = fdset_new();
        if (!fds)
                return log_oom();

        r = manager_serialize(m, f, fds, switching_root);
        if (r < 0)
                return r;

        if (fseeko(f, 0, SEEK_SET) == (off_t) -1)
                return log_error_errno(errno, "Failed to rewind serialization fd: %m");

        r = fd_cloexec(fileno(f), false);
        if (r < 0)
                return log_error_errno(r, "Failed to disable O_CLOEXEC for serialization: %m");

        r = fdset_cloexec(fds, false);
        if (r < 0)
                return log_error_errno(r, "Failed to disable O_CLOEXEC for serialization fds: %m");

        *ret_f = TAKE_PTR(f);
        *ret_fds = TAKE_PTR(fds);

        return 0;
}

static void bump_file_max_and_nr_open(void) {

        /* Let's bump fs.file-max and fs.nr_open to their respective maximums. On current kernels large numbers of file
         * descriptors are no longer a performance problem and their memory is properly tracked by memcg, thus counting
         * them and limiting them in another two layers of limits is unnecessary and just complicates things. This
         * function hence turns off 2 of the 4 levels of limits on file descriptors, and makes RLIMIT_NOLIMIT (soft +
         * hard) the only ones that really matter. */

#if BUMP_PROC_SYS_FS_FILE_MAX || BUMP_PROC_SYS_FS_NR_OPEN
        int r;
#endif

#if BUMP_PROC_SYS_FS_FILE_MAX
        /* The maximum the kernel allows for this since 5.2 is LONG_MAX, use that. (Previously thing where
         * different but the operation would fail silently.) */
        r = sysctl_writef("fs/file-max", "%li\n", LONG_MAX);
        if (r < 0)
                log_full_errno(IN_SET(r, -EROFS, -EPERM, -EACCES) ? LOG_DEBUG : LOG_WARNING, r, "Failed to bump fs.file-max, ignoring: %m");
#endif

#if BUMP_PROC_SYS_FS_NR_OPEN
        int v = INT_MAX;

        /* Arg! The kernel enforces maximum and minimum values on the fs.nr_open, but we don't really know what they
         * are. The expression by which the maximum is determined is dependent on the architecture, and is something we
         * don't really want to copy to userspace, as it is dependent on implementation details of the kernel. Since
         * the kernel doesn't expose the maximum value to us, we can only try and hope. Hence, let's start with
         * INT_MAX, and then keep halving the value until we find one that works. Ugly? Yes, absolutely, but kernel
         * APIs are kernel APIs, so what do can we do... 🤯 */

        for (;;) {
                int k;

                v &= ~(__SIZEOF_POINTER__ - 1); /* Round down to next multiple of the pointer size */
                if (v < 1024) {
                        log_warning("Can't bump fs.nr_open, value too small.");
                        break;
                }

                k = read_nr_open();
                if (k < 0) {
                        log_error_errno(k, "Failed to read fs.nr_open: %m");
                        break;
                }
                if (k >= v) { /* Already larger */
                        log_debug("Skipping bump, value is already larger.");
                        break;
                }

                r = sysctl_writef("fs/nr_open", "%i\n", v);
                if (r == -EINVAL) {
                        log_debug("Couldn't write fs.nr_open as %i, halving it.", v);
                        v /= 2;
                        continue;
                }
                if (r < 0) {
                        log_full_errno(IN_SET(r, -EROFS, -EPERM, -EACCES) ? LOG_DEBUG : LOG_WARNING, r, "Failed to bump fs.nr_open, ignoring: %m");
                        break;
                }

                log_debug("Successfully bumped fs.nr_open to %i", v);
                break;
        }
#endif
}

static int bump_rlimit_nofile(struct rlimit *saved_rlimit) {
        struct rlimit new_rlimit;
        int r, nr;

        /* Get the underlying absolute limit the kernel enforces */
        nr = read_nr_open();

        /* Calculate the new limits to use for us. Never lower from what we inherited. */
        new_rlimit = (struct rlimit) {
                .rlim_cur = MAX((rlim_t) nr, saved_rlimit->rlim_cur),
                .rlim_max = MAX((rlim_t) nr, saved_rlimit->rlim_max),
        };

        /* Shortcut if nothing changes. */
        if (saved_rlimit->rlim_max >= new_rlimit.rlim_max &&
            saved_rlimit->rlim_cur >= new_rlimit.rlim_cur) {
                log_debug("RLIMIT_NOFILE is already as high or higher than we need it, not bumping.");
                return 0;
        }

        /* Bump up the resource limit for ourselves substantially, all the way to the maximum the kernel allows, for
         * both hard and soft. */
        r = setrlimit_closest(RLIMIT_NOFILE, &new_rlimit);
        if (r < 0)
                return log_warning_errno(r, "Setting RLIMIT_NOFILE failed, ignoring: %m");

        return 0;
}

static int bump_rlimit_memlock(struct rlimit *saved_rlimit) {
        struct rlimit new_rlimit;
        uint64_t mm;
        int r;

        /* BPF_MAP_TYPE_LPM_TRIE bpf maps are charged against RLIMIT_MEMLOCK, even if we have CAP_IPC_LOCK which should
         * normally disable such checks. We need them to implement IPAddressAllow= and IPAddressDeny=, hence let's bump
         * the value high enough for our user. */

        /* Using MAX() on resource limits only is safe if RLIM_INFINITY is > 0. POSIX declares that rlim_t
         * must be unsigned, hence this is a given, but let's make this clear here. */
        assert_cc(RLIM_INFINITY > 0);

        mm = physical_memory() / 8; /* Let's scale how much we allow to be locked by the amount of physical
<<<<<<< HEAD
                                     * RAM. We allow an eigth to be locked by us, just to pick a value. */
=======
                                     * RAM. We allow an eighth to be locked by us, just to pick a value. */
>>>>>>> 2ee1c57c

        new_rlimit = (struct rlimit) {
                .rlim_cur = MAX3(HIGH_RLIMIT_MEMLOCK, saved_rlimit->rlim_cur, mm),
                .rlim_max = MAX3(HIGH_RLIMIT_MEMLOCK, saved_rlimit->rlim_max, mm),
        };

        if (saved_rlimit->rlim_max >= new_rlimit.rlim_cur &&
            saved_rlimit->rlim_cur >= new_rlimit.rlim_max) {
                log_debug("RLIMIT_MEMLOCK is already as high or higher than we need it, not bumping.");
                return 0;
        }

        r = setrlimit_closest(RLIMIT_MEMLOCK, &new_rlimit);
        if (r < 0)
                return log_warning_errno(r, "Setting RLIMIT_MEMLOCK failed, ignoring: %m");

        return 0;
}

static void test_usr(void) {

        /* Check that /usr is either on the same file system as / or mounted already. */

        if (dir_is_empty("/usr") <= 0)
                return;

        log_warning("/usr appears to be on its own filesystem and is not already mounted. This is not a supported setup. "
                    "Some things will probably break (sometimes even silently) in mysterious ways. "
                    "Consult http://freedesktop.org/wiki/Software/systemd/separate-usr-is-broken for more information.");
}

static int enforce_syscall_archs(Set *archs) {
#if HAVE_SECCOMP
        int r;

        if (!is_seccomp_available())
                return 0;

        r = seccomp_restrict_archs(arg_syscall_archs);
        if (r < 0)
                return log_error_errno(r, "Failed to enforce system call architecture restrication: %m");
#endif
        return 0;
}

static int status_welcome(void) {
        _cleanup_free_ char *pretty_name = NULL, *ansi_color = NULL;
        int r;

        if (!show_status_on(arg_show_status))
                return 0;

        r = parse_os_release(NULL,
                             "PRETTY_NAME", &pretty_name,
                             "ANSI_COLOR", &ansi_color,
                             NULL);
        if (r < 0)
                log_full_errno(r == -ENOENT ? LOG_DEBUG : LOG_WARNING, r,
                               "Failed to read os-release file, ignoring: %m");

        if (log_get_show_color())
                return status_printf(NULL, 0,
                                     "\nWelcome to \x1B[%sm%s\x1B[0m!\n",
                                     isempty(ansi_color) ? "1" : ansi_color,
                                     isempty(pretty_name) ? "Linux" : pretty_name);
        else
                return status_printf(NULL, 0,
                                     "\nWelcome to %s!\n",
                                     isempty(pretty_name) ? "Linux" : pretty_name);
}

static int write_container_id(void) {
        const char *c;
        int r;

        c = getenv("container");
        if (isempty(c))
                return 0;

        RUN_WITH_UMASK(0022)
                r = write_string_file("/run/systemd/container", c, WRITE_STRING_FILE_CREATE);
        if (r < 0)
                return log_warning_errno(r, "Failed to write /run/systemd/container, ignoring: %m");

        return 1;
}

static int bump_unix_max_dgram_qlen(void) {
        _cleanup_free_ char *qlen = NULL;
        unsigned long v;
        int r;

        /* Let's bump the net.unix.max_dgram_qlen sysctl. The kernel default of 16 is simply too low. We set the value
         * really really early during boot, so that it is actually applied to all our sockets, including the
         * $NOTIFY_SOCKET one. */

        r = read_one_line_file("/proc/sys/net/unix/max_dgram_qlen", &qlen);
        if (r < 0)
                return log_full_errno(r == -ENOENT ? LOG_DEBUG : LOG_WARNING, r, "Failed to read AF_UNIX datagram queue length, ignoring: %m");

        r = safe_atolu(qlen, &v);
        if (r < 0)
                return log_warning_errno(r, "Failed to parse AF_UNIX datagram queue length '%s', ignoring: %m", qlen);

        if (v >= DEFAULT_UNIX_MAX_DGRAM_QLEN)
                return 0;

        r = write_string_filef("/proc/sys/net/unix/max_dgram_qlen", WRITE_STRING_FILE_DISABLE_BUFFER, "%lu", DEFAULT_UNIX_MAX_DGRAM_QLEN);
        if (r < 0)
                return log_full_errno(IN_SET(r, -EROFS, -EPERM, -EACCES) ? LOG_DEBUG : LOG_WARNING, r,
                                      "Failed to bump AF_UNIX datagram queue length, ignoring: %m");

        return 1;
}

static int fixup_environment(void) {
        _cleanup_free_ char *term = NULL;
        const char *t;
        int r;

        /* Only fix up the environment when we are started as PID 1 */
        if (getpid_cached() != 1)
                return 0;

        /* We expect the environment to be set correctly if run inside a container. */
        if (detect_container() > 0)
                return 0;

        /* When started as PID1, the kernel uses /dev/console for our stdios and uses TERM=linux whatever the backend
         * device used by the console. We try to make a better guess here since some consoles might not have support
         * for color mode for example.
         *
         * However if TERM was configured through the kernel command line then leave it alone. */
        r = proc_cmdline_get_key("TERM", 0, &term);
        if (r < 0)
                return r;

        t = term ?: default_term_for_tty("/dev/console");

        if (setenv("TERM", t, 1) < 0)
                return -errno;

        /* The kernels sets HOME=/ for init. Let's undo this. */
        if (path_equal_ptr(getenv("HOME"), "/") &&
            unsetenv("HOME") < 0)
                log_warning_errno(errno, "Failed to unset $HOME: %m");

        return 0;
}

static void redirect_telinit(int argc, char *argv[]) {

        /* This is compatibility support for SysV, where calling init as a user is identical to telinit. */

#if HAVE_SYSV_COMPAT
        if (getpid_cached() == 1)
                return;

        if (!strstr(program_invocation_short_name, "init"))
                return;

        execv(SYSTEMCTL_BINARY_PATH, argv);
        log_error_errno(errno, "Failed to exec " SYSTEMCTL_BINARY_PATH ": %m");
        exit(EXIT_FAILURE);
#endif
}

static int become_shutdown(
                const char *shutdown_verb,
                int retval) {

        char log_level[DECIMAL_STR_MAX(int) + 1],
                exit_code[DECIMAL_STR_MAX(uint8_t) + 1],
                timeout[DECIMAL_STR_MAX(usec_t) + 1];

        const char* command_line[13] = {
                SYSTEMD_SHUTDOWN_BINARY_PATH,
                shutdown_verb,
                "--timeout", timeout,
                "--log-level", log_level,
                "--log-target",
        };

        _cleanup_strv_free_ char **env_block = NULL;
        size_t pos = 7;
        int r;
        usec_t watchdog_timer = 0;

        assert(shutdown_verb);
        assert(!command_line[pos]);
        env_block = strv_copy(environ);

        xsprintf(log_level, "%d", log_get_max_level());
        xsprintf(timeout, "%" PRI_USEC "us", arg_default_timeout_stop_usec);

        switch (log_get_target()) {

        case LOG_TARGET_KMSG:
        case LOG_TARGET_JOURNAL_OR_KMSG:
        case LOG_TARGET_SYSLOG_OR_KMSG:
                command_line[pos++] = "kmsg";
                break;

        case LOG_TARGET_NULL:
                command_line[pos++] = "null";
                break;

        case LOG_TARGET_CONSOLE:
        default:
                command_line[pos++] = "console";
                break;
        };

        if (log_get_show_color())
                command_line[pos++] = "--log-color";

        if (log_get_show_location())
                command_line[pos++] = "--log-location";

        if (log_get_show_time())
                command_line[pos++] = "--log-time";

        if (streq(shutdown_verb, "exit")) {
                command_line[pos++] = "--exit-code";
                command_line[pos++] = exit_code;
                xsprintf(exit_code, "%d", retval);
        }

        assert(pos < ELEMENTSOF(command_line));

        if (streq(shutdown_verb, "reboot"))
                watchdog_timer = arg_reboot_watchdog;
        else if (streq(shutdown_verb, "kexec"))
                watchdog_timer = arg_kexec_watchdog;

        if (watchdog_timer > 0 && watchdog_timer != USEC_INFINITY) {

                char *e;

                /* If we reboot or kexec let's set the shutdown
                 * watchdog and tell the shutdown binary to
                 * repeatedly ping it */
                r = watchdog_set_timeout(&watchdog_timer);
                watchdog_close(r < 0);

                /* Tell the binary how often to ping, ignore failure */
                if (asprintf(&e, "WATCHDOG_USEC="USEC_FMT, watchdog_timer) > 0)
                        (void) strv_consume(&env_block, e);

                if (arg_watchdog_device &&
                    asprintf(&e, "WATCHDOG_DEVICE=%s", arg_watchdog_device) > 0)
                        (void) strv_consume(&env_block, e);
        } else
                watchdog_close(true);

        /* Avoid the creation of new processes forked by the
         * kernel; at this point, we will not listen to the
         * signals anyway */
        if (detect_container() <= 0)
                (void) cg_uninstall_release_agent(SYSTEMD_CGROUP_CONTROLLER);

        execve(SYSTEMD_SHUTDOWN_BINARY_PATH, (char **) command_line, env_block);
        return -errno;
}

static void initialize_clock(void) {
        int r;

        /* This is called very early on, before we parse the kernel command line or otherwise figure out why
         * we are running, but only once. */

        if (clock_is_localtime(NULL) > 0) {
                int min;

                /*
                 * The very first call of settimeofday() also does a time warp in the kernel.
                 *
                 * In the rtc-in-local time mode, we set the kernel's timezone, and rely on external tools to take care
                 * of maintaining the RTC and do all adjustments.  This matches the behavior of Windows, which leaves
                 * the RTC alone if the registry tells that the RTC runs in UTC.
                 */
                r = clock_set_timezone(&min);
                if (r < 0)
                        log_error_errno(r, "Failed to apply local time delta, ignoring: %m");
                else
                        log_info("RTC configured in localtime, applying delta of %i minutes to system time.", min);

        } else if (!in_initrd()) {
                /*
                 * Do a dummy very first call to seal the kernel's time warp magic.
                 *
                 * Do not call this from inside the initrd. The initrd might not carry /etc/adjtime with LOCAL, but the
                 * real system could be set up that way. In such case, we need to delay the time-warp or the sealing
                 * until we reach the real system.
                 *
                 * Do no set the kernel's timezone. The concept of local time cannot be supported reliably, the time
                 * will jump or be incorrect at every daylight saving time change. All kernel local time concepts will
                 * be treated as UTC that way.
                 */
                (void) clock_reset_timewarp();
        }

        r = clock_apply_epoch();
        if (r < 0)
                log_error_errno(r, "Current system time is before build time, but cannot correct: %m");
        else if (r > 0)
                log_info("System time before build time, advancing clock.");
}

static void apply_clock_update(void) {
        struct timespec ts;

        /* This is called later than initialize_clock(), i.e. after we parsed configuration files/kernel
         * command line and such. */

        if (arg_clock_usec == 0)
                return;

        if (getpid_cached() != 1)
                return;

        if (clock_settime(CLOCK_REALTIME, timespec_store(&ts, arg_clock_usec)) < 0)
                log_error_errno(errno, "Failed to set system clock to time specified on kernel command line: %m");
        else {
                char buf[FORMAT_TIMESTAMP_MAX];

                log_info("Set system clock to %s, as specified on the kernel command line.",
                         format_timestamp(buf, sizeof(buf), arg_clock_usec));
        }
}

static void cmdline_take_random_seed(void) {
        _cleanup_close_ int random_fd = -1;
        size_t suggested;
        int r;

        if (arg_random_seed_size == 0)
                return;

        if (getpid_cached() != 1)
                return;

        assert(arg_random_seed);
        suggested = random_pool_size();

        if (arg_random_seed_size < suggested)
                log_warning("Random seed specified on kernel command line has size %zu, but %zu bytes required to fill entropy pool.",
                            arg_random_seed_size, suggested);

        random_fd = open("/dev/urandom", O_WRONLY|O_CLOEXEC|O_NOCTTY);
        if (random_fd < 0) {
                log_warning_errno(errno, "Failed to open /dev/urandom for writing, ignoring: %m");
                return;
        }

        r = random_write_entropy(random_fd, arg_random_seed, arg_random_seed_size, true);
        if (r < 0) {
                log_warning_errno(r, "Failed to credit entropy specified on kernel command line, ignoring: %m");
                return;
        }

        log_notice("Successfully credited entropy passed on kernel command line.\n"
                   "Note that the seed provided this way is accessible to unprivileged programs. This functionality should not be used outside of testing environments.");
}

static void initialize_coredump(bool skip_setup) {
#if ENABLE_COREDUMP
        if (getpid_cached() != 1)
                return;

        /* Don't limit the core dump size, so that coredump handlers such as systemd-coredump (which honour the limit)
         * will process core dumps for system services by default. */
        if (setrlimit(RLIMIT_CORE, &RLIMIT_MAKE_CONST(RLIM_INFINITY)) < 0)
                log_warning_errno(errno, "Failed to set RLIMIT_CORE: %m");

        /* But at the same time, turn off the core_pattern logic by default, so that no
         * coredumps are stored until the systemd-coredump tool is enabled via
         * sysctl. However it can be changed via the kernel command line later so core
         * dumps can still be generated during early startup and in initramfs. */
        if (!skip_setup)
                disable_coredumps();
#endif
}

static void initialize_core_pattern(bool skip_setup) {
        int r;

        if (skip_setup || !arg_early_core_pattern)
                return;

        if (getpid_cached() != 1)
                return;

        r = write_string_file("/proc/sys/kernel/core_pattern", arg_early_core_pattern, WRITE_STRING_FILE_DISABLE_BUFFER);
        if (r < 0)
                log_warning_errno(r, "Failed to write '%s' to /proc/sys/kernel/core_pattern, ignoring: %m", arg_early_core_pattern);
}

static void update_cpu_affinity(bool skip_setup) {
        _cleanup_free_ char *mask = NULL;

        if (skip_setup || !arg_cpu_affinity.set)
                return;

        assert(arg_cpu_affinity.allocated > 0);

        mask = cpu_set_to_string(&arg_cpu_affinity);
        log_debug("Setting CPU affinity to %s.", strnull(mask));

        if (sched_setaffinity(0, arg_cpu_affinity.allocated, arg_cpu_affinity.set) < 0)
                log_warning_errno(errno, "Failed to set CPU affinity: %m");
}

static void update_numa_policy(bool skip_setup) {
        int r;
        _cleanup_free_ char *nodes = NULL;
        const char * policy = NULL;

        if (skip_setup || !mpol_is_valid(numa_policy_get_type(&arg_numa_policy)))
                return;

        if (DEBUG_LOGGING) {
                policy = mpol_to_string(numa_policy_get_type(&arg_numa_policy));
                nodes = cpu_set_to_range_string(&arg_numa_policy.nodes);
                log_debug("Setting NUMA policy to %s, with nodes %s.", strnull(policy), strnull(nodes));
        }

        r = apply_numa_policy(&arg_numa_policy);
        if (r == -EOPNOTSUPP)
                log_debug_errno(r, "NUMA support not available, ignoring.");
        else if (r < 0)
                log_warning_errno(r, "Failed to set NUMA memory policy: %m");
}

static void do_reexecute(
                int argc,
                char *argv[],
                const struct rlimit *saved_rlimit_nofile,
                const struct rlimit *saved_rlimit_memlock,
                FDSet *fds,
                const char *switch_root_dir,
                const char *switch_root_init,
                const char **ret_error_message) {

        unsigned i, j, args_size;
        const char **args;
        int r;

        assert(saved_rlimit_nofile);
        assert(saved_rlimit_memlock);
        assert(ret_error_message);

        /* Close and disarm the watchdog, so that the new instance can reinitialize it, but doesn't get rebooted while
         * we do that */
        watchdog_close(true);

        /* Reset RLIMIT_NOFILE + RLIMIT_MEMLOCK back to the kernel defaults, so that the new systemd can pass
         * the kernel default to its child processes */
        if (saved_rlimit_nofile->rlim_cur != 0)
                (void) setrlimit(RLIMIT_NOFILE, saved_rlimit_nofile);
        if (saved_rlimit_memlock->rlim_cur != RLIM_INFINITY)
                (void) setrlimit(RLIMIT_MEMLOCK, saved_rlimit_memlock);

        if (switch_root_dir) {
                /* Kill all remaining processes from the initrd, but don't wait for them, so that we can handle the
                 * SIGCHLD for them after deserializing. */
                broadcast_signal(SIGTERM, false, true, arg_default_timeout_stop_usec);

                /* And switch root with MS_MOVE, because we remove the old directory afterwards and detach it. */
                r = switch_root(switch_root_dir, "/mnt", true, MS_MOVE);
                if (r < 0)
                        log_error_errno(r, "Failed to switch root, trying to continue: %m");
        }

        args_size = MAX(6, argc+1);
        args = newa(const char*, args_size);

        if (!switch_root_init) {
                char sfd[DECIMAL_STR_MAX(int) + 1];

                /* First try to spawn ourselves with the right path, and with full serialization. We do this only if
                 * the user didn't specify an explicit init to spawn. */

                assert(arg_serialization);
                assert(fds);

                xsprintf(sfd, "%i", fileno(arg_serialization));

                i = 0;
                args[i++] = SYSTEMD_BINARY_PATH;
                if (switch_root_dir)
                        args[i++] = "--switched-root";
                args[i++] = arg_system ? "--system" : "--user";
                args[i++] = "--deserialize";
                args[i++] = sfd;
                args[i++] = NULL;

                assert(i <= args_size);

                /*
                 * We want valgrind to print its memory usage summary before reexecution.  Valgrind won't do this is on
                 * its own on exec(), but it will do it on exit().  Hence, to ensure we get a summary here, fork() off
                 * a child, let it exit() cleanly, so that it prints the summary, and wait() for it in the parent,
                 * before proceeding into the exec().
                 */
                valgrind_summary_hack();

                (void) execv(args[0], (char* const*) args);
                log_debug_errno(errno, "Failed to execute our own binary, trying fallback: %m");
        }

        /* Try the fallback, if there is any, without any serialization. We pass the original argv[] and envp[]. (Well,
         * modulo the ordering changes due to getopt() in argv[], and some cleanups in envp[], but let's hope that
         * doesn't matter.) */

        arg_serialization = safe_fclose(arg_serialization);
        fds = fdset_free(fds);

        /* Reopen the console */
        (void) make_console_stdio();

        for (j = 1, i = 1; j < (unsigned) argc; j++)
                args[i++] = argv[j];
        args[i++] = NULL;
        assert(i <= args_size);

        /* Re-enable any blocked signals, especially important if we switch from initial ramdisk to init=... */
        (void) reset_all_signal_handlers();
        (void) reset_signal_mask();
        (void) rlimit_nofile_safe();

        if (switch_root_init) {
                args[0] = switch_root_init;
                (void) execve(args[0], (char* const*) args, saved_env);
                log_warning_errno(errno, "Failed to execute configured init, trying fallback: %m");
        }

        args[0] = "/sbin/init";
        (void) execv(args[0], (char* const*) args);
        r = -errno;

        manager_status_printf(NULL, STATUS_TYPE_EMERGENCY,
                              ANSI_HIGHLIGHT_RED "  !!  " ANSI_NORMAL,
                              "Failed to execute /sbin/init");

        if (r == -ENOENT) {
                log_warning("No /sbin/init, trying fallback");

                args[0] = "/bin/sh";
                args[1] = NULL;
                (void) execve(args[0], (char* const*) args, saved_env);
                log_error_errno(errno, "Failed to execute /bin/sh, giving up: %m");
        } else
                log_warning_errno(r, "Failed to execute /sbin/init, giving up: %m");

        *ret_error_message = "Failed to execute fallback shell";
}

static int invoke_main_loop(
                Manager *m,
                const struct rlimit *saved_rlimit_nofile,
                const struct rlimit *saved_rlimit_memlock,
                bool *ret_reexecute,
                int *ret_retval,                   /* Return parameters relevant for shutting down */
                const char **ret_shutdown_verb,    /* … */
                FDSet **ret_fds,                   /* Return parameters for reexecuting */
                char **ret_switch_root_dir,        /* … */
                char **ret_switch_root_init,       /* … */
                const char **ret_error_message) {

        int r;

        assert(m);
        assert(saved_rlimit_nofile);
        assert(saved_rlimit_memlock);
        assert(ret_reexecute);
        assert(ret_retval);
        assert(ret_shutdown_verb);
        assert(ret_fds);
        assert(ret_switch_root_dir);
        assert(ret_switch_root_init);
        assert(ret_error_message);

        for (;;) {
                r = manager_loop(m);
                if (r < 0) {
                        *ret_error_message = "Failed to run main loop";
                        return log_emergency_errno(r, "Failed to run main loop: %m");
                }

                switch ((ManagerObjective) r) {

                case MANAGER_RELOAD: {
                        LogTarget saved_log_target;
                        int saved_log_level;

                        log_info("Reloading.");

                        /* First, save any overridden log level/target, then parse the configuration file, which might
                         * change the log level to new settings. */

                        saved_log_level = m->log_level_overridden ? log_get_max_level() : -1;
                        saved_log_target = m->log_target_overridden ? log_get_target() : _LOG_TARGET_INVALID;

                        (void) parse_configuration(saved_rlimit_nofile, saved_rlimit_memlock);

                        set_manager_defaults(m);
                        set_manager_settings(m);

                        update_cpu_affinity(false);
                        update_numa_policy(false);

                        if (saved_log_level >= 0)
                                manager_override_log_level(m, saved_log_level);
                        if (saved_log_target >= 0)
                                manager_override_log_target(m, saved_log_target);

                        r = manager_reload(m);
                        if (r < 0)
                                /* Reloading failed before the point of no return. Let's continue running as if nothing happened. */
                                m->objective = MANAGER_OK;

                        break;
                }

                case MANAGER_REEXECUTE:

                        r = prepare_reexecute(m, &arg_serialization, ret_fds, false);
                        if (r < 0) {
                                *ret_error_message = "Failed to prepare for reexecution";
                                return r;
                        }

                        log_notice("Reexecuting.");

                        *ret_reexecute = true;
                        *ret_retval = EXIT_SUCCESS;
                        *ret_shutdown_verb = NULL;
                        *ret_switch_root_dir = *ret_switch_root_init = NULL;

                        return 0;

                case MANAGER_SWITCH_ROOT:
                        if (!m->switch_root_init) {
                                r = prepare_reexecute(m, &arg_serialization, ret_fds, true);
                                if (r < 0) {
                                        *ret_error_message = "Failed to prepare for reexecution";
                                        return r;
                                }
                        } else
                                *ret_fds = NULL;

                        log_notice("Switching root.");

                        *ret_reexecute = true;
                        *ret_retval = EXIT_SUCCESS;
                        *ret_shutdown_verb = NULL;

                        /* Steal the switch root parameters */
                        *ret_switch_root_dir = TAKE_PTR(m->switch_root);
                        *ret_switch_root_init = TAKE_PTR(m->switch_root_init);

                        return 0;

                case MANAGER_EXIT:

                        if (MANAGER_IS_USER(m)) {
                                log_debug("Exit.");

                                *ret_reexecute = false;
                                *ret_retval = m->return_value;
                                *ret_shutdown_verb = NULL;
                                *ret_fds = NULL;
                                *ret_switch_root_dir = *ret_switch_root_init = NULL;

                                return 0;
                        }

                        _fallthrough_;
                case MANAGER_REBOOT:
                case MANAGER_POWEROFF:
                case MANAGER_HALT:
                case MANAGER_KEXEC: {
                        static const char * const table[_MANAGER_OBJECTIVE_MAX] = {
                                [MANAGER_EXIT]     = "exit",
                                [MANAGER_REBOOT]   = "reboot",
                                [MANAGER_POWEROFF] = "poweroff",
                                [MANAGER_HALT]     = "halt",
                                [MANAGER_KEXEC]    = "kexec",
                        };

                        log_notice("Shutting down.");

                        *ret_reexecute = false;
                        *ret_retval = m->return_value;
                        assert_se(*ret_shutdown_verb = table[m->objective]);
                        *ret_fds = NULL;
                        *ret_switch_root_dir = *ret_switch_root_init = NULL;

                        return 0;
                }

                default:
                        assert_not_reached("Unknown or unexpected manager objective.");
                }
        }
}

static void log_execution_mode(bool *ret_first_boot) {
        assert(ret_first_boot);

        if (arg_system) {
                int v;

                log_info("systemd " GIT_VERSION " running in %ssystem mode. (" SYSTEMD_FEATURES ")",
                         arg_action == ACTION_TEST ? "test " : "" );

                v = detect_virtualization();
                if (v > 0)
                        log_info("Detected virtualization %s.", virtualization_to_string(v));

                log_info("Detected architecture %s.", architecture_to_string(uname_architecture()));

                if (in_initrd()) {
                        *ret_first_boot = false;
                        log_info("Running in initial RAM disk.");
                } else {
                        /* Let's check whether we are in first boot, i.e. whether /etc is still unpopulated. We use
                         * /etc/machine-id as flag file, for this: if it exists we assume /etc is populated, if it
                         * doesn't it's unpopulated. This allows container managers and installers to provision a
                         * couple of files already. If the container manager wants to provision the machine ID itself
                         * it should pass $container_uuid to PID 1. */

                        *ret_first_boot = access("/etc/machine-id", F_OK) < 0;
                        if (*ret_first_boot)
                                log_info("Running with unpopulated /etc.");
                }
        } else {
                if (DEBUG_LOGGING) {
                        _cleanup_free_ char *t;

                        t = uid_to_name(getuid());
                        log_debug("systemd " GIT_VERSION " running in %suser mode for user " UID_FMT "/%s. (" SYSTEMD_FEATURES ")",
                                  arg_action == ACTION_TEST ? " test" : "", getuid(), strna(t));
                }

                *ret_first_boot = false;
        }
}

static int initialize_runtime(
                bool skip_setup,
                struct rlimit *saved_rlimit_nofile,
                struct rlimit *saved_rlimit_memlock,
                const char **ret_error_message) {
        int r;

        assert(ret_error_message);

        /* Sets up various runtime parameters. Many of these initializations are conditionalized:
         *
         * - Some only apply to --system instances
         * - Some only apply to --user instances
         * - Some only apply when we first start up, but not when we reexecute
         */

        if (arg_action != ACTION_RUN)
                return 0;

        update_cpu_affinity(skip_setup);
        update_numa_policy(skip_setup);

        if (arg_system) {
                /* Make sure we leave a core dump without panicking the kernel. */
                install_crash_handler();

                if (!skip_setup) {
                        r = mount_cgroup_controllers();
                        if (r < 0) {
                                *ret_error_message = "Failed to mount cgroup hierarchies";
                                return r;
                        }

                        status_welcome();
                        hostname_setup();
                        machine_id_setup(NULL, arg_machine_id, NULL);
                        (void) loopback_setup();
                        bump_unix_max_dgram_qlen();
                        bump_file_max_and_nr_open();
                        test_usr();
                        write_container_id();
                }

                if (arg_watchdog_device) {
                        r = watchdog_set_device(arg_watchdog_device);
                        if (r < 0)
                                log_warning_errno(r, "Failed to set watchdog device to %s, ignoring: %m", arg_watchdog_device);
                }
        } else {
                _cleanup_free_ char *p = NULL;

                /* Create the runtime directory and place the inaccessible device nodes there, if we run in
                 * user mode. In system mode mount_setup() already did that. */

                r = xdg_user_runtime_dir(&p, "/systemd");
                if (r < 0) {
                        *ret_error_message = "$XDG_RUNTIME_DIR is not set";
                        return log_emergency_errno(r, "Failed to determine $XDG_RUNTIME_DIR path: %m");
                }

                (void) mkdir_p(p, 0755);
                (void) make_inaccessible_nodes(p, UID_INVALID, GID_INVALID);
        }

        if (arg_timer_slack_nsec != NSEC_INFINITY)
                if (prctl(PR_SET_TIMERSLACK, arg_timer_slack_nsec) < 0)
                        log_warning_errno(errno, "Failed to adjust timer slack, ignoring: %m");

        if (arg_system && !cap_test_all(arg_capability_bounding_set)) {
                r = capability_bounding_set_drop_usermode(arg_capability_bounding_set);
                if (r < 0) {
                        *ret_error_message = "Failed to drop capability bounding set of usermode helpers";
                        return log_emergency_errno(r, "Failed to drop capability bounding set of usermode helpers: %m");
                }

                r = capability_bounding_set_drop(arg_capability_bounding_set, true);
                if (r < 0) {
                        *ret_error_message = "Failed to drop capability bounding set";
                        return log_emergency_errno(r, "Failed to drop capability bounding set: %m");
                }
        }

        if (arg_system && arg_no_new_privs) {
                if (prctl(PR_SET_NO_NEW_PRIVS, 1, 0, 0, 0) < 0) {
                        *ret_error_message = "Failed to disable new privileges";
                        return log_emergency_errno(errno, "Failed to disable new privileges: %m");
                }
        }

        if (arg_syscall_archs) {
                r = enforce_syscall_archs(arg_syscall_archs);
                if (r < 0) {
                        *ret_error_message = "Failed to set syscall architectures";
                        return r;
                }
        }

        if (!arg_system)
                /* Become reaper of our children */
                if (prctl(PR_SET_CHILD_SUBREAPER, 1) < 0)
                        log_warning_errno(errno, "Failed to make us a subreaper: %m");

        /* Bump up RLIMIT_NOFILE for systemd itself */
        (void) bump_rlimit_nofile(saved_rlimit_nofile);
        (void) bump_rlimit_memlock(saved_rlimit_memlock);

        return 0;
}

static int do_queue_default_job(
                Manager *m,
                const char **ret_error_message) {

        _cleanup_(sd_bus_error_free) sd_bus_error error = SD_BUS_ERROR_NULL;
        const char *unit;
        Job *job;
        Unit *target;
        int r;

        if (arg_default_unit)
                unit = arg_default_unit;
        else if (in_initrd())
                unit = SPECIAL_INITRD_TARGET;
        else
                unit = SPECIAL_DEFAULT_TARGET;

        log_debug("Activating default unit: %s", unit);

        r = manager_load_startable_unit_or_warn(m, unit, NULL, &target);
        if (r < 0 && in_initrd() && !arg_default_unit) {
                /* Fall back to default.target, which we used to always use by default. Only do this if no
                 * explicit configuration was given. */

                log_info("Falling back to " SPECIAL_DEFAULT_TARGET ".");

                r = manager_load_startable_unit_or_warn(m, SPECIAL_DEFAULT_TARGET, NULL, &target);
        }
        if (r < 0) {
                log_info("Falling back to " SPECIAL_RESCUE_TARGET ".");

                r = manager_load_startable_unit_or_warn(m, SPECIAL_RESCUE_TARGET, NULL, &target);
                if (r < 0) {
                        *ret_error_message = r == -ERFKILL ? SPECIAL_RESCUE_TARGET " masked"
                                                           : "Failed to load " SPECIAL_RESCUE_TARGET;
                        return r;
                }
        }

        assert(target->load_state == UNIT_LOADED);

        r = manager_add_job(m, JOB_START, target, JOB_ISOLATE, NULL, &error, &job);
        if (r == -EPERM) {
                log_debug_errno(r, "Default target could not be isolated, starting instead: %s", bus_error_message(&error, r));

                sd_bus_error_free(&error);

                r = manager_add_job(m, JOB_START, target, JOB_REPLACE, NULL, &error, &job);
                if (r < 0) {
                        *ret_error_message = "Failed to start default target";
                        return log_emergency_errno(r, "Failed to start default target: %s", bus_error_message(&error, r));
                }

        } else if (r < 0) {
                *ret_error_message = "Failed to isolate default target";
                return log_emergency_errno(r, "Failed to isolate default target: %s", bus_error_message(&error, r));
        } else
                log_info("Queued %s job for default target %s.",
                         job_type_to_string(job->type),
                         unit_status_string(job->unit));

        m->default_unit_job_id = job->id;

        return 0;
}

static void save_rlimits(struct rlimit *saved_rlimit_nofile,
                         struct rlimit *saved_rlimit_memlock) {

        assert(saved_rlimit_nofile);
        assert(saved_rlimit_memlock);

        if (getrlimit(RLIMIT_NOFILE, saved_rlimit_nofile) < 0)
                log_warning_errno(errno, "Reading RLIMIT_NOFILE failed, ignoring: %m");

        if (getrlimit(RLIMIT_MEMLOCK, saved_rlimit_memlock) < 0)
                log_warning_errno(errno, "Reading RLIMIT_MEMLOCK failed, ignoring: %m");
}

static void fallback_rlimit_nofile(const struct rlimit *saved_rlimit_nofile) {
        struct rlimit *rl;

        if (arg_default_rlimit[RLIMIT_NOFILE])
                return;

        /* Make sure forked processes get limits based on the original kernel setting */

        rl = newdup(struct rlimit, saved_rlimit_nofile, 1);
        if (!rl) {
                log_oom();
                return;
        }

        /* Bump the hard limit for system services to a substantially higher value. The default
         * hard limit current kernels set is pretty low (4K), mostly for historical
         * reasons. According to kernel developers, the fd handling in recent kernels has been
         * optimized substantially enough, so that we can bump the limit now, without paying too
         * high a price in memory or performance. Note however that we only bump the hard limit,
         * not the soft limit. That's because select() works the way it works, and chokes on fds
         * >= 1024. If we'd bump the soft limit globally, it might accidentally happen to
         * unexpecting programs that they get fds higher than what they can process using
         * select(). By only bumping the hard limit but leaving the low limit as it is we avoid
         * this pitfall:  programs that are written by folks aware of the select() problem in mind
         * (and thus use poll()/epoll instead of select(), the way everybody should) can
         * explicitly opt into high fds by bumping their soft limit beyond 1024, to the hard limit
         * we pass. */
        if (arg_system) {
                int nr;

                /* Get the underlying absolute limit the kernel enforces */
                nr = read_nr_open();

                rl->rlim_max = MIN((rlim_t) nr, MAX(rl->rlim_max, (rlim_t) HIGH_RLIMIT_NOFILE));
        }

        /* If for some reason we were invoked with a soft limit above 1024 (which should never
         * happen!, but who knows what we get passed in from pam_limit when invoked as --user
         * instance), then lower what we pass on to not confuse our children */
        rl->rlim_cur = MIN(rl->rlim_cur, (rlim_t) FD_SETSIZE);

        arg_default_rlimit[RLIMIT_NOFILE] = rl;
}

static void fallback_rlimit_memlock(const struct rlimit *saved_rlimit_memlock) {
        struct rlimit *rl;

        /* Pass the original value down to invoked processes */

        if (arg_default_rlimit[RLIMIT_MEMLOCK])
                return;

        rl = newdup(struct rlimit, saved_rlimit_memlock, 1);
        if (!rl) {
                log_oom();
                return;
        }

        arg_default_rlimit[RLIMIT_MEMLOCK] = rl;
}

static void reset_arguments(void) {
        /* Frees/resets arg_* variables, with a few exceptions commented below. */

        arg_default_unit = mfree(arg_default_unit);

        /* arg_system — ignore */

        arg_dump_core = true;
        arg_crash_chvt = -1;
        arg_crash_shell = false;
        arg_crash_reboot = false;
        arg_confirm_spawn = mfree(arg_confirm_spawn);
        arg_show_status = _SHOW_STATUS_INVALID;
        arg_status_unit_format = STATUS_UNIT_FORMAT_DEFAULT;
        arg_switched_root = false;
        arg_pager_flags = 0;
        arg_service_watchdogs = true;
        arg_default_std_output = EXEC_OUTPUT_JOURNAL;
        arg_default_std_error = EXEC_OUTPUT_INHERIT;
        arg_default_restart_usec = DEFAULT_RESTART_USEC;
        arg_default_timeout_start_usec = DEFAULT_TIMEOUT_USEC;
        arg_default_timeout_stop_usec = DEFAULT_TIMEOUT_USEC;
        arg_default_timeout_abort_usec = DEFAULT_TIMEOUT_USEC;
        arg_default_timeout_abort_set = false;
        arg_default_start_limit_interval = DEFAULT_START_LIMIT_INTERVAL;
        arg_default_start_limit_burst = DEFAULT_START_LIMIT_BURST;
        arg_runtime_watchdog = 0;
        arg_reboot_watchdog = 10 * USEC_PER_MINUTE;
        arg_kexec_watchdog = 0;
        arg_early_core_pattern = NULL;
        arg_watchdog_device = NULL;

        arg_default_environment = strv_free(arg_default_environment);
        rlimit_free_all(arg_default_rlimit);

        arg_capability_bounding_set = CAP_ALL;
        arg_no_new_privs = false;
        arg_timer_slack_nsec = NSEC_INFINITY;
        arg_default_timer_accuracy_usec = 1 * USEC_PER_MINUTE;

        arg_syscall_archs = set_free(arg_syscall_archs);

        /* arg_serialization — ignore */

        arg_default_cpu_accounting = -1;
        arg_default_io_accounting = false;
        arg_default_ip_accounting = false;
        arg_default_blockio_accounting = false;
        arg_default_memory_accounting = MEMORY_ACCOUNTING_DEFAULT;
        arg_default_tasks_accounting = true;
        arg_default_tasks_max = DEFAULT_TASKS_MAX;
        arg_machine_id = (sd_id128_t) {};
        arg_cad_burst_action = EMERGENCY_ACTION_REBOOT_FORCE;
        arg_default_oom_policy = OOM_STOP;

        cpu_set_reset(&arg_cpu_affinity);
        numa_policy_reset(&arg_numa_policy);

        arg_random_seed = mfree(arg_random_seed);
        arg_random_seed_size = 0;
        arg_clock_usec = 0;
}

static int parse_configuration(const struct rlimit *saved_rlimit_nofile,
                               const struct rlimit *saved_rlimit_memlock) {
        int r;

        assert(saved_rlimit_nofile);
        assert(saved_rlimit_memlock);

        /* Assign configuration defaults */
        reset_arguments();

        r = parse_config_file();
        if (r < 0)
                log_warning_errno(r, "Failed to parse config file, ignoring: %m");

        if (arg_system) {
                r = proc_cmdline_parse(parse_proc_cmdline_item, NULL, 0);
                if (r < 0)
                        log_warning_errno(r, "Failed to parse kernel command line, ignoring: %m");
        }

        /* Initialize some default rlimits for services if they haven't been configured */
        fallback_rlimit_nofile(saved_rlimit_nofile);
        fallback_rlimit_memlock(saved_rlimit_memlock);

        /* Note that this also parses bits from the kernel command line, including "debug". */
        log_parse_environment();

        /* Initialize the show status setting if it hasn't been set explicitly yet */
        if (arg_show_status == _SHOW_STATUS_INVALID)
                arg_show_status = SHOW_STATUS_YES;

        return 0;
}

static int safety_checks(void) {

        if (getpid_cached() == 1 &&
            arg_action != ACTION_RUN)
                return log_error_errno(SYNTHETIC_ERRNO(EPERM),
                                       "Unsupported execution mode while PID 1.");

        if (getpid_cached() == 1 &&
            !arg_system)
                return log_error_errno(SYNTHETIC_ERRNO(EPERM),
                                       "Can't run --user mode as PID 1.");

        if (arg_action == ACTION_RUN &&
            arg_system &&
            getpid_cached() != 1)
                return log_error_errno(SYNTHETIC_ERRNO(EPERM),
                                       "Can't run system mode unless PID 1.");

        if (arg_action == ACTION_TEST &&
            geteuid() == 0)
                return log_error_errno(SYNTHETIC_ERRNO(EPERM),
                                       "Don't run test mode as root.");

        if (!arg_system &&
            arg_action == ACTION_RUN &&
            sd_booted() <= 0)
                return log_error_errno(SYNTHETIC_ERRNO(EOPNOTSUPP),
                                       "Trying to run as user instance, but the system has not been booted with systemd.");

        if (!arg_system &&
            arg_action == ACTION_RUN &&
            !getenv("XDG_RUNTIME_DIR"))
                return log_error_errno(SYNTHETIC_ERRNO(EUNATCH),
                                       "Trying to run as user instance, but $XDG_RUNTIME_DIR is not set.");

        if (arg_system &&
            arg_action == ACTION_RUN &&
            running_in_chroot() > 0)
                return log_error_errno(SYNTHETIC_ERRNO(EOPNOTSUPP),
                                       "Cannot be run in a chroot() environment.");

        return 0;
}

static int initialize_security(
                bool *loaded_policy,
                dual_timestamp *security_start_timestamp,
                dual_timestamp *security_finish_timestamp,
                const char **ret_error_message) {

        int r;

        assert(loaded_policy);
        assert(security_start_timestamp);
        assert(security_finish_timestamp);
        assert(ret_error_message);

        dual_timestamp_get(security_start_timestamp);

        r = mac_selinux_setup(loaded_policy);
        if (r < 0) {
                *ret_error_message = "Failed to load SELinux policy";
                return r;
        }

        r = mac_smack_setup(loaded_policy);
        if (r < 0) {
                *ret_error_message = "Failed to load SMACK policy";
                return r;
        }

        r = mac_apparmor_setup();
        if (r < 0) {
                *ret_error_message = "Failed to load AppArmor policy";
                return r;
        }

        r = ima_setup();
        if (r < 0) {
                *ret_error_message = "Failed to load IMA policy";
                return r;
        }

        dual_timestamp_get(security_finish_timestamp);
        return 0;
}

static void test_summary(Manager *m) {
        assert(m);

        printf("-> By units:\n");
        manager_dump_units(m, stdout, "\t");

        printf("-> By jobs:\n");
        manager_dump_jobs(m, stdout, "\t");
}

static int collect_fds(FDSet **ret_fds, const char **ret_error_message) {
        int r;

        assert(ret_fds);
        assert(ret_error_message);

        r = fdset_new_fill(ret_fds);
        if (r < 0) {
                *ret_error_message = "Failed to allocate fd set";
                return log_emergency_errno(r, "Failed to allocate fd set: %m");
        }

        fdset_cloexec(*ret_fds, true);

        if (arg_serialization)
                assert_se(fdset_remove(*ret_fds, fileno(arg_serialization)) >= 0);

        return 0;
}

static void setup_console_terminal(bool skip_setup) {

        if (!arg_system)
                return;

        /* Become a session leader if we aren't one yet. */
        (void) setsid();

        /* If we are init, we connect stdin/stdout/stderr to /dev/null and make sure we don't have a controlling
         * tty. */
        (void) release_terminal();

        /* Reset the console, but only if this is really init and we are freshly booted */
        if (getpid_cached() == 1 && !skip_setup)
                (void) console_setup();
}

static bool early_skip_setup_check(int argc, char *argv[]) {
        bool found_deserialize = false;
        int i;

        /* Determine if this is a reexecution or normal bootup. We do the full command line parsing much later, so
         * let's just have a quick peek here. Note that if we have switched root, do all the special setup things
         * anyway, even if in that case we also do deserialization. */

        for (i = 1; i < argc; i++) {
                if (streq(argv[i], "--switched-root"))
                        return false; /* If we switched root, don't skip the setup. */
                else if (streq(argv[i], "--deserialize"))
                        found_deserialize = true;
        }

        return found_deserialize; /* When we are deserializing, then we are reexecuting, hence avoid the extensive setup */
}

static int save_env(void) {
        char **l;

        l = strv_copy(environ);
        if (!l)
                return -ENOMEM;

        strv_free_and_replace(saved_env, l);
        return 0;
}

int main(int argc, char *argv[]) {

        dual_timestamp initrd_timestamp = DUAL_TIMESTAMP_NULL, userspace_timestamp = DUAL_TIMESTAMP_NULL, kernel_timestamp = DUAL_TIMESTAMP_NULL,
                security_start_timestamp = DUAL_TIMESTAMP_NULL, security_finish_timestamp = DUAL_TIMESTAMP_NULL;
        struct rlimit saved_rlimit_nofile = RLIMIT_MAKE_CONST(0),
                saved_rlimit_memlock = RLIMIT_MAKE_CONST(RLIM_INFINITY); /* The original rlimits we passed
                                                                          * in. Note we use different values
                                                                          * for the two that indicate whether
                                                                          * these fields are initialized! */
        bool skip_setup, loaded_policy = false, queue_default_job = false, first_boot = false, reexecute = false;
        char *switch_root_dir = NULL, *switch_root_init = NULL;
        usec_t before_startup, after_startup;
        static char systemd[] = "systemd";
        char timespan[FORMAT_TIMESPAN_MAX];
        const char *shutdown_verb = NULL, *error_message = NULL;
        int r, retval = EXIT_FAILURE;
        Manager *m = NULL;
        FDSet *fds = NULL;

        /* SysV compatibility: redirect init → telinit */
        redirect_telinit(argc, argv);

        /* Take timestamps early on */
        dual_timestamp_from_monotonic(&kernel_timestamp, 0);
        dual_timestamp_get(&userspace_timestamp);

        /* Figure out whether we need to do initialize the system, or if we already did that because we are
         * reexecuting */
        skip_setup = early_skip_setup_check(argc, argv);

        /* If we get started via the /sbin/init symlink then we are called 'init'. After a subsequent reexecution we
         * are then called 'systemd'. That is confusing, hence let's call us systemd right-away. */
        program_invocation_short_name = systemd;
        (void) prctl(PR_SET_NAME, systemd);

        /* Save the original command line */
        save_argc_argv(argc, argv);

        /* Save the original environment as we might need to restore it if we're requested to execute another
         * system manager later. */
        r = save_env();
        if (r < 0) {
                error_message = "Failed to copy environment block";
                goto finish;
        }

        /* Make sure that if the user says "syslog" we actually log to the journal. */
        log_set_upgrade_syslog_to_journal(true);

        if (getpid_cached() == 1) {
                /* When we run as PID 1 force system mode */
                arg_system = true;

                /* Disable the umask logic */
                umask(0);

                /* Make sure that at least initially we do not ever log to journald/syslogd, because it might not be
                 * activated yet (even though the log socket for it exists). */
                log_set_prohibit_ipc(true);

                /* Always reopen /dev/console when running as PID 1 or one of its pre-execve() children. This is
                 * important so that we never end up logging to any foreign stderr, for example if we have to log in a
                 * child process right before execve()'ing the actual binary, at a point in time where socket
                 * activation stderr/stdout area already set up. */
                log_set_always_reopen_console(true);

                if (detect_container() <= 0) {

                        /* Running outside of a container as PID 1 */
                        log_set_target(LOG_TARGET_KMSG);
                        log_open();

                        if (in_initrd())
                                initrd_timestamp = userspace_timestamp;

                        if (!skip_setup) {
                                r = mount_setup_early();
                                if (r < 0) {
                                        error_message = "Failed to mount early API filesystems";
                                        goto finish;
                                }

                                /* Let's open the log backend a second time, in case the first time didn't
                                 * work. Quite possibly we have mounted /dev just now, so /dev/kmsg became
                                 * available, and it previously wasn't. */
                                log_open();

                                disable_printk_ratelimit();

                                r = initialize_security(
                                                &loaded_policy,
                                                &security_start_timestamp,
                                                &security_finish_timestamp,
                                                &error_message);
                                if (r < 0)
                                        goto finish;
                        }

                        if (mac_selinux_init() < 0) {
                                error_message = "Failed to initialize SELinux support";
                                goto finish;
                        }

                        if (!skip_setup)
                                initialize_clock();

                        /* Set the default for later on, but don't actually open the logs like this for now. Note that
                         * if we are transitioning from the initrd there might still be journal fd open, and we
                         * shouldn't attempt opening that before we parsed /proc/cmdline which might redirect output
                         * elsewhere. */
                        log_set_target(LOG_TARGET_JOURNAL_OR_KMSG);

                } else {
                        /* Running inside a container, as PID 1 */
                        log_set_target(LOG_TARGET_CONSOLE);
                        log_open();

                        /* For later on, see above... */
                        log_set_target(LOG_TARGET_JOURNAL);

                        /* clear the kernel timestamp, because we are in a container */
                        kernel_timestamp = DUAL_TIMESTAMP_NULL;
                }

                initialize_coredump(skip_setup);

                r = fixup_environment();
                if (r < 0) {
                        log_emergency_errno(r, "Failed to fix up PID 1 environment: %m");
                        error_message = "Failed to fix up PID1 environment";
                        goto finish;
                }

        } else {
                /* Running as user instance */
                arg_system = false;
                log_set_target(LOG_TARGET_AUTO);
                log_open();

                /* clear the kernel timestamp, because we are not PID 1 */
                kernel_timestamp = DUAL_TIMESTAMP_NULL;

                if (mac_selinux_init() < 0) {
                        error_message = "Failed to initialize SELinux support";
                        goto finish;
                }
        }

        if (arg_system) {
                /* Try to figure out if we can use colors with the console. No need to do that for user instances since
                 * they never log into the console. */
                log_show_color(colors_enabled());

                r = make_null_stdio();
                if (r < 0)
                        log_warning_errno(r, "Failed to redirect standard streams to /dev/null, ignoring: %m");
        }

        /* Mount /proc, /sys and friends, so that /proc/cmdline and /proc/$PID/fd is available. */
        if (getpid_cached() == 1) {

                /* Load the kernel modules early. */
                if (!skip_setup)
                        kmod_setup();

                r = mount_setup(loaded_policy, skip_setup);
                if (r < 0) {
                        error_message = "Failed to mount API filesystems";
                        goto finish;
                }

                /* The efivarfs is now mounted, let's read the random seed off it */
                (void) efi_take_random_seed();

                /* Cache command-line options passed from EFI variables */
                if (!skip_setup)
                        (void) cache_efi_options_variable();
        }

        /* Save the original RLIMIT_NOFILE/RLIMIT_MEMLOCK so that we can reset it later when
         * transitioning from the initrd to the main systemd or suchlike. */
        save_rlimits(&saved_rlimit_nofile, &saved_rlimit_memlock);

        /* Reset all signal handlers. */
        (void) reset_all_signal_handlers();
        (void) ignore_signals(SIGNALS_IGNORE, -1);

        (void) parse_configuration(&saved_rlimit_nofile, &saved_rlimit_memlock);

        r = parse_argv(argc, argv);
        if (r < 0) {
                error_message = "Failed to parse commandline arguments";
                goto finish;
        }

        r = safety_checks();
        if (r < 0)
                goto finish;

        if (IN_SET(arg_action, ACTION_TEST, ACTION_HELP, ACTION_DUMP_CONFIGURATION_ITEMS, ACTION_DUMP_BUS_PROPERTIES, ACTION_BUS_INTROSPECT))
                (void) pager_open(arg_pager_flags);

        if (arg_action != ACTION_RUN)
                skip_setup = true;

        if (arg_action == ACTION_HELP) {
                retval = help() < 0 ? EXIT_FAILURE : EXIT_SUCCESS;
                goto finish;
        } else if (arg_action == ACTION_VERSION) {
                retval = version();
                goto finish;
        } else if (arg_action == ACTION_DUMP_CONFIGURATION_ITEMS) {
                unit_dump_config_items(stdout);
                retval = EXIT_SUCCESS;
                goto finish;
        } else if (arg_action == ACTION_DUMP_BUS_PROPERTIES) {
                dump_bus_properties(stdout);
                retval = EXIT_SUCCESS;
                goto finish;
        } else if (arg_action == ACTION_BUS_INTROSPECT) {
                r = bus_manager_introspect_implementations(stdout, arg_bus_introspect);
                retval = r >= 0 ? EXIT_SUCCESS : EXIT_FAILURE;
                goto finish;
        }

        assert_se(IN_SET(arg_action, ACTION_RUN, ACTION_TEST));

        /* Move out of the way, so that we won't block unmounts */
        assert_se(chdir("/") == 0);

        if (arg_action == ACTION_RUN) {
                if (!skip_setup) {
                        /* Apply the systemd.clock_usec= kernel command line switch */
                        apply_clock_update();

                        /* Apply random seed from kernel command line */
                        cmdline_take_random_seed();
                }

                /* A core pattern might have been specified via the cmdline.  */
                initialize_core_pattern(skip_setup);

                /* Close logging fds, in order not to confuse collecting passed fds and terminal logic below */
                log_close();

                /* Remember open file descriptors for later deserialization */
                r = collect_fds(&fds, &error_message);
                if (r < 0)
                        goto finish;

                /* Give up any control of the console, but make sure its initialized. */
                setup_console_terminal(skip_setup);

                /* Open the logging devices, if possible and necessary */
                log_open();
        }

        log_execution_mode(&first_boot);

        r = initialize_runtime(skip_setup,
                               &saved_rlimit_nofile,
                               &saved_rlimit_memlock,
                               &error_message);
        if (r < 0)
                goto finish;

        r = manager_new(arg_system ? UNIT_FILE_SYSTEM : UNIT_FILE_USER,
                        arg_action == ACTION_TEST ? MANAGER_TEST_FULL : 0,
                        &m);
        if (r < 0) {
                log_emergency_errno(r, "Failed to allocate manager object: %m");
                error_message = "Failed to allocate manager object";
                goto finish;
        }

        m->timestamps[MANAGER_TIMESTAMP_KERNEL] = kernel_timestamp;
        m->timestamps[MANAGER_TIMESTAMP_INITRD] = initrd_timestamp;
        m->timestamps[MANAGER_TIMESTAMP_USERSPACE] = userspace_timestamp;
        m->timestamps[manager_timestamp_initrd_mangle(MANAGER_TIMESTAMP_SECURITY_START)] = security_start_timestamp;
        m->timestamps[manager_timestamp_initrd_mangle(MANAGER_TIMESTAMP_SECURITY_FINISH)] = security_finish_timestamp;

        set_manager_defaults(m);
        set_manager_settings(m);
        manager_set_first_boot(m, first_boot);

        /* Remember whether we should queue the default job */
        queue_default_job = !arg_serialization || arg_switched_root;

        before_startup = now(CLOCK_MONOTONIC);

        r = manager_startup(m, arg_serialization, fds);
        if (r < 0) {
                error_message = "Failed to start up manager";
                goto finish;
        }

        /* This will close all file descriptors that were opened, but not claimed by any unit. */
        fds = fdset_free(fds);
        arg_serialization = safe_fclose(arg_serialization);

        if (queue_default_job) {
                r = do_queue_default_job(m, &error_message);
                if (r < 0)
                        goto finish;
        }

        after_startup = now(CLOCK_MONOTONIC);

        log_full(arg_action == ACTION_TEST ? LOG_INFO : LOG_DEBUG,
                 "Loaded units and determined initial transaction in %s.",
                 format_timespan(timespan, sizeof(timespan), after_startup - before_startup, 100 * USEC_PER_MSEC));

        if (arg_action == ACTION_TEST) {
                test_summary(m);
                retval = EXIT_SUCCESS;
                goto finish;
        }

        (void) invoke_main_loop(m,
                                &saved_rlimit_nofile,
                                &saved_rlimit_memlock,
                                &reexecute,
                                &retval,
                                &shutdown_verb,
                                &fds,
                                &switch_root_dir,
                                &switch_root_init,
                                &error_message);

finish:
        pager_close();

        if (m) {
                arg_reboot_watchdog = manager_get_watchdog(m, WATCHDOG_REBOOT);
                arg_kexec_watchdog = manager_get_watchdog(m, WATCHDOG_KEXEC);
                m = manager_free(m);
        }

        reset_arguments();
        mac_selinux_finish();

        if (reexecute)
                do_reexecute(argc, argv,
                             &saved_rlimit_nofile,
                             &saved_rlimit_memlock,
                             fds,
                             switch_root_dir,
                             switch_root_init,
                             &error_message); /* This only returns if reexecution failed */

        arg_serialization = safe_fclose(arg_serialization);
        fds = fdset_free(fds);

        saved_env = strv_free(saved_env);

#if HAVE_VALGRIND_VALGRIND_H
        /* If we are PID 1 and running under valgrind, then let's exit
         * here explicitly. valgrind will only generate nice output on
         * exit(), not on exec(), hence let's do the former not the
         * latter here. */
        if (getpid_cached() == 1 && RUNNING_ON_VALGRIND) {
                /* Cleanup watchdog_device strings for valgrind. We need them
                 * in become_shutdown() so normally we cannot free them yet. */
                watchdog_free_device();
                arg_watchdog_device = mfree(arg_watchdog_device);
                return retval;
        }
#endif

#if HAS_FEATURE_ADDRESS_SANITIZER
        __lsan_do_leak_check();
#endif

        if (shutdown_verb) {
                r = become_shutdown(shutdown_verb, retval);
                log_error_errno(r, "Failed to execute shutdown binary, %s: %m", getpid_cached() == 1 ? "freezing" : "quitting");
                error_message = "Failed to execute shutdown binary";
        }

        watchdog_free_device();
        arg_watchdog_device = mfree(arg_watchdog_device);

        if (getpid_cached() == 1) {
                if (error_message)
                        manager_status_printf(NULL, STATUS_TYPE_EMERGENCY,
                                              ANSI_HIGHLIGHT_RED "!!!!!!" ANSI_NORMAL,
                                              "%s.", error_message);
                freeze_or_exit_or_reboot();
        }

        return retval;
}<|MERGE_RESOLUTION|>--- conflicted
+++ resolved
@@ -1276,11 +1276,7 @@
         assert_cc(RLIM_INFINITY > 0);
 
         mm = physical_memory() / 8; /* Let's scale how much we allow to be locked by the amount of physical
-<<<<<<< HEAD
-                                     * RAM. We allow an eigth to be locked by us, just to pick a value. */
-=======
                                      * RAM. We allow an eighth to be locked by us, just to pick a value. */
->>>>>>> 2ee1c57c
 
         new_rlimit = (struct rlimit) {
                 .rlim_cur = MAX3(HIGH_RLIMIT_MEMLOCK, saved_rlimit->rlim_cur, mm),
