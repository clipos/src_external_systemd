--- conflicted
+++ resolved
@@ -2184,11 +2184,7 @@
         arg_default_blockio_accounting = false;
         arg_default_memory_accounting = MEMORY_ACCOUNTING_DEFAULT;
         arg_default_tasks_accounting = true;
-<<<<<<< HEAD
-        arg_default_tasks_max = system_tasks_max_scale(DEFAULT_TASKS_MAX_PERCENTAGE, 100U);
-=======
         arg_default_tasks_max = DEFAULT_TASKS_MAX;
->>>>>>> 1e6233ed
         arg_machine_id = (sd_id128_t) {};
         arg_cad_burst_action = EMERGENCY_ACTION_REBOOT_FORCE;
         arg_default_oom_policy = OOM_STOP;
