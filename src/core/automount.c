--- conflicted
+++ resolved
@@ -152,13 +152,10 @@
         if (!MANAGER_IS_SYSTEM(UNIT(a)->manager))
                 return 0;
 
-<<<<<<< HEAD
-=======
         r = unit_add_dependency_by_name(UNIT(a), UNIT_BEFORE, SPECIAL_LOCAL_FS_TARGET, true, UNIT_DEPENDENCY_DEFAULT);
         if (r < 0)
                 return r;
 
->>>>>>> 1e6233ed
         r = unit_add_dependency_by_name(UNIT(a), UNIT_AFTER, SPECIAL_LOCAL_FS_PRE_TARGET, true, UNIT_DEPENDENCY_DEFAULT);
         if (r < 0)
                 return r;
