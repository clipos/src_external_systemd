/* SPDX-License-Identifier: LGPL-2.1+ */

#include <sys/mount.h>
#include <sys/prctl.h>

#if HAVE_SECCOMP
#include <seccomp.h>
#endif

#include "af-list.h"
#include "alloc-util.h"
#include "bus-get-properties.h"
#include "cap-list.h"
#include "capability-util.h"
#include "cpu-set-util.h"
#include "dbus-execute.h"
#include "dbus-util.h"
#include "env-util.h"
#include "errno-list.h"
#include "escape.h"
#include "execute.h"
#include "fd-util.h"
#include "fileio.h"
#include "hexdecoct.h"
#include "io-util.h"
#include "ioprio.h"
#include "journal-util.h"
#include "mountpoint-util.h"
#include "namespace.h"
#include "parse-util.h"
#include "path-util.h"
#include "process-util.h"
#include "rlimit-util.h"
#if HAVE_SECCOMP
#include "seccomp-util.h"
#endif
#include "securebits-util.h"
#include "specifier.h"
#include "strv.h"
#include "syslog-util.h"
#include "unit-printf.h"
#include "user-util.h"
#include "utf8.h"

BUS_DEFINE_PROPERTY_GET_ENUM(bus_property_get_exec_output, exec_output, ExecOutput);
static BUS_DEFINE_PROPERTY_GET_ENUM(property_get_exec_input, exec_input, ExecInput);
static BUS_DEFINE_PROPERTY_GET_ENUM(property_get_exec_utmp_mode, exec_utmp_mode, ExecUtmpMode);
static BUS_DEFINE_PROPERTY_GET_ENUM(property_get_exec_preserve_mode, exec_preserve_mode, ExecPreserveMode);
static BUS_DEFINE_PROPERTY_GET_ENUM(property_get_exec_keyring_mode, exec_keyring_mode, ExecKeyringMode);
static BUS_DEFINE_PROPERTY_GET_ENUM(property_get_protect_home, protect_home, ProtectHome);
static BUS_DEFINE_PROPERTY_GET_ENUM(property_get_protect_system, protect_system, ProtectSystem);
static BUS_DEFINE_PROPERTY_GET_ENUM(property_get_personality, personality, unsigned long);
static BUS_DEFINE_PROPERTY_GET(property_get_ioprio, "i", ExecContext, exec_context_get_effective_ioprio);
static BUS_DEFINE_PROPERTY_GET2(property_get_ioprio_class, "i", ExecContext, exec_context_get_effective_ioprio, IOPRIO_PRIO_CLASS);
static BUS_DEFINE_PROPERTY_GET2(property_get_ioprio_priority, "i", ExecContext, exec_context_get_effective_ioprio, IOPRIO_PRIO_DATA);
static BUS_DEFINE_PROPERTY_GET_GLOBAL(property_get_empty_string, "s", NULL);
static BUS_DEFINE_PROPERTY_GET_REF(property_get_syslog_level, "i", int, LOG_PRI);
static BUS_DEFINE_PROPERTY_GET_REF(property_get_syslog_facility, "i", int, LOG_FAC);
static BUS_DEFINE_PROPERTY_GET(property_get_cpu_affinity_from_numa, "b", ExecContext, exec_context_get_cpu_affinity_from_numa);
<<<<<<< HEAD

=======
>>>>>>> 2ee1c57c

static int property_get_environment_files(
                sd_bus *bus,
                const char *path,
                const char *interface,
                const char *property,
                sd_bus_message *reply,
                void *userdata,
                sd_bus_error *error) {

        ExecContext *c = userdata;
        char **j;
        int r;

        assert(bus);
        assert(reply);
        assert(c);

        r = sd_bus_message_open_container(reply, 'a', "(sb)");
        if (r < 0)
                return r;

        STRV_FOREACH(j, c->environment_files) {
                const char *fn = *j;

                r = sd_bus_message_append(reply, "(sb)", fn[0] == '-' ? fn + 1 : fn, fn[0] == '-');
                if (r < 0)
                        return r;
        }

        return sd_bus_message_close_container(reply);
}

static int property_get_oom_score_adjust(
                sd_bus *bus,
                const char *path,
                const char *interface,
                const char *property,
                sd_bus_message *reply,
                void *userdata,
                sd_bus_error *error) {

        ExecContext *c = userdata;
        int32_t n;
        int r;

        assert(bus);
        assert(reply);
        assert(c);

        if (c->oom_score_adjust_set)
                n = c->oom_score_adjust;
        else {
                _cleanup_free_ char *t = NULL;

                n = 0;
                r = read_one_line_file("/proc/self/oom_score_adj", &t);
                if (r < 0)
                        log_debug_errno(r, "Failed to read /proc/self/oom_score_adj, ignoring: %m");
                else {
                        r = safe_atoi32(t, &n);
                        if (r < 0)
                                log_debug_errno(r, "Failed to parse \"%s\" from /proc/self/oom_score_adj, ignoring: %m", t);
                }
        }

        return sd_bus_message_append(reply, "i", n);
}

static int property_get_coredump_filter(
                sd_bus *bus,
                const char *path,
                const char *interface,
                const char *property,
                sd_bus_message *reply,
                void *userdata,
                sd_bus_error *error) {

        ExecContext *c = userdata;
        uint64_t n;
        int r;

        assert(bus);
        assert(reply);
        assert(c);

        if (c->coredump_filter_set)
                n = c->coredump_filter;
        else {
                _cleanup_free_ char *t = NULL;

                n = COREDUMP_FILTER_MASK_DEFAULT;
                r = read_one_line_file("/proc/self/coredump_filter", &t);
                if (r < 0)
                        log_debug_errno(r, "Failed to read /proc/self/coredump_filter, ignoring: %m");
                else {
                        r = safe_atoux64(t, &n);
                        if (r < 0)
                                log_debug_errno(r, "Failed to parse \"%s\" from /proc/self/coredump_filter, ignoring: %m", t);
                }
        }

        return sd_bus_message_append(reply, "t", n);
}

static int property_get_nice(
                sd_bus *bus,
                const char *path,
                const char *interface,
                const char *property,
                sd_bus_message *reply,
                void *userdata,
                sd_bus_error *error) {

        ExecContext *c = userdata;
        int32_t n;

        assert(bus);
        assert(reply);
        assert(c);

        if (c->nice_set)
                n = c->nice;
        else {
                errno = 0;
                n = getpriority(PRIO_PROCESS, 0);
                if (errno > 0)
                        n = 0;
        }

        return sd_bus_message_append(reply, "i", n);
}

static int property_get_cpu_sched_policy(
                sd_bus *bus,
                const char *path,
                const char *interface,
                const char *property,
                sd_bus_message *reply,
                void *userdata,
                sd_bus_error *error) {

        ExecContext *c = userdata;
        int32_t n;

        assert(bus);
        assert(reply);
        assert(c);

        if (c->cpu_sched_set)
                n = c->cpu_sched_policy;
        else {
                n = sched_getscheduler(0);
                if (n < 0)
                        n = SCHED_OTHER;
        }

        return sd_bus_message_append(reply, "i", n);
}

static int property_get_cpu_sched_priority(
                sd_bus *bus,
                const char *path,
                const char *interface,
                const char *property,
                sd_bus_message *reply,
                void *userdata,
                sd_bus_error *error) {

        ExecContext *c = userdata;
        int32_t n;

        assert(bus);
        assert(reply);
        assert(c);

        if (c->cpu_sched_set)
                n = c->cpu_sched_priority;
        else {
                struct sched_param p = {};

                if (sched_getparam(0, &p) >= 0)
                        n = p.sched_priority;
                else
                        n = 0;
        }

        return sd_bus_message_append(reply, "i", n);
}

static int property_get_cpu_affinity(
                sd_bus *bus,
                const char *path,
                const char *interface,
                const char *property,
                sd_bus_message *reply,
                void *userdata,
                sd_bus_error *error) {

        ExecContext *c = userdata;
        _cleanup_(cpu_set_reset) CPUSet s = {};
        _cleanup_free_ uint8_t *array = NULL;
        size_t allocated;

        assert(bus);
        assert(reply);
        assert(c);

        if (c->cpu_affinity_from_numa) {
                int r;

                r = numa_to_cpu_set(&c->numa_policy, &s);
                if (r < 0)
                        return r;
        }

        (void) cpu_set_to_dbus(c->cpu_affinity_from_numa ? &s : &c->cpu_set,  &array, &allocated);

        return sd_bus_message_append_array(reply, 'y', array, allocated);
}

static int property_get_numa_mask(
                sd_bus *bus,
                const char *path,
                const char *interface,
                const char *property,
                sd_bus_message *reply,
                void *userdata,
                sd_bus_error *error) {

        ExecContext *c = userdata;
        _cleanup_free_ uint8_t *array = NULL;
        size_t allocated;

        assert(bus);
        assert(reply);
        assert(c);

        (void) cpu_set_to_dbus(&c->numa_policy.nodes, &array, &allocated);

        return sd_bus_message_append_array(reply, 'y', array, allocated);
}

static int property_get_numa_policy(
                sd_bus *bus,
                const char *path,
                const char *interface,
                const char *property,
                sd_bus_message *reply,
                void *userdata,
                sd_bus_error *error) {
        ExecContext *c = userdata;
        int32_t policy;

        assert(bus);
        assert(reply);
        assert(c);

        policy = numa_policy_get_type(&c->numa_policy);

        return sd_bus_message_append_basic(reply, 'i', &policy);
}

static int property_get_timer_slack_nsec(
                sd_bus *bus,
                const char *path,
                const char *interface,
                const char *property,
                sd_bus_message *reply,
                void *userdata,
                sd_bus_error *error) {

        ExecContext *c = userdata;
        uint64_t u;

        assert(bus);
        assert(reply);
        assert(c);

        if (c->timer_slack_nsec != NSEC_INFINITY)
                u = (uint64_t) c->timer_slack_nsec;
        else
                u = (uint64_t) prctl(PR_GET_TIMERSLACK);

        return sd_bus_message_append(reply, "t", u);
}

static int property_get_syscall_filter(
                sd_bus *bus,
                const char *path,
                const char *interface,
                const char *property,
                sd_bus_message *reply,
                void *userdata,
                sd_bus_error *error) {

        ExecContext *c = userdata;
        _cleanup_strv_free_ char **l = NULL;
        int r;

#if HAVE_SECCOMP
        Iterator i;
        void *id, *val;
#endif

        assert(bus);
        assert(reply);
        assert(c);

        r = sd_bus_message_open_container(reply, 'r', "bas");
        if (r < 0)
                return r;

        r = sd_bus_message_append(reply, "b", c->syscall_allow_list);
        if (r < 0)
                return r;

#if HAVE_SECCOMP
        HASHMAP_FOREACH_KEY(val, id, c->syscall_filter, i) {
                _cleanup_free_ char *name = NULL;
                const char *e = NULL;
                char *s;
                int num = PTR_TO_INT(val);

                name = seccomp_syscall_resolve_num_arch(SCMP_ARCH_NATIVE, PTR_TO_INT(id) - 1);
                if (!name)
                        continue;

                if (num >= 0) {
                        e = errno_to_name(num);
                        if (e) {
                                s = strjoin(name, ":", e);
                                if (!s)
                                        return -ENOMEM;
                        } else {
                                r = asprintf(&s, "%s:%d", name, num);
                                if (r < 0)
                                        return -ENOMEM;
                        }
                } else
                        s = TAKE_PTR(name);

                r = strv_consume(&l, s);
                if (r < 0)
                        return r;
        }
#endif

        strv_sort(l);

        r = sd_bus_message_append_strv(reply, l);
        if (r < 0)
                return r;

        return sd_bus_message_close_container(reply);
}

static int property_get_syscall_archs(
                sd_bus *bus,
                const char *path,
                const char *interface,
                const char *property,
                sd_bus_message *reply,
                void *userdata,
                sd_bus_error *error) {

        ExecContext *c = userdata;
        _cleanup_strv_free_ char **l = NULL;
        int r;

#if HAVE_SECCOMP
        Iterator i;
        void *id;
#endif

        assert(bus);
        assert(reply);
        assert(c);

#if HAVE_SECCOMP
        SET_FOREACH(id, c->syscall_archs, i) {
                const char *name;

                name = seccomp_arch_to_string(PTR_TO_UINT32(id) - 1);
                if (!name)
                        continue;

                r = strv_extend(&l, name);
                if (r < 0)
                        return -ENOMEM;
        }
#endif

        strv_sort(l);

        r = sd_bus_message_append_strv(reply, l);
        if (r < 0)
                return r;

        return 0;
}

static int property_get_selinux_context(
                sd_bus *bus,
                const char *path,
                const char *interface,
                const char *property,
                sd_bus_message *reply,
                void *userdata,
                sd_bus_error *error) {

        ExecContext *c = userdata;

        assert(bus);
        assert(reply);
        assert(c);

        return sd_bus_message_append(reply, "(bs)", c->selinux_context_ignore, c->selinux_context);
}

static int property_get_apparmor_profile(
                sd_bus *bus,
                const char *path,
                const char *interface,
                const char *property,
                sd_bus_message *reply,
                void *userdata,
                sd_bus_error *error) {

        ExecContext *c = userdata;

        assert(bus);
        assert(reply);
        assert(c);

        return sd_bus_message_append(reply, "(bs)", c->apparmor_profile_ignore, c->apparmor_profile);
}

static int property_get_smack_process_label(
                sd_bus *bus,
                const char *path,
                const char *interface,
                const char *property,
                sd_bus_message *reply,
                void *userdata,
                sd_bus_error *error) {

        ExecContext *c = userdata;

        assert(bus);
        assert(reply);
        assert(c);

        return sd_bus_message_append(reply, "(bs)", c->smack_process_label_ignore, c->smack_process_label);
}

static int property_get_address_families(
                sd_bus *bus,
                const char *path,
                const char *interface,
                const char *property,
                sd_bus_message *reply,
                void *userdata,
                sd_bus_error *error) {

        ExecContext *c = userdata;
        _cleanup_strv_free_ char **l = NULL;
        Iterator i;
        void *af;
        int r;

        assert(bus);
        assert(reply);
        assert(c);

        r = sd_bus_message_open_container(reply, 'r', "bas");
        if (r < 0)
                return r;

        r = sd_bus_message_append(reply, "b", c->address_families_allow_list);
        if (r < 0)
                return r;

        SET_FOREACH(af, c->address_families, i) {
                const char *name;

                name = af_to_name(PTR_TO_INT(af));
                if (!name)
                        continue;

                r = strv_extend(&l, name);
                if (r < 0)
                        return -ENOMEM;
        }

        strv_sort(l);

        r = sd_bus_message_append_strv(reply, l);
        if (r < 0)
                return r;

        return sd_bus_message_close_container(reply);
}

static int property_get_working_directory(
                sd_bus *bus,
                const char *path,
                const char *interface,
                const char *property,
                sd_bus_message *reply,
                void *userdata,
                sd_bus_error *error) {

        ExecContext *c = userdata;
        const char *wd;

        assert(bus);
        assert(reply);
        assert(c);

        if (c->working_directory_home)
                wd = "~";
        else
                wd = c->working_directory;

        if (c->working_directory_missing_ok)
                wd = strjoina("!", wd);

        return sd_bus_message_append(reply, "s", wd);
}

static int property_get_stdio_fdname(
                sd_bus *bus,
                const char *path,
                const char *interface,
                const char *property,
                sd_bus_message *reply,
                void *userdata,
                sd_bus_error *error) {

        ExecContext *c = userdata;
        int fileno;

        assert(bus);
        assert(c);
        assert(property);
        assert(reply);

        if (streq(property, "StandardInputFileDescriptorName"))
                fileno = STDIN_FILENO;
        else if (streq(property, "StandardOutputFileDescriptorName"))
                fileno = STDOUT_FILENO;
        else {
                assert(streq(property, "StandardErrorFileDescriptorName"));
                fileno = STDERR_FILENO;
        }

        return sd_bus_message_append(reply, "s", exec_context_fdname(c, fileno));
}

static int property_get_input_data(
                sd_bus *bus,
                const char *path,
                const char *interface,
                const char *property,
                sd_bus_message *reply,
                void *userdata,
                sd_bus_error *error) {

        ExecContext *c = userdata;

        assert(bus);
        assert(c);
        assert(property);
        assert(reply);

        return sd_bus_message_append_array(reply, 'y', c->stdin_data, c->stdin_data_size);
}

static int property_get_bind_paths(
                sd_bus *bus,
                const char *path,
                const char *interface,
                const char *property,
                sd_bus_message *reply,
                void *userdata,
                sd_bus_error *error) {

        ExecContext *c = userdata;
        unsigned i;
        bool ro;
        int r;

        assert(bus);
        assert(c);
        assert(property);
        assert(reply);

        ro = strstr(property, "ReadOnly");

        r = sd_bus_message_open_container(reply, 'a', "(ssbt)");
        if (r < 0)
                return r;

        for (i = 0; i < c->n_bind_mounts; i++) {

                if (ro != c->bind_mounts[i].read_only)
                        continue;

                r = sd_bus_message_append(
                                reply, "(ssbt)",
                                c->bind_mounts[i].source,
                                c->bind_mounts[i].destination,
                                c->bind_mounts[i].ignore_enoent,
                                c->bind_mounts[i].recursive ? (uint64_t) MS_REC : (uint64_t) 0);
                if (r < 0)
                        return r;
        }

        return sd_bus_message_close_container(reply);
}

static int property_get_temporary_filesystems(
                sd_bus *bus,
                const char *path,
                const char *interface,
                const char *property,
                sd_bus_message *reply,
                void *userdata,
                sd_bus_error *error) {

        ExecContext *c = userdata;
        unsigned i;
        int r;

        assert(bus);
        assert(c);
        assert(property);
        assert(reply);

        r = sd_bus_message_open_container(reply, 'a', "(ss)");
        if (r < 0)
                return r;

        for (i = 0; i < c->n_temporary_filesystems; i++) {
                TemporaryFileSystem *t = c->temporary_filesystems + i;

                r = sd_bus_message_append(
                                reply, "(ss)",
                                t->path,
                                t->options);
                if (r < 0)
                        return r;
        }

        return sd_bus_message_close_container(reply);
}

static int property_get_log_extra_fields(
                sd_bus *bus,
                const char *path,
                const char *interface,
                const char *property,
                sd_bus_message *reply,
                void *userdata,
                sd_bus_error *error) {

        ExecContext *c = userdata;
        size_t i;
        int r;

        assert(bus);
        assert(c);
        assert(property);
        assert(reply);

        r = sd_bus_message_open_container(reply, 'a', "ay");
        if (r < 0)
                return r;

        for (i = 0; i < c->n_log_extra_fields; i++) {
                r = sd_bus_message_append_array(reply, 'y', c->log_extra_fields[i].iov_base, c->log_extra_fields[i].iov_len);
                if (r < 0)
                        return r;
        }

        return sd_bus_message_close_container(reply);
}

static int property_get_root_hash(
                sd_bus *bus,
                const char *path,
                const char *interface,
                const char *property,
                sd_bus_message *reply,
                void *userdata,
                sd_bus_error *error) {

        ExecContext *c = userdata;

        assert(bus);
        assert(c);
        assert(property);
        assert(reply);

        return sd_bus_message_append_array(reply, 'y', c->root_hash, c->root_hash_size);
}

static int property_get_root_hash_sig(
                sd_bus *bus,
                const char *path,
                const char *interface,
                const char *property,
                sd_bus_message *reply,
                void *userdata,
                sd_bus_error *error) {

        ExecContext *c = userdata;

        assert(bus);
        assert(c);
        assert(property);
        assert(reply);

        return sd_bus_message_append_array(reply, 'y', c->root_hash_sig, c->root_hash_sig_size);
}

const sd_bus_vtable bus_exec_vtable[] = {
        SD_BUS_VTABLE_START(0),
        SD_BUS_PROPERTY("Environment", "as", NULL, offsetof(ExecContext, environment), SD_BUS_VTABLE_PROPERTY_CONST),
        SD_BUS_PROPERTY("EnvironmentFiles", "a(sb)", property_get_environment_files, 0, SD_BUS_VTABLE_PROPERTY_CONST),
        SD_BUS_PROPERTY("PassEnvironment", "as", NULL, offsetof(ExecContext, pass_environment), SD_BUS_VTABLE_PROPERTY_CONST),
        SD_BUS_PROPERTY("UnsetEnvironment", "as", NULL, offsetof(ExecContext, unset_environment), SD_BUS_VTABLE_PROPERTY_CONST),
        SD_BUS_PROPERTY("UMask", "u", bus_property_get_mode, offsetof(ExecContext, umask), SD_BUS_VTABLE_PROPERTY_CONST),
        SD_BUS_PROPERTY("LimitCPU", "t", bus_property_get_rlimit, offsetof(ExecContext, rlimit[RLIMIT_CPU]), SD_BUS_VTABLE_PROPERTY_CONST),
        SD_BUS_PROPERTY("LimitCPUSoft", "t", bus_property_get_rlimit, offsetof(ExecContext, rlimit[RLIMIT_CPU]), SD_BUS_VTABLE_PROPERTY_CONST),
        SD_BUS_PROPERTY("LimitFSIZE", "t", bus_property_get_rlimit, offsetof(ExecContext, rlimit[RLIMIT_FSIZE]), SD_BUS_VTABLE_PROPERTY_CONST),
        SD_BUS_PROPERTY("LimitFSIZESoft", "t", bus_property_get_rlimit, offsetof(ExecContext, rlimit[RLIMIT_FSIZE]), SD_BUS_VTABLE_PROPERTY_CONST),
        SD_BUS_PROPERTY("LimitDATA", "t", bus_property_get_rlimit, offsetof(ExecContext, rlimit[RLIMIT_DATA]), SD_BUS_VTABLE_PROPERTY_CONST),
        SD_BUS_PROPERTY("LimitDATASoft", "t", bus_property_get_rlimit, offsetof(ExecContext, rlimit[RLIMIT_DATA]), SD_BUS_VTABLE_PROPERTY_CONST),
        SD_BUS_PROPERTY("LimitSTACK", "t", bus_property_get_rlimit, offsetof(ExecContext, rlimit[RLIMIT_STACK]), SD_BUS_VTABLE_PROPERTY_CONST),
        SD_BUS_PROPERTY("LimitSTACKSoft", "t", bus_property_get_rlimit, offsetof(ExecContext, rlimit[RLIMIT_STACK]), SD_BUS_VTABLE_PROPERTY_CONST),
        SD_BUS_PROPERTY("LimitCORE", "t", bus_property_get_rlimit, offsetof(ExecContext, rlimit[RLIMIT_CORE]), SD_BUS_VTABLE_PROPERTY_CONST),
        SD_BUS_PROPERTY("LimitCORESoft", "t", bus_property_get_rlimit, offsetof(ExecContext, rlimit[RLIMIT_CORE]), SD_BUS_VTABLE_PROPERTY_CONST),
        SD_BUS_PROPERTY("LimitRSS", "t", bus_property_get_rlimit, offsetof(ExecContext, rlimit[RLIMIT_RSS]), SD_BUS_VTABLE_PROPERTY_CONST),
        SD_BUS_PROPERTY("LimitRSSSoft", "t", bus_property_get_rlimit, offsetof(ExecContext, rlimit[RLIMIT_RSS]), SD_BUS_VTABLE_PROPERTY_CONST),
        SD_BUS_PROPERTY("LimitNOFILE", "t", bus_property_get_rlimit, offsetof(ExecContext, rlimit[RLIMIT_NOFILE]), SD_BUS_VTABLE_PROPERTY_CONST),
        SD_BUS_PROPERTY("LimitNOFILESoft", "t", bus_property_get_rlimit, offsetof(ExecContext, rlimit[RLIMIT_NOFILE]), SD_BUS_VTABLE_PROPERTY_CONST),
        SD_BUS_PROPERTY("LimitAS", "t", bus_property_get_rlimit, offsetof(ExecContext, rlimit[RLIMIT_AS]), SD_BUS_VTABLE_PROPERTY_CONST),
        SD_BUS_PROPERTY("LimitASSoft", "t", bus_property_get_rlimit, offsetof(ExecContext, rlimit[RLIMIT_AS]), SD_BUS_VTABLE_PROPERTY_CONST),
        SD_BUS_PROPERTY("LimitNPROC", "t", bus_property_get_rlimit, offsetof(ExecContext, rlimit[RLIMIT_NPROC]), SD_BUS_VTABLE_PROPERTY_CONST),
        SD_BUS_PROPERTY("LimitNPROCSoft", "t", bus_property_get_rlimit, offsetof(ExecContext, rlimit[RLIMIT_NPROC]), SD_BUS_VTABLE_PROPERTY_CONST),
        SD_BUS_PROPERTY("LimitMEMLOCK", "t", bus_property_get_rlimit, offsetof(ExecContext, rlimit[RLIMIT_MEMLOCK]), SD_BUS_VTABLE_PROPERTY_CONST),
        SD_BUS_PROPERTY("LimitMEMLOCKSoft", "t", bus_property_get_rlimit, offsetof(ExecContext, rlimit[RLIMIT_MEMLOCK]), SD_BUS_VTABLE_PROPERTY_CONST),
        SD_BUS_PROPERTY("LimitLOCKS", "t", bus_property_get_rlimit, offsetof(ExecContext, rlimit[RLIMIT_LOCKS]), SD_BUS_VTABLE_PROPERTY_CONST),
        SD_BUS_PROPERTY("LimitLOCKSSoft", "t", bus_property_get_rlimit, offsetof(ExecContext, rlimit[RLIMIT_LOCKS]), SD_BUS_VTABLE_PROPERTY_CONST),
        SD_BUS_PROPERTY("LimitSIGPENDING", "t", bus_property_get_rlimit, offsetof(ExecContext, rlimit[RLIMIT_SIGPENDING]), SD_BUS_VTABLE_PROPERTY_CONST),
        SD_BUS_PROPERTY("LimitSIGPENDINGSoft", "t", bus_property_get_rlimit, offsetof(ExecContext, rlimit[RLIMIT_SIGPENDING]), SD_BUS_VTABLE_PROPERTY_CONST),
        SD_BUS_PROPERTY("LimitMSGQUEUE", "t", bus_property_get_rlimit, offsetof(ExecContext, rlimit[RLIMIT_MSGQUEUE]), SD_BUS_VTABLE_PROPERTY_CONST),
        SD_BUS_PROPERTY("LimitMSGQUEUESoft", "t", bus_property_get_rlimit, offsetof(ExecContext, rlimit[RLIMIT_MSGQUEUE]), SD_BUS_VTABLE_PROPERTY_CONST),
        SD_BUS_PROPERTY("LimitNICE", "t", bus_property_get_rlimit, offsetof(ExecContext, rlimit[RLIMIT_NICE]), SD_BUS_VTABLE_PROPERTY_CONST),
        SD_BUS_PROPERTY("LimitNICESoft", "t", bus_property_get_rlimit, offsetof(ExecContext, rlimit[RLIMIT_NICE]), SD_BUS_VTABLE_PROPERTY_CONST),
        SD_BUS_PROPERTY("LimitRTPRIO", "t", bus_property_get_rlimit, offsetof(ExecContext, rlimit[RLIMIT_RTPRIO]), SD_BUS_VTABLE_PROPERTY_CONST),
        SD_BUS_PROPERTY("LimitRTPRIOSoft", "t", bus_property_get_rlimit, offsetof(ExecContext, rlimit[RLIMIT_RTPRIO]), SD_BUS_VTABLE_PROPERTY_CONST),
        SD_BUS_PROPERTY("LimitRTTIME", "t", bus_property_get_rlimit, offsetof(ExecContext, rlimit[RLIMIT_RTTIME]), SD_BUS_VTABLE_PROPERTY_CONST),
        SD_BUS_PROPERTY("LimitRTTIMESoft", "t", bus_property_get_rlimit, offsetof(ExecContext, rlimit[RLIMIT_RTTIME]), SD_BUS_VTABLE_PROPERTY_CONST),
        SD_BUS_PROPERTY("WorkingDirectory", "s", property_get_working_directory, 0, SD_BUS_VTABLE_PROPERTY_CONST),
        SD_BUS_PROPERTY("RootDirectory", "s", NULL, offsetof(ExecContext, root_directory), SD_BUS_VTABLE_PROPERTY_CONST),
        SD_BUS_PROPERTY("RootImage", "s", NULL, offsetof(ExecContext, root_image), SD_BUS_VTABLE_PROPERTY_CONST),
        SD_BUS_PROPERTY("RootHash", "ay", property_get_root_hash, 0, SD_BUS_VTABLE_PROPERTY_CONST),
        SD_BUS_PROPERTY("RootHashPath", "s", NULL, offsetof(ExecContext, root_hash_path), SD_BUS_VTABLE_PROPERTY_CONST),
        SD_BUS_PROPERTY("RootHashSignature", "ay", property_get_root_hash_sig, 0, SD_BUS_VTABLE_PROPERTY_CONST),
        SD_BUS_PROPERTY("RootHashSignaturePath", "s", NULL, offsetof(ExecContext, root_hash_sig_path), SD_BUS_VTABLE_PROPERTY_CONST),
        SD_BUS_PROPERTY("RootVerity", "s", NULL, offsetof(ExecContext, root_verity), SD_BUS_VTABLE_PROPERTY_CONST),
        SD_BUS_PROPERTY("OOMScoreAdjust", "i", property_get_oom_score_adjust, 0, SD_BUS_VTABLE_PROPERTY_CONST),
        SD_BUS_PROPERTY("CoredumpFilter", "t", property_get_coredump_filter, 0, SD_BUS_VTABLE_PROPERTY_CONST),
        SD_BUS_PROPERTY("Nice", "i", property_get_nice, 0, SD_BUS_VTABLE_PROPERTY_CONST),
        SD_BUS_PROPERTY("IOSchedulingClass", "i", property_get_ioprio_class, 0, SD_BUS_VTABLE_PROPERTY_CONST),
        SD_BUS_PROPERTY("IOSchedulingPriority", "i", property_get_ioprio_priority, 0, SD_BUS_VTABLE_PROPERTY_CONST),
        SD_BUS_PROPERTY("CPUSchedulingPolicy", "i", property_get_cpu_sched_policy, 0, SD_BUS_VTABLE_PROPERTY_CONST),
        SD_BUS_PROPERTY("CPUSchedulingPriority", "i", property_get_cpu_sched_priority, 0, SD_BUS_VTABLE_PROPERTY_CONST),
        SD_BUS_PROPERTY("CPUAffinity", "ay", property_get_cpu_affinity, 0, SD_BUS_VTABLE_PROPERTY_CONST),
        SD_BUS_PROPERTY("CPUAffinityFromNUMA", "b", property_get_cpu_affinity_from_numa, 0, SD_BUS_VTABLE_PROPERTY_CONST),
        SD_BUS_PROPERTY("NUMAPolicy", "i", property_get_numa_policy, 0, SD_BUS_VTABLE_PROPERTY_CONST),
        SD_BUS_PROPERTY("NUMAMask", "ay", property_get_numa_mask, 0, SD_BUS_VTABLE_PROPERTY_CONST),
        SD_BUS_PROPERTY("TimerSlackNSec", "t", property_get_timer_slack_nsec, 0, SD_BUS_VTABLE_PROPERTY_CONST),
        SD_BUS_PROPERTY("CPUSchedulingResetOnFork", "b", bus_property_get_bool, offsetof(ExecContext, cpu_sched_reset_on_fork), SD_BUS_VTABLE_PROPERTY_CONST),
        SD_BUS_PROPERTY("NonBlocking", "b", bus_property_get_bool, offsetof(ExecContext, non_blocking), SD_BUS_VTABLE_PROPERTY_CONST),
        SD_BUS_PROPERTY("StandardInput", "s", property_get_exec_input, offsetof(ExecContext, std_input), SD_BUS_VTABLE_PROPERTY_CONST),
        SD_BUS_PROPERTY("StandardInputFileDescriptorName", "s", property_get_stdio_fdname, 0, SD_BUS_VTABLE_PROPERTY_CONST),
        SD_BUS_PROPERTY("StandardInputData", "ay", property_get_input_data, 0, SD_BUS_VTABLE_PROPERTY_CONST),
        SD_BUS_PROPERTY("StandardOutput", "s", bus_property_get_exec_output, offsetof(ExecContext, std_output), SD_BUS_VTABLE_PROPERTY_CONST),
        SD_BUS_PROPERTY("StandardOutputFileDescriptorName", "s", property_get_stdio_fdname, 0, SD_BUS_VTABLE_PROPERTY_CONST),
        SD_BUS_PROPERTY("StandardError", "s", bus_property_get_exec_output, offsetof(ExecContext, std_error), SD_BUS_VTABLE_PROPERTY_CONST),
        SD_BUS_PROPERTY("StandardErrorFileDescriptorName", "s", property_get_stdio_fdname, 0, SD_BUS_VTABLE_PROPERTY_CONST),
        SD_BUS_PROPERTY("TTYPath", "s", NULL, offsetof(ExecContext, tty_path), SD_BUS_VTABLE_PROPERTY_CONST),
        SD_BUS_PROPERTY("TTYReset", "b", bus_property_get_bool, offsetof(ExecContext, tty_reset), SD_BUS_VTABLE_PROPERTY_CONST),
        SD_BUS_PROPERTY("TTYVHangup", "b", bus_property_get_bool, offsetof(ExecContext, tty_vhangup), SD_BUS_VTABLE_PROPERTY_CONST),
        SD_BUS_PROPERTY("TTYVTDisallocate", "b", bus_property_get_bool, offsetof(ExecContext, tty_vt_disallocate), SD_BUS_VTABLE_PROPERTY_CONST),
        SD_BUS_PROPERTY("SyslogPriority", "i", bus_property_get_int, offsetof(ExecContext, syslog_priority), SD_BUS_VTABLE_PROPERTY_CONST),
        SD_BUS_PROPERTY("SyslogIdentifier", "s", NULL, offsetof(ExecContext, syslog_identifier), SD_BUS_VTABLE_PROPERTY_CONST),
        SD_BUS_PROPERTY("SyslogLevelPrefix", "b", bus_property_get_bool, offsetof(ExecContext, syslog_level_prefix), SD_BUS_VTABLE_PROPERTY_CONST),
        SD_BUS_PROPERTY("SyslogLevel", "i", property_get_syslog_level, offsetof(ExecContext, syslog_priority), SD_BUS_VTABLE_PROPERTY_CONST),
        SD_BUS_PROPERTY("SyslogFacility", "i", property_get_syslog_facility, offsetof(ExecContext, syslog_priority), SD_BUS_VTABLE_PROPERTY_CONST),
        SD_BUS_PROPERTY("LogLevelMax", "i", bus_property_get_int, offsetof(ExecContext, log_level_max), SD_BUS_VTABLE_PROPERTY_CONST),
        SD_BUS_PROPERTY("LogRateLimitIntervalUSec", "t", bus_property_get_usec, offsetof(ExecContext, log_ratelimit_interval_usec), SD_BUS_VTABLE_PROPERTY_CONST),
        SD_BUS_PROPERTY("LogRateLimitBurst", "u", bus_property_get_unsigned, offsetof(ExecContext, log_ratelimit_burst), SD_BUS_VTABLE_PROPERTY_CONST),
        SD_BUS_PROPERTY("LogExtraFields", "aay", property_get_log_extra_fields, 0, SD_BUS_VTABLE_PROPERTY_CONST),
        SD_BUS_PROPERTY("LogNamespace", "s", NULL, offsetof(ExecContext, log_namespace), SD_BUS_VTABLE_PROPERTY_CONST),
        SD_BUS_PROPERTY("SecureBits", "i", bus_property_get_int, offsetof(ExecContext, secure_bits), SD_BUS_VTABLE_PROPERTY_CONST),
        SD_BUS_PROPERTY("CapabilityBoundingSet", "t", NULL, offsetof(ExecContext, capability_bounding_set), SD_BUS_VTABLE_PROPERTY_CONST),
        SD_BUS_PROPERTY("AmbientCapabilities", "t", NULL, offsetof(ExecContext, capability_ambient_set), SD_BUS_VTABLE_PROPERTY_CONST),
        SD_BUS_PROPERTY("User", "s", NULL, offsetof(ExecContext, user), SD_BUS_VTABLE_PROPERTY_CONST),
        SD_BUS_PROPERTY("Group", "s", NULL, offsetof(ExecContext, group), SD_BUS_VTABLE_PROPERTY_CONST),
        SD_BUS_PROPERTY("DynamicUser", "b", bus_property_get_bool, offsetof(ExecContext, dynamic_user), SD_BUS_VTABLE_PROPERTY_CONST),
        SD_BUS_PROPERTY("RemoveIPC", "b", bus_property_get_bool, offsetof(ExecContext, remove_ipc), SD_BUS_VTABLE_PROPERTY_CONST),
        SD_BUS_PROPERTY("SupplementaryGroups", "as", NULL, offsetof(ExecContext, supplementary_groups), SD_BUS_VTABLE_PROPERTY_CONST),
        SD_BUS_PROPERTY("PAMName", "s", NULL, offsetof(ExecContext, pam_name), SD_BUS_VTABLE_PROPERTY_CONST),
        SD_BUS_PROPERTY("ReadWritePaths", "as", NULL, offsetof(ExecContext, read_write_paths), SD_BUS_VTABLE_PROPERTY_CONST),
        SD_BUS_PROPERTY("ReadOnlyPaths", "as", NULL, offsetof(ExecContext, read_only_paths), SD_BUS_VTABLE_PROPERTY_CONST),
        SD_BUS_PROPERTY("InaccessiblePaths", "as", NULL, offsetof(ExecContext, inaccessible_paths), SD_BUS_VTABLE_PROPERTY_CONST),
        SD_BUS_PROPERTY("MountFlags", "t", bus_property_get_ulong, offsetof(ExecContext, mount_flags), SD_BUS_VTABLE_PROPERTY_CONST),
        SD_BUS_PROPERTY("PrivateTmp", "b", bus_property_get_bool, offsetof(ExecContext, private_tmp), SD_BUS_VTABLE_PROPERTY_CONST),
        SD_BUS_PROPERTY("PrivateDevices", "b", bus_property_get_bool, offsetof(ExecContext, private_devices), SD_BUS_VTABLE_PROPERTY_CONST),
        SD_BUS_PROPERTY("ProtectClock", "b", bus_property_get_bool, offsetof(ExecContext, protect_clock), SD_BUS_VTABLE_PROPERTY_CONST),
        SD_BUS_PROPERTY("ProtectKernelTunables", "b", bus_property_get_bool, offsetof(ExecContext, protect_kernel_tunables), SD_BUS_VTABLE_PROPERTY_CONST),
        SD_BUS_PROPERTY("ProtectKernelModules", "b", bus_property_get_bool, offsetof(ExecContext, protect_kernel_modules), SD_BUS_VTABLE_PROPERTY_CONST),
        SD_BUS_PROPERTY("ProtectKernelLogs", "b", bus_property_get_bool, offsetof(ExecContext, protect_kernel_logs), SD_BUS_VTABLE_PROPERTY_CONST),
        SD_BUS_PROPERTY("ProtectControlGroups", "b", bus_property_get_bool, offsetof(ExecContext, protect_control_groups), SD_BUS_VTABLE_PROPERTY_CONST),
        SD_BUS_PROPERTY("PrivateNetwork", "b", bus_property_get_bool, offsetof(ExecContext, private_network), SD_BUS_VTABLE_PROPERTY_CONST),
        SD_BUS_PROPERTY("PrivateUsers", "b", bus_property_get_bool, offsetof(ExecContext, private_users), SD_BUS_VTABLE_PROPERTY_CONST),
        SD_BUS_PROPERTY("PrivateMounts", "b", bus_property_get_bool, offsetof(ExecContext, private_mounts), SD_BUS_VTABLE_PROPERTY_CONST),
        SD_BUS_PROPERTY("ProtectHome", "s", property_get_protect_home, offsetof(ExecContext, protect_home), SD_BUS_VTABLE_PROPERTY_CONST),
        SD_BUS_PROPERTY("ProtectSystem", "s", property_get_protect_system, offsetof(ExecContext, protect_system), SD_BUS_VTABLE_PROPERTY_CONST),
        SD_BUS_PROPERTY("SameProcessGroup", "b", bus_property_get_bool, offsetof(ExecContext, same_pgrp), SD_BUS_VTABLE_PROPERTY_CONST),
        SD_BUS_PROPERTY("UtmpIdentifier", "s", NULL, offsetof(ExecContext, utmp_id), SD_BUS_VTABLE_PROPERTY_CONST),
        SD_BUS_PROPERTY("UtmpMode", "s", property_get_exec_utmp_mode, offsetof(ExecContext, utmp_mode), SD_BUS_VTABLE_PROPERTY_CONST),
        SD_BUS_PROPERTY("SELinuxContext", "(bs)", property_get_selinux_context, 0, SD_BUS_VTABLE_PROPERTY_CONST),
        SD_BUS_PROPERTY("AppArmorProfile", "(bs)", property_get_apparmor_profile, 0, SD_BUS_VTABLE_PROPERTY_CONST),
        SD_BUS_PROPERTY("SmackProcessLabel", "(bs)", property_get_smack_process_label, 0, SD_BUS_VTABLE_PROPERTY_CONST),
        SD_BUS_PROPERTY("IgnoreSIGPIPE", "b", bus_property_get_bool, offsetof(ExecContext, ignore_sigpipe), SD_BUS_VTABLE_PROPERTY_CONST),
        SD_BUS_PROPERTY("NoNewPrivileges", "b", bus_property_get_bool, offsetof(ExecContext, no_new_privileges), SD_BUS_VTABLE_PROPERTY_CONST),
        SD_BUS_PROPERTY("SystemCallFilter", "(bas)", property_get_syscall_filter, 0, SD_BUS_VTABLE_PROPERTY_CONST),
        SD_BUS_PROPERTY("SystemCallArchitectures", "as", property_get_syscall_archs, 0, SD_BUS_VTABLE_PROPERTY_CONST),
        SD_BUS_PROPERTY("SystemCallErrorNumber", "i", bus_property_get_int, offsetof(ExecContext, syscall_errno), SD_BUS_VTABLE_PROPERTY_CONST),
        SD_BUS_PROPERTY("Personality", "s", property_get_personality, offsetof(ExecContext, personality), SD_BUS_VTABLE_PROPERTY_CONST),
        SD_BUS_PROPERTY("LockPersonality", "b", bus_property_get_bool, offsetof(ExecContext, lock_personality), SD_BUS_VTABLE_PROPERTY_CONST),
        SD_BUS_PROPERTY("RestrictAddressFamilies", "(bas)", property_get_address_families, 0, SD_BUS_VTABLE_PROPERTY_CONST),
        SD_BUS_PROPERTY("RuntimeDirectoryPreserve", "s", property_get_exec_preserve_mode, offsetof(ExecContext, runtime_directory_preserve_mode), SD_BUS_VTABLE_PROPERTY_CONST),
        SD_BUS_PROPERTY("RuntimeDirectoryMode", "u", bus_property_get_mode, offsetof(ExecContext, directories[EXEC_DIRECTORY_RUNTIME].mode), SD_BUS_VTABLE_PROPERTY_CONST),
        SD_BUS_PROPERTY("RuntimeDirectory", "as", NULL, offsetof(ExecContext, directories[EXEC_DIRECTORY_RUNTIME].paths), SD_BUS_VTABLE_PROPERTY_CONST),
        SD_BUS_PROPERTY("StateDirectoryMode", "u", bus_property_get_mode, offsetof(ExecContext, directories[EXEC_DIRECTORY_STATE].mode), SD_BUS_VTABLE_PROPERTY_CONST),
        SD_BUS_PROPERTY("StateDirectory", "as", NULL, offsetof(ExecContext, directories[EXEC_DIRECTORY_STATE].paths), SD_BUS_VTABLE_PROPERTY_CONST),
        SD_BUS_PROPERTY("CacheDirectoryMode", "u", bus_property_get_mode, offsetof(ExecContext, directories[EXEC_DIRECTORY_CACHE].mode), SD_BUS_VTABLE_PROPERTY_CONST),
        SD_BUS_PROPERTY("CacheDirectory", "as", NULL, offsetof(ExecContext, directories[EXEC_DIRECTORY_CACHE].paths), SD_BUS_VTABLE_PROPERTY_CONST),
        SD_BUS_PROPERTY("LogsDirectoryMode", "u", bus_property_get_mode, offsetof(ExecContext, directories[EXEC_DIRECTORY_LOGS].mode), SD_BUS_VTABLE_PROPERTY_CONST),
        SD_BUS_PROPERTY("LogsDirectory", "as", NULL, offsetof(ExecContext, directories[EXEC_DIRECTORY_LOGS].paths), SD_BUS_VTABLE_PROPERTY_CONST),
        SD_BUS_PROPERTY("ConfigurationDirectoryMode", "u", bus_property_get_mode, offsetof(ExecContext, directories[EXEC_DIRECTORY_CONFIGURATION].mode), SD_BUS_VTABLE_PROPERTY_CONST),
        SD_BUS_PROPERTY("ConfigurationDirectory", "as", NULL, offsetof(ExecContext, directories[EXEC_DIRECTORY_CONFIGURATION].paths), SD_BUS_VTABLE_PROPERTY_CONST),
        SD_BUS_PROPERTY("TimeoutCleanUSec", "t", bus_property_get_usec, offsetof(ExecContext, timeout_clean_usec), SD_BUS_VTABLE_PROPERTY_CONST),
        SD_BUS_PROPERTY("MemoryDenyWriteExecute", "b", bus_property_get_bool, offsetof(ExecContext, memory_deny_write_execute), SD_BUS_VTABLE_PROPERTY_CONST),
        SD_BUS_PROPERTY("RestrictRealtime", "b", bus_property_get_bool, offsetof(ExecContext, restrict_realtime), SD_BUS_VTABLE_PROPERTY_CONST),
        SD_BUS_PROPERTY("RestrictSUIDSGID", "b", bus_property_get_bool, offsetof(ExecContext, restrict_suid_sgid), SD_BUS_VTABLE_PROPERTY_CONST),
        SD_BUS_PROPERTY("RestrictNamespaces", "t", bus_property_get_ulong, offsetof(ExecContext, restrict_namespaces), SD_BUS_VTABLE_PROPERTY_CONST),
        SD_BUS_PROPERTY("BindPaths", "a(ssbt)", property_get_bind_paths, 0, SD_BUS_VTABLE_PROPERTY_CONST),
        SD_BUS_PROPERTY("BindReadOnlyPaths", "a(ssbt)", property_get_bind_paths, 0, SD_BUS_VTABLE_PROPERTY_CONST),
        SD_BUS_PROPERTY("TemporaryFileSystem", "a(ss)", property_get_temporary_filesystems, 0, SD_BUS_VTABLE_PROPERTY_CONST),
        SD_BUS_PROPERTY("MountAPIVFS", "b", bus_property_get_bool, offsetof(ExecContext, mount_apivfs), SD_BUS_VTABLE_PROPERTY_CONST),
        SD_BUS_PROPERTY("KeyringMode", "s", property_get_exec_keyring_mode, offsetof(ExecContext, keyring_mode), SD_BUS_VTABLE_PROPERTY_CONST),
        SD_BUS_PROPERTY("ProtectHostname", "b", bus_property_get_bool, offsetof(ExecContext, protect_hostname), SD_BUS_VTABLE_PROPERTY_CONST),
        SD_BUS_PROPERTY("NetworkNamespacePath", "s", NULL, offsetof(ExecContext, network_namespace_path), SD_BUS_VTABLE_PROPERTY_CONST),

        /* Obsolete/redundant properties: */
        SD_BUS_PROPERTY("Capabilities", "s", property_get_empty_string, 0, SD_BUS_VTABLE_PROPERTY_CONST|SD_BUS_VTABLE_HIDDEN),
        SD_BUS_PROPERTY("ReadWriteDirectories", "as", NULL, offsetof(ExecContext, read_write_paths), SD_BUS_VTABLE_PROPERTY_CONST|SD_BUS_VTABLE_HIDDEN),
        SD_BUS_PROPERTY("ReadOnlyDirectories", "as", NULL, offsetof(ExecContext, read_only_paths), SD_BUS_VTABLE_PROPERTY_CONST|SD_BUS_VTABLE_HIDDEN),
        SD_BUS_PROPERTY("InaccessibleDirectories", "as", NULL, offsetof(ExecContext, inaccessible_paths), SD_BUS_VTABLE_PROPERTY_CONST|SD_BUS_VTABLE_HIDDEN),
        SD_BUS_PROPERTY("IOScheduling", "i", property_get_ioprio, 0, SD_BUS_VTABLE_PROPERTY_CONST|SD_BUS_VTABLE_HIDDEN),

        SD_BUS_VTABLE_END
};

static int append_exec_command(sd_bus_message *reply, ExecCommand *c) {
        int r;

        assert(reply);
        assert(c);

        if (!c->path)
                return 0;

        r = sd_bus_message_open_container(reply, 'r', "sasbttttuii");
        if (r < 0)
                return r;

        r = sd_bus_message_append(reply, "s", c->path);
        if (r < 0)
                return r;

        r = sd_bus_message_append_strv(reply, c->argv);
        if (r < 0)
                return r;

        r = sd_bus_message_append(reply, "bttttuii",
                                  !!(c->flags & EXEC_COMMAND_IGNORE_FAILURE),
                                  c->exec_status.start_timestamp.realtime,
                                  c->exec_status.start_timestamp.monotonic,
                                  c->exec_status.exit_timestamp.realtime,
                                  c->exec_status.exit_timestamp.monotonic,
                                  (uint32_t) c->exec_status.pid,
                                  (int32_t) c->exec_status.code,
                                  (int32_t) c->exec_status.status);
        if (r < 0)
                return r;

        return sd_bus_message_close_container(reply);
}

static int append_exec_ex_command(sd_bus_message *reply, ExecCommand *c) {
        _cleanup_strv_free_ char **ex_opts = NULL;
        int r;

        assert(reply);
        assert(c);

        if (!c->path)
                return 0;

        r = sd_bus_message_open_container(reply, 'r', "sasasttttuii");
        if (r < 0)
                return r;

        r = sd_bus_message_append(reply, "s", c->path);
        if (r < 0)
                return r;

        r = sd_bus_message_append_strv(reply, c->argv);
        if (r < 0)
                return r;

        r = exec_command_flags_to_strv(c->flags, &ex_opts);
        if (r < 0)
                return r;

        r = sd_bus_message_append_strv(reply, ex_opts);
        if (r < 0)
                return r;

        r = sd_bus_message_append(reply, "ttttuii",
                                  c->exec_status.start_timestamp.realtime,
                                  c->exec_status.start_timestamp.monotonic,
                                  c->exec_status.exit_timestamp.realtime,
                                  c->exec_status.exit_timestamp.monotonic,
                                  (uint32_t) c->exec_status.pid,
                                  (int32_t) c->exec_status.code,
                                  (int32_t) c->exec_status.status);
        if (r < 0)
                return r;

        return sd_bus_message_close_container(reply);
}

int bus_property_get_exec_command(
                sd_bus *bus,
                const char *path,
                const char *interface,
                const char *property,
                sd_bus_message *reply,
                void *userdata,
                sd_bus_error *ret_error) {

        ExecCommand *c = (ExecCommand*) userdata;
        int r;

        assert(bus);
        assert(reply);

        r = sd_bus_message_open_container(reply, 'a', "(sasbttttuii)");
        if (r < 0)
                return r;

        r = append_exec_command(reply, c);
        if (r < 0)
                return r;

        return sd_bus_message_close_container(reply);
}

int bus_property_get_exec_command_list(
                sd_bus *bus,
                const char *path,
                const char *interface,
                const char *property,
                sd_bus_message *reply,
                void *userdata,
                sd_bus_error *ret_error) {

        ExecCommand *c = *(ExecCommand**) userdata;
        int r;

        assert(bus);
        assert(reply);

        r = sd_bus_message_open_container(reply, 'a', "(sasbttttuii)");
        if (r < 0)
                return r;

        LIST_FOREACH(command, c, c) {
                r = append_exec_command(reply, c);
                if (r < 0)
                        return r;
        }

        return sd_bus_message_close_container(reply);
}

int bus_property_get_exec_ex_command_list(
                sd_bus *bus,
                const char *path,
                const char *interface,
                const char *property,
                sd_bus_message *reply,
                void *userdata,
                sd_bus_error *ret_error) {

        ExecCommand *c, *exec_command = *(ExecCommand**) userdata;
        int r;

        assert(bus);
        assert(reply);

        r = sd_bus_message_open_container(reply, 'a', "(sasasttttuii)");
        if (r < 0)
                return r;

        LIST_FOREACH(command, c, exec_command) {
                r = append_exec_ex_command(reply, c);
                if (r < 0)
                        return r;
        }

        return sd_bus_message_close_container(reply);
}

static char *exec_command_flags_to_exec_chars(ExecCommandFlags flags) {
        return strjoin(FLAGS_SET(flags, EXEC_COMMAND_IGNORE_FAILURE)   ? "-" : "",
                       FLAGS_SET(flags, EXEC_COMMAND_NO_ENV_EXPAND)    ? ":" : "",
                       FLAGS_SET(flags, EXEC_COMMAND_FULLY_PRIVILEGED) ? "+" : "",
                       FLAGS_SET(flags, EXEC_COMMAND_NO_SETUID)        ? "!" : "",
                       FLAGS_SET(flags, EXEC_COMMAND_AMBIENT_MAGIC)    ? "!!" : "");
}

int bus_set_transient_exec_command(
                Unit *u,
                const char *name,
                ExecCommand **exec_command,
                sd_bus_message *message,
                UnitWriteFlags flags,
                sd_bus_error *error) {
        bool is_ex_prop = endswith(name, "Ex");
        unsigned n = 0;
        int r;

        r = sd_bus_message_enter_container(message, 'a', is_ex_prop ? "(sasas)" : "(sasb)");
        if (r < 0)
                return r;

        while ((r = sd_bus_message_enter_container(message, 'r', is_ex_prop ? "sasas" : "sasb")) > 0) {
                _cleanup_strv_free_ char **argv = NULL, **ex_opts = NULL;
                const char *path;
                int b;

                r = sd_bus_message_read(message, "s", &path);
                if (r < 0)
                        return r;

                if (!path_is_absolute(path))
                        return sd_bus_error_setf(error, SD_BUS_ERROR_INVALID_ARGS, "Path %s is not absolute.", path);

                r = sd_bus_message_read_strv(message, &argv);
                if (r < 0)
                        return r;

                r = is_ex_prop ? sd_bus_message_read_strv(message, &ex_opts) : sd_bus_message_read(message, "b", &b);
                if (r < 0)
                        return r;

                r = sd_bus_message_exit_container(message);
                if (r < 0)
                        return r;

                if (!UNIT_WRITE_FLAGS_NOOP(flags)) {
                        ExecCommand *c;

                        c = new0(ExecCommand, 1);
                        if (!c)
                                return -ENOMEM;

                        c->path = strdup(path);
                        if (!c->path) {
                                free(c);
                                return -ENOMEM;
                        }

                        c->argv = TAKE_PTR(argv);

                        if (is_ex_prop) {
                                r = exec_command_flags_from_strv(ex_opts, &c->flags);
                                if (r < 0)
                                        return r;
                        } else
                                c->flags = b ? EXEC_COMMAND_IGNORE_FAILURE : 0;

                        path_simplify(c->path, false);
                        exec_command_append_list(exec_command, c);
                }

                n++;
        }
        if (r < 0)
                return r;

        r = sd_bus_message_exit_container(message);
        if (r < 0)
                return r;

        if (!UNIT_WRITE_FLAGS_NOOP(flags)) {
                _cleanup_free_ char *buf = NULL;
                _cleanup_fclose_ FILE *f = NULL;
                ExecCommand *c;
                size_t size = 0;

                if (n == 0)
                        *exec_command = exec_command_free_list(*exec_command);

                f = open_memstream_unlocked(&buf, &size);
                if (!f)
                        return -ENOMEM;

                fprintf(f, "%s=\n", name);

                LIST_FOREACH(command, c, *exec_command) {
                        _cleanup_free_ char *a = NULL, *exec_chars = NULL;

                        exec_chars = exec_command_flags_to_exec_chars(c->flags);
                        if (!exec_chars)
                                return -ENOMEM;

                        a = unit_concat_strv(c->argv, UNIT_ESCAPE_C|UNIT_ESCAPE_SPECIFIERS);
                        if (!a)
                                return -ENOMEM;

                        if (streq_ptr(c->path, c->argv ? c->argv[0] : NULL))
                                fprintf(f, "%s=%s%s\n", name, exec_chars, a);
                        else {
                                _cleanup_free_ char *t = NULL;
                                const char *p;

                                p = unit_escape_setting(c->path, UNIT_ESCAPE_C|UNIT_ESCAPE_SPECIFIERS, &t);
                                if (!p)
                                        return -ENOMEM;

                                fprintf(f, "%s=%s@%s %s\n", name, exec_chars, p, a);
                        }
                }

                r = fflush_and_check(f);
                if (r < 0)
                        return r;

                unit_write_setting(u, flags, name, buf);
        }

        return 1;
}

static int parse_personality(const char *s, unsigned long *p) {
        unsigned long v;

        assert(p);

        v = personality_from_string(s);
        if (v == PERSONALITY_INVALID)
                return -EINVAL;

        *p = v;
        return 0;
}

static const char* mount_propagation_flags_to_string_with_check(unsigned long n) {
        if (!IN_SET(n, 0, MS_SHARED, MS_PRIVATE, MS_SLAVE))
                return NULL;

        return mount_propagation_flags_to_string(n);
}

static BUS_DEFINE_SET_TRANSIENT(nsec, "t", uint64_t, nsec_t, NSEC_FMT);
static BUS_DEFINE_SET_TRANSIENT_IS_VALID(log_level, "i", int32_t, int, "%" PRIi32, log_level_is_valid);
#if HAVE_SECCOMP
static BUS_DEFINE_SET_TRANSIENT_IS_VALID(errno, "i", int32_t, int, "%" PRIi32, errno_is_valid);
#endif
static BUS_DEFINE_SET_TRANSIENT_PARSE(std_input, ExecInput, exec_input_from_string);
static BUS_DEFINE_SET_TRANSIENT_PARSE(std_output, ExecOutput, exec_output_from_string);
static BUS_DEFINE_SET_TRANSIENT_PARSE(utmp_mode, ExecUtmpMode, exec_utmp_mode_from_string);
static BUS_DEFINE_SET_TRANSIENT_PARSE(protect_system, ProtectSystem, protect_system_from_string);
static BUS_DEFINE_SET_TRANSIENT_PARSE(protect_home, ProtectHome, protect_home_from_string);
static BUS_DEFINE_SET_TRANSIENT_PARSE(keyring_mode, ExecKeyringMode, exec_keyring_mode_from_string);
static BUS_DEFINE_SET_TRANSIENT_PARSE(preserve_mode, ExecPreserveMode, exec_preserve_mode_from_string);
static BUS_DEFINE_SET_TRANSIENT_PARSE_PTR(personality, unsigned long, parse_personality);
static BUS_DEFINE_SET_TRANSIENT_TO_STRING_ALLOC(secure_bits, "i", int32_t, int, "%" PRIi32, secure_bits_to_string_alloc_with_check);
static BUS_DEFINE_SET_TRANSIENT_TO_STRING_ALLOC(capability, "t", uint64_t, uint64_t, "%" PRIu64, capability_set_to_string_alloc);
static BUS_DEFINE_SET_TRANSIENT_TO_STRING_ALLOC(namespace_flag, "t", uint64_t, unsigned long, "%" PRIu64, namespace_flags_to_string);
static BUS_DEFINE_SET_TRANSIENT_TO_STRING(mount_flags, "t", uint64_t, unsigned long, "%" PRIu64, mount_propagation_flags_to_string_with_check);

int bus_exec_context_set_transient_property(
                Unit *u,
                ExecContext *c,
                const char *name,
                sd_bus_message *message,
                UnitWriteFlags flags,
                sd_bus_error *error) {

        const char *suffix;
        int r;

        assert(u);
        assert(c);
        assert(name);
        assert(message);

        flags |= UNIT_PRIVATE;

        if (streq(name, "User"))
                return bus_set_transient_user_relaxed(u, name, &c->user, message, flags, error);

        if (streq(name, "Group"))
                return bus_set_transient_user_relaxed(u, name, &c->group, message, flags, error);

        if (streq(name, "TTYPath"))
                return bus_set_transient_path(u, name, &c->tty_path, message, flags, error);

        if (streq(name, "RootImage"))
                return bus_set_transient_path(u, name, &c->root_image, message, flags, error);

        if (streq(name, "RootHash")) {
                const void *roothash_decoded;
                size_t roothash_decoded_size;

                r = sd_bus_message_read_array(message, 'y', &roothash_decoded, &roothash_decoded_size);
                if (r < 0)
                        return r;

                if (!UNIT_WRITE_FLAGS_NOOP(flags)) {
                        _cleanup_free_ char *encoded = NULL;

                        if (roothash_decoded_size == 0) {
                                c->root_hash_path = mfree(c->root_hash_path);
                                c->root_hash = mfree(c->root_hash);
                                c->root_hash_size = 0;

                                unit_write_settingf(u, flags, name, "RootHash=");
                        } else {
                                _cleanup_free_ void *p;

                                encoded = hexmem(roothash_decoded, roothash_decoded_size);
                                if (!encoded)
                                        return -ENOMEM;

                                p = memdup(roothash_decoded, roothash_decoded_size);
                                if (!p)
                                        return -ENOMEM;

                                free_and_replace(c->root_hash, p);
                                c->root_hash_size = roothash_decoded_size;
                                c->root_hash_path = mfree(c->root_hash_path);

                                unit_write_settingf(u, flags, name, "RootHash=%s", encoded);
                        }
                }

                return 1;
        }

        if (streq(name, "RootHashPath")) {
                c->root_hash_size = 0;
                c->root_hash = mfree(c->root_hash);

                return bus_set_transient_path(u, "RootHash", &c->root_hash_path, message, flags, error);
        }

        if (streq(name, "RootHashSignature")) {
                const void *roothash_sig_decoded;
                size_t roothash_sig_decoded_size;

                r = sd_bus_message_read_array(message, 'y', &roothash_sig_decoded, &roothash_sig_decoded_size);
                if (r < 0)
                        return r;

                if (!UNIT_WRITE_FLAGS_NOOP(flags)) {
                        _cleanup_free_ char *encoded = NULL;

                        if (roothash_sig_decoded_size == 0) {
                                c->root_hash_sig_path = mfree(c->root_hash_sig_path);
                                c->root_hash_sig = mfree(c->root_hash_sig);
                                c->root_hash_sig_size = 0;

                                unit_write_settingf(u, flags, name, "RootHashSignature=");
                        } else {
                                _cleanup_free_ void *p;
                                ssize_t len;

                                len = base64mem(roothash_sig_decoded, roothash_sig_decoded_size, &encoded);
                                if (len < 0)
                                        return -ENOMEM;

                                p = memdup(roothash_sig_decoded, roothash_sig_decoded_size);
                                if (!p)
                                        return -ENOMEM;

                                free_and_replace(c->root_hash_sig, p);
                                c->root_hash_sig_size = roothash_sig_decoded_size;
                                c->root_hash_sig_path = mfree(c->root_hash_sig_path);

                                unit_write_settingf(u, flags, name, "RootHashSignature=base64:%s", encoded);
                        }
                }

                return 1;
        }

        if (streq(name, "RootHashSignaturePath")) {
                c->root_hash_sig_size = 0;
                c->root_hash_sig = mfree(c->root_hash_sig);

                return bus_set_transient_path(u, "RootHashSignature", &c->root_hash_sig_path, message, flags, error);
        }

        if (streq(name, "RootVerity"))
                return bus_set_transient_path(u, name, &c->root_verity, message, flags, error);

        if (streq(name, "RootDirectory"))
                return bus_set_transient_path(u, name, &c->root_directory, message, flags, error);

        if (streq(name, "SyslogIdentifier"))
                return bus_set_transient_string(u, name, &c->syslog_identifier, message, flags, error);

        if (streq(name, "LogLevelMax"))
                return bus_set_transient_log_level(u, name, &c->log_level_max, message, flags, error);

        if (streq(name, "LogRateLimitIntervalUSec"))
                return bus_set_transient_usec(u, name, &c->log_ratelimit_interval_usec, message, flags, error);

        if (streq(name, "LogRateLimitBurst"))
                return bus_set_transient_unsigned(u, name, &c->log_ratelimit_burst, message, flags, error);

        if (streq(name, "Personality"))
                return bus_set_transient_personality(u, name, &c->personality, message, flags, error);

        if (streq(name, "StandardInput"))
                return bus_set_transient_std_input(u, name, &c->std_input, message, flags, error);

        if (streq(name, "StandardOutput"))
                return bus_set_transient_std_output(u, name, &c->std_output, message, flags, error);

        if (streq(name, "StandardError"))
                return bus_set_transient_std_output(u, name, &c->std_error, message, flags, error);

        if (streq(name, "IgnoreSIGPIPE"))
                return bus_set_transient_bool(u, name, &c->ignore_sigpipe, message, flags, error);

        if (streq(name, "TTYVHangup"))
                return bus_set_transient_bool(u, name, &c->tty_vhangup, message, flags, error);

        if (streq(name, "TTYReset"))
                return bus_set_transient_bool(u, name, &c->tty_reset, message, flags, error);

        if (streq(name, "TTYVTDisallocate"))
                return bus_set_transient_bool(u, name, &c->tty_vt_disallocate, message, flags, error);

        if (streq(name, "PrivateTmp"))
                return bus_set_transient_bool(u, name, &c->private_tmp, message, flags, error);

        if (streq(name, "PrivateDevices"))
                return bus_set_transient_bool(u, name, &c->private_devices, message, flags, error);

        if (streq(name, "PrivateMounts"))
                return bus_set_transient_bool(u, name, &c->private_mounts, message, flags, error);

        if (streq(name, "PrivateNetwork"))
                return bus_set_transient_bool(u, name, &c->private_network, message, flags, error);

        if (streq(name, "PrivateUsers"))
                return bus_set_transient_bool(u, name, &c->private_users, message, flags, error);

        if (streq(name, "NoNewPrivileges"))
                return bus_set_transient_bool(u, name, &c->no_new_privileges, message, flags, error);

        if (streq(name, "SyslogLevelPrefix"))
                return bus_set_transient_bool(u, name, &c->syslog_level_prefix, message, flags, error);

        if (streq(name, "MemoryDenyWriteExecute"))
                return bus_set_transient_bool(u, name, &c->memory_deny_write_execute, message, flags, error);

        if (streq(name, "RestrictRealtime"))
                return bus_set_transient_bool(u, name, &c->restrict_realtime, message, flags, error);

        if (streq(name, "RestrictSUIDSGID"))
                return bus_set_transient_bool(u, name, &c->restrict_suid_sgid, message, flags, error);

        if (streq(name, "DynamicUser"))
                return bus_set_transient_bool(u, name, &c->dynamic_user, message, flags, error);

        if (streq(name, "RemoveIPC"))
                return bus_set_transient_bool(u, name, &c->remove_ipc, message, flags, error);

        if (streq(name, "ProtectKernelTunables"))
                return bus_set_transient_bool(u, name, &c->protect_kernel_tunables, message, flags, error);

        if (streq(name, "ProtectKernelModules"))
                return bus_set_transient_bool(u, name, &c->protect_kernel_modules, message, flags, error);

        if (streq(name, "ProtectKernelLogs"))
                return bus_set_transient_bool(u, name, &c->protect_kernel_logs, message, flags, error);

        if (streq(name, "ProtectClock"))
                return bus_set_transient_bool(u, name, &c->protect_clock, message, flags, error);

        if (streq(name, "ProtectControlGroups"))
                return bus_set_transient_bool(u, name, &c->protect_control_groups, message, flags, error);

        if (streq(name, "MountAPIVFS"))
                return bus_set_transient_bool(u, name, &c->mount_apivfs, message, flags, error);

        if (streq(name, "CPUSchedulingResetOnFork"))
                return bus_set_transient_bool(u, name, &c->cpu_sched_reset_on_fork, message, flags, error);

        if (streq(name, "NonBlocking"))
                return bus_set_transient_bool(u, name, &c->non_blocking, message, flags, error);

        if (streq(name, "LockPersonality"))
                return bus_set_transient_bool(u, name, &c->lock_personality, message, flags, error);

        if (streq(name, "ProtectHostname"))
                return bus_set_transient_bool(u, name, &c->protect_hostname, message, flags, error);

        if (streq(name, "UtmpIdentifier"))
                return bus_set_transient_string(u, name, &c->utmp_id, message, flags, error);

        if (streq(name, "UtmpMode"))
                return bus_set_transient_utmp_mode(u, name, &c->utmp_mode, message, flags, error);

        if (streq(name, "PAMName"))
                return bus_set_transient_string(u, name, &c->pam_name, message, flags, error);

        if (streq(name, "TimerSlackNSec"))
                return bus_set_transient_nsec(u, name, &c->timer_slack_nsec, message, flags, error);

        if (streq(name, "ProtectSystem"))
                return bus_set_transient_protect_system(u, name, &c->protect_system, message, flags, error);

        if (streq(name, "ProtectHome"))
                return bus_set_transient_protect_home(u, name, &c->protect_home, message, flags, error);

        if (streq(name, "KeyringMode"))
                return bus_set_transient_keyring_mode(u, name, &c->keyring_mode, message, flags, error);

        if (streq(name, "RuntimeDirectoryPreserve"))
                return bus_set_transient_preserve_mode(u, name, &c->runtime_directory_preserve_mode, message, flags, error);

        if (streq(name, "UMask"))
                return bus_set_transient_mode_t(u, name, &c->umask, message, flags, error);

        if (streq(name, "RuntimeDirectoryMode"))
                return bus_set_transient_mode_t(u, name, &c->directories[EXEC_DIRECTORY_RUNTIME].mode, message, flags, error);

        if (streq(name, "StateDirectoryMode"))
                return bus_set_transient_mode_t(u, name, &c->directories[EXEC_DIRECTORY_STATE].mode, message, flags, error);

        if (streq(name, "CacheDirectoryMode"))
                return bus_set_transient_mode_t(u, name, &c->directories[EXEC_DIRECTORY_CACHE].mode, message, flags, error);

        if (streq(name, "LogsDirectoryMode"))
                return bus_set_transient_mode_t(u, name, &c->directories[EXEC_DIRECTORY_LOGS].mode, message, flags, error);

        if (streq(name, "ConfigurationDirectoryMode"))
                return bus_set_transient_mode_t(u, name, &c->directories[EXEC_DIRECTORY_CONFIGURATION].mode, message, flags, error);

        if (streq(name, "SELinuxContext"))
                return bus_set_transient_string(u, name, &c->selinux_context, message, flags, error);

        if (streq(name, "SecureBits"))
                return bus_set_transient_secure_bits(u, name, &c->secure_bits, message, flags, error);

        if (streq(name, "CapabilityBoundingSet"))
                return bus_set_transient_capability(u, name, &c->capability_bounding_set, message, flags, error);

        if (streq(name, "AmbientCapabilities"))
                return bus_set_transient_capability(u, name, &c->capability_ambient_set, message, flags, error);

        if (streq(name, "RestrictNamespaces"))
                return bus_set_transient_namespace_flag(u, name, &c->restrict_namespaces, message, flags, error);

        if (streq(name, "MountFlags"))
                return bus_set_transient_mount_flags(u, name, &c->mount_flags, message, flags, error);

        if (streq(name, "NetworkNamespacePath"))
                return bus_set_transient_path(u, name, &c->network_namespace_path, message, flags, error);

        if (streq(name, "SupplementaryGroups")) {
                _cleanup_strv_free_ char **l = NULL;
                char **p;

                r = sd_bus_message_read_strv(message, &l);
                if (r < 0)
                        return r;

                STRV_FOREACH(p, l)
                        if (!isempty(*p) && !valid_user_group_name(*p, VALID_USER_ALLOW_NUMERIC|VALID_USER_RELAX|VALID_USER_WARN))
                                return sd_bus_error_setf(error, SD_BUS_ERROR_INVALID_ARGS,
                                                         "Invalid supplementary group names");

                if (!UNIT_WRITE_FLAGS_NOOP(flags)) {
                        if (strv_isempty(l)) {
                                c->supplementary_groups = strv_free(c->supplementary_groups);
                                unit_write_settingf(u, flags, name, "%s=", name);
                        } else {
                                _cleanup_free_ char *joined = NULL;

                                r = strv_extend_strv(&c->supplementary_groups, l, true);
                                if (r < 0)
                                        return -ENOMEM;

                                joined = strv_join(c->supplementary_groups, " ");
                                if (!joined)
                                        return -ENOMEM;

                                unit_write_settingf(u, flags|UNIT_ESCAPE_SPECIFIERS, name, "%s=%s", name, joined);
                        }
                }

                return 1;

        } else if (streq(name, "SyslogLevel")) {
                int32_t level;

                r = sd_bus_message_read(message, "i", &level);
                if (r < 0)
                        return r;

                if (!log_level_is_valid(level))
                        return sd_bus_error_setf(error, SD_BUS_ERROR_INVALID_ARGS, "Log level value out of range");

                if (!UNIT_WRITE_FLAGS_NOOP(flags)) {
                        c->syslog_priority = (c->syslog_priority & LOG_FACMASK) | level;
                        unit_write_settingf(u, flags, name, "SyslogLevel=%i", level);
                }

                return 1;

        } else if (streq(name, "SyslogFacility")) {
                int32_t facility;

                r = sd_bus_message_read(message, "i", &facility);
                if (r < 0)
                        return r;

                if (!log_facility_unshifted_is_valid(facility))
                        return sd_bus_error_setf(error, SD_BUS_ERROR_INVALID_ARGS, "Log facility value out of range");

                if (!UNIT_WRITE_FLAGS_NOOP(flags)) {
                        c->syslog_priority = (facility << 3) | LOG_PRI(c->syslog_priority);
                        unit_write_settingf(u, flags, name, "SyslogFacility=%i", facility);
                }

                return 1;

        } else if (streq(name, "LogNamespace")) {
                const char *n;

                r = sd_bus_message_read(message, "s", &n);
                if (r < 0)
                        return r;

                if (!isempty(n) && !log_namespace_name_valid(n))
                        return sd_bus_error_setf(error, SD_BUS_ERROR_INVALID_ARGS, "Log namespace name not valid");

                if (!UNIT_WRITE_FLAGS_NOOP(flags)) {

                        if (isempty(n)) {
                                c->log_namespace = mfree(c->log_namespace);
                                unit_write_settingf(u, flags, name, "%s=", name);
                        } else {
                                r = free_and_strdup(&c->log_namespace, n);
                                if (r < 0)
                                        return r;

                                unit_write_settingf(u, flags, name, "%s=%s", name, n);
                        }
                }

                return 1;

        } else if (streq(name, "LogExtraFields")) {
                size_t n = 0;

                r = sd_bus_message_enter_container(message, 'a', "ay");
                if (r < 0)
                        return r;

                for (;;) {
                        _cleanup_free_ void *copy = NULL;
                        struct iovec *t;
                        const char *eq;
                        const void *p;
                        size_t sz;

                        /* Note that we expect a byte array for each field, instead of a string. That's because on the
                         * lower-level journal fields can actually contain binary data and are not restricted to text,
                         * and we should not "lose precision" in our types on the way. That said, I am pretty sure
                         * actually encoding binary data as unit metadata is not a good idea. Hence we actually refuse
                         * any actual binary data, and only accept UTF-8. This allows us to eventually lift this
                         * limitation, should a good, valid usecase arise. */

                        r = sd_bus_message_read_array(message, 'y', &p, &sz);
                        if (r < 0)
                                return r;
                        if (r == 0)
                                break;

                        if (memchr(p, 0, sz))
                                return sd_bus_error_setf(error, SD_BUS_ERROR_INVALID_ARGS, "Journal field contains zero byte");

                        eq = memchr(p, '=', sz);
                        if (!eq)
                                return sd_bus_error_setf(error, SD_BUS_ERROR_INVALID_ARGS, "Journal field contains no '=' character");
                        if (!journal_field_valid(p, eq - (const char*) p, false))
                                return sd_bus_error_setf(error, SD_BUS_ERROR_INVALID_ARGS, "Journal field invalid");

                        if (!UNIT_WRITE_FLAGS_NOOP(flags)) {
                                t = reallocarray(c->log_extra_fields, c->n_log_extra_fields+1, sizeof(struct iovec));
                                if (!t)
                                        return -ENOMEM;
                                c->log_extra_fields = t;
                        }

                        copy = malloc(sz + 1);
                        if (!copy)
                                return -ENOMEM;

                        memcpy(copy, p, sz);
                        ((uint8_t*) copy)[sz] = 0;

                        if (!utf8_is_valid(copy))
                                return sd_bus_error_setf(error, SD_BUS_ERROR_INVALID_ARGS, "Journal field is not valid UTF-8");

                        if (!UNIT_WRITE_FLAGS_NOOP(flags)) {
                                c->log_extra_fields[c->n_log_extra_fields++] = IOVEC_MAKE(copy, sz);
                                unit_write_settingf(u, flags|UNIT_ESCAPE_SPECIFIERS|UNIT_ESCAPE_C, name, "LogExtraFields=%s", (char*) copy);

                                copy = NULL;
                        }

                        n++;
                }

                r = sd_bus_message_exit_container(message);
                if (r < 0)
                        return r;

                if (!UNIT_WRITE_FLAGS_NOOP(flags) && n == 0) {
                        exec_context_free_log_extra_fields(c);
                        unit_write_setting(u, flags, name, "LogExtraFields=");
                }

                return 1;
        }

#if HAVE_SECCOMP

        if (streq(name, "SystemCallErrorNumber"))
                return bus_set_transient_errno(u, name, &c->syscall_errno, message, flags, error);

        if (streq(name, "SystemCallFilter")) {
                int allow_list;
                _cleanup_strv_free_ char **l = NULL;

                r = sd_bus_message_enter_container(message, 'r', "bas");
                if (r < 0)
                        return r;

                r = sd_bus_message_read(message, "b", &allow_list);
                if (r < 0)
                        return r;

                r = sd_bus_message_read_strv(message, &l);
                if (r < 0)
                        return r;

                r = sd_bus_message_exit_container(message);
                if (r < 0)
                        return r;

                if (!UNIT_WRITE_FLAGS_NOOP(flags)) {
                        _cleanup_free_ char *joined = NULL;
                        SeccompParseFlags invert_flag = allow_list ? 0 : SECCOMP_PARSE_INVERT;
                        char **s;

                        if (strv_isempty(l)) {
                                c->syscall_allow_list = false;
                                c->syscall_filter = hashmap_free(c->syscall_filter);

                                unit_write_settingf(u, flags, name, "SystemCallFilter=");
                                return 1;
                        }

                        if (!c->syscall_filter) {
                                c->syscall_filter = hashmap_new(NULL);
                                if (!c->syscall_filter)
                                        return log_oom();

                                c->syscall_allow_list = allow_list;

                                if (c->syscall_allow_list) {
                                        r = seccomp_parse_syscall_filter("@default",
                                                                         -1,
                                                                         c->syscall_filter,
                                                                         SECCOMP_PARSE_PERMISSIVE |
                                                                         SECCOMP_PARSE_ALLOW_LIST | invert_flag,
                                                                         u->id,
                                                                         NULL, 0);
                                        if (r < 0)
                                                return r;
                                }
                        }

                        STRV_FOREACH(s, l) {
                                _cleanup_free_ char *n = NULL;
                                int e;

                                r = parse_syscall_and_errno(*s, &n, &e);
                                if (r < 0)
                                        return r;

                                r = seccomp_parse_syscall_filter(n,
                                                                 e,
                                                                 c->syscall_filter,
                                                                 SECCOMP_PARSE_LOG | SECCOMP_PARSE_PERMISSIVE |
                                                                 invert_flag |
                                                                 (c->syscall_allow_list ? SECCOMP_PARSE_ALLOW_LIST : 0),
                                                                 u->id,
                                                                 NULL, 0);
                                if (r < 0)
                                        return r;
                        }

                        joined = strv_join(l, " ");
                        if (!joined)
                                return -ENOMEM;

                        unit_write_settingf(u, flags, name, "SystemCallFilter=%s%s", allow_list ? "" : "~", joined);
                }

                return 1;

        } else if (streq(name, "SystemCallArchitectures")) {
                _cleanup_strv_free_ char **l = NULL;

                r = sd_bus_message_read_strv(message, &l);
                if (r < 0)
                        return r;

                if (!UNIT_WRITE_FLAGS_NOOP(flags)) {
                        _cleanup_free_ char *joined = NULL;

                        if (strv_isempty(l))
                                c->syscall_archs = set_free(c->syscall_archs);
                        else {
                                char **s;

                                STRV_FOREACH(s, l) {
                                        uint32_t a;

                                        r = seccomp_arch_from_string(*s, &a);
                                        if (r < 0)
                                                return r;

                                        r = set_ensure_put(&c->syscall_archs, NULL, UINT32_TO_PTR(a + 1));
                                        if (r < 0)
                                                return r;
                                }

                        }

                        joined = strv_join(l, " ");
                        if (!joined)
                                return -ENOMEM;

                        unit_write_settingf(u, flags, name, "%s=%s", name, joined);
                }

                return 1;

        } else if (streq(name, "RestrictAddressFamilies")) {
                int allow_list;
                _cleanup_strv_free_ char **l = NULL;

                r = sd_bus_message_enter_container(message, 'r', "bas");
                if (r < 0)
                        return r;

                r = sd_bus_message_read(message, "b", &allow_list);
                if (r < 0)
                        return r;

                r = sd_bus_message_read_strv(message, &l);
                if (r < 0)
                        return r;

                r = sd_bus_message_exit_container(message);
                if (r < 0)
                        return r;

                if (!UNIT_WRITE_FLAGS_NOOP(flags)) {
                        _cleanup_free_ char *joined = NULL;
                        char **s;

                        if (strv_isempty(l)) {
                                c->address_families_allow_list = false;
                                c->address_families = set_free(c->address_families);

                                unit_write_settingf(u, flags, name, "RestrictAddressFamilies=");
                                return 1;
                        }

                        if (!c->address_families) {
                                c->address_families = set_new(NULL);
                                if (!c->address_families)
                                        return log_oom();

                                c->address_families_allow_list = allow_list;
                        }

                        STRV_FOREACH(s, l) {
                                int af;

                                af = af_from_name(*s);
                                if (af < 0)
                                        return af;

                                if (allow_list == c->address_families_allow_list) {
                                        r = set_put(c->address_families, INT_TO_PTR(af));
                                        if (r < 0)
                                                return r;
                                } else
                                        (void) set_remove(c->address_families, INT_TO_PTR(af));
                        }

                        joined = strv_join(l, " ");
                        if (!joined)
                                return -ENOMEM;

                        unit_write_settingf(u, flags, name, "RestrictAddressFamilies=%s%s", allow_list ? "" : "~", joined);
                }

                return 1;
        }
#endif
        if (STR_IN_SET(name, "CPUAffinity", "NUMAMask")) {
                const void *a;
                size_t n;
                bool affinity = streq(name, "CPUAffinity");
                _cleanup_(cpu_set_reset) CPUSet set = {};

                r = sd_bus_message_read_array(message, 'y', &a, &n);
                if (r < 0)
                        return r;

                r = cpu_set_from_dbus(a, n, &set);
                if (r < 0)
                        return r;

                if (!UNIT_WRITE_FLAGS_NOOP(flags)) {
                        if (n == 0) {
                                cpu_set_reset(affinity ? &c->cpu_set : &c->numa_policy.nodes);
                                unit_write_settingf(u, flags, name, "%s=", name);
                        } else {
                                _cleanup_free_ char *str = NULL;

                                str = cpu_set_to_string(&set);
                                if (!str)
                                        return -ENOMEM;

                                /* We forego any optimizations here, and always create the structure using
                                 * cpu_set_add_all(), because we don't want to care if the existing size we
                                 * got over dbus is appropriate. */
                                r = cpu_set_add_all(affinity ? &c->cpu_set : &c->numa_policy.nodes, &set);
                                if (r < 0)
                                        return r;

                                unit_write_settingf(u, flags, name, "%s=%s", name, str);
                        }
                }

                return 1;

        } else if (streq(name, "CPUAffinityFromNUMA")) {
                int q;

                r = sd_bus_message_read_basic(message, 'b', &q);
                if (r < 0)
                        return r;

                if (!UNIT_WRITE_FLAGS_NOOP(flags)) {
                        c->cpu_affinity_from_numa = q;
                        unit_write_settingf(u, flags, name, "%s=%s", "CPUAffinity", "numa");
                }

                return 1;

        } else if (streq(name, "NUMAPolicy")) {
                int32_t type;

                r = sd_bus_message_read(message, "i", &type);
                if (r < 0)
                        return r;

                if (!mpol_is_valid(type))
                        return sd_bus_error_setf(error, SD_BUS_ERROR_INVALID_ARGS, "Invalid NUMAPolicy value: %i", type);

                if (!UNIT_WRITE_FLAGS_NOOP(flags))
                        c->numa_policy.type = type;

                return 1;

        } else if (streq(name, "Nice")) {
                int32_t q;

                r = sd_bus_message_read(message, "i", &q);
                if (r < 0)
                        return r;

                if (!nice_is_valid(q))
                        return sd_bus_error_setf(error, SD_BUS_ERROR_INVALID_ARGS, "Invalid Nice value: %i", q);

                if (!UNIT_WRITE_FLAGS_NOOP(flags)) {
                        c->nice = q;
                        c->nice_set = true;

                        unit_write_settingf(u, flags, name, "Nice=%i", q);
                }

                return 1;

        } else if (streq(name, "CPUSchedulingPolicy")) {
                int32_t q;

                r = sd_bus_message_read(message, "i", &q);
                if (r < 0)
                        return r;

                if (!sched_policy_is_valid(q))
                        return sd_bus_error_setf(error, SD_BUS_ERROR_INVALID_ARGS, "Invalid CPU scheduling policy: %i", q);

                if (!UNIT_WRITE_FLAGS_NOOP(flags)) {
                        _cleanup_free_ char *s = NULL;

                        r = sched_policy_to_string_alloc(q, &s);
                        if (r < 0)
                                return r;

                        c->cpu_sched_policy = q;
                        c->cpu_sched_priority = CLAMP(c->cpu_sched_priority, sched_get_priority_min(q), sched_get_priority_max(q));
                        c->cpu_sched_set = true;

                        unit_write_settingf(u, flags, name, "CPUSchedulingPolicy=%s", s);
                }

                return 1;

        } else if (streq(name, "CPUSchedulingPriority")) {
                int32_t p, min, max;

                r = sd_bus_message_read(message, "i", &p);
                if (r < 0)
                        return r;

                min = sched_get_priority_min(c->cpu_sched_policy);
                max = sched_get_priority_max(c->cpu_sched_policy);
                if (p < min || p > max)
                        return sd_bus_error_setf(error, SD_BUS_ERROR_INVALID_ARGS, "Invalid CPU scheduling priority: %i", p);

                if (!UNIT_WRITE_FLAGS_NOOP(flags)) {
                        c->cpu_sched_priority = p;
                        c->cpu_sched_set = true;

                        unit_write_settingf(u, flags, name, "CPUSchedulingPriority=%i", p);
                }

                return 1;

        } else if (streq(name, "IOSchedulingClass")) {
                int32_t q;

                r = sd_bus_message_read(message, "i", &q);
                if (r < 0)
                        return r;

                if (!ioprio_class_is_valid(q))
                        return sd_bus_error_setf(error, SD_BUS_ERROR_INVALID_ARGS, "Invalid IO scheduling class: %i", q);

                if (!UNIT_WRITE_FLAGS_NOOP(flags)) {
                        _cleanup_free_ char *s = NULL;

                        r = ioprio_class_to_string_alloc(q, &s);
                        if (r < 0)
                                return r;

                        c->ioprio = IOPRIO_PRIO_VALUE(q, IOPRIO_PRIO_DATA(c->ioprio));
                        c->ioprio_set = true;

                        unit_write_settingf(u, flags, name, "IOSchedulingClass=%s", s);
                }

                return 1;

        } else if (streq(name, "IOSchedulingPriority")) {
                int32_t p;

                r = sd_bus_message_read(message, "i", &p);
                if (r < 0)
                        return r;

                if (!ioprio_priority_is_valid(p))
                        return sd_bus_error_setf(error, SD_BUS_ERROR_INVALID_ARGS, "Invalid IO scheduling priority: %i", p);

                if (!UNIT_WRITE_FLAGS_NOOP(flags)) {
                        c->ioprio = IOPRIO_PRIO_VALUE(IOPRIO_PRIO_CLASS(c->ioprio), p);
                        c->ioprio_set = true;

                        unit_write_settingf(u, flags, name, "IOSchedulingPriority=%i", p);
                }

                return 1;

        } else if (streq(name, "WorkingDirectory")) {
                const char *s;
                bool missing_ok;

                r = sd_bus_message_read(message, "s", &s);
                if (r < 0)
                        return r;

                if (s[0] == '-') {
                        missing_ok = true;
                        s++;
                } else
                        missing_ok = false;

                if (!isempty(s) && !streq(s, "~") && !path_is_absolute(s))
                        return sd_bus_error_setf(error, SD_BUS_ERROR_INVALID_ARGS, "WorkingDirectory= expects an absolute path or '~'");

                if (!UNIT_WRITE_FLAGS_NOOP(flags)) {
                        if (streq(s, "~")) {
                                c->working_directory = mfree(c->working_directory);
                                c->working_directory_home = true;
                        } else {
                                r = free_and_strdup(&c->working_directory, empty_to_null(s));
                                if (r < 0)
                                        return r;

                                c->working_directory_home = false;
                        }

                        c->working_directory_missing_ok = missing_ok;
                        unit_write_settingf(u, flags|UNIT_ESCAPE_SPECIFIERS, name, "WorkingDirectory=%s%s", missing_ok ? "-" : "", s);
                }

                return 1;

        } else if (STR_IN_SET(name,
                              "StandardInputFileDescriptorName", "StandardOutputFileDescriptorName", "StandardErrorFileDescriptorName")) {
                const char *s;

                r = sd_bus_message_read(message, "s", &s);
                if (r < 0)
                        return r;

                if (!isempty(s) && !fdname_is_valid(s))
                        return sd_bus_error_setf(error, SD_BUS_ERROR_INVALID_ARGS, "Invalid file descriptor name");

                if (!UNIT_WRITE_FLAGS_NOOP(flags)) {

                        if (streq(name, "StandardInputFileDescriptorName")) {
                                r = free_and_strdup(c->stdio_fdname + STDIN_FILENO, empty_to_null(s));
                                if (r < 0)
                                        return r;

                                c->std_input = EXEC_INPUT_NAMED_FD;
                                unit_write_settingf(u, flags|UNIT_ESCAPE_SPECIFIERS, name, "StandardInput=fd:%s", exec_context_fdname(c, STDIN_FILENO));

                        } else if (streq(name, "StandardOutputFileDescriptorName")) {
                                r = free_and_strdup(c->stdio_fdname + STDOUT_FILENO, empty_to_null(s));
                                if (r < 0)
                                        return r;

                                c->std_output = EXEC_OUTPUT_NAMED_FD;
                                unit_write_settingf(u, flags|UNIT_ESCAPE_SPECIFIERS, name, "StandardOutput=fd:%s", exec_context_fdname(c, STDOUT_FILENO));

                        } else {
                                assert(streq(name, "StandardErrorFileDescriptorName"));

                                r = free_and_strdup(&c->stdio_fdname[STDERR_FILENO], empty_to_null(s));
                                if (r < 0)
                                        return r;

                                c->std_error = EXEC_OUTPUT_NAMED_FD;
                                unit_write_settingf(u, flags|UNIT_ESCAPE_SPECIFIERS, name, "StandardError=fd:%s", exec_context_fdname(c, STDERR_FILENO));
                        }
                }

                return 1;

        } else if (STR_IN_SET(name,
                              "StandardInputFile",
                              "StandardOutputFile", "StandardOutputFileToAppend",
                              "StandardErrorFile", "StandardErrorFileToAppend")) {
                const char *s;

                r = sd_bus_message_read(message, "s", &s);
                if (r < 0)
                        return r;

                if (!isempty(s)) {
                        if (!path_is_absolute(s))
                                return sd_bus_error_setf(error, SD_BUS_ERROR_INVALID_ARGS, "Path %s is not absolute", s);
                        if (!path_is_normalized(s))
                                return sd_bus_error_setf(error, SD_BUS_ERROR_INVALID_ARGS, "Path %s is not normalized", s);
                }

                if (!UNIT_WRITE_FLAGS_NOOP(flags)) {

                        if (streq(name, "StandardInputFile")) {
                                r = free_and_strdup(&c->stdio_file[STDIN_FILENO], empty_to_null(s));
                                if (r < 0)
                                        return r;

                                c->std_input = EXEC_INPUT_FILE;
                                unit_write_settingf(u, flags|UNIT_ESCAPE_SPECIFIERS, name, "StandardInput=file:%s", s);

                        } else if (STR_IN_SET(name, "StandardOutputFile", "StandardOutputFileToAppend")) {
                                r = free_and_strdup(&c->stdio_file[STDOUT_FILENO], empty_to_null(s));
                                if (r < 0)
                                        return r;

                                if (streq(name, "StandardOutputFile")) {
                                        c->std_output = EXEC_OUTPUT_FILE;
                                        unit_write_settingf(u, flags|UNIT_ESCAPE_SPECIFIERS, name, "StandardOutput=file:%s", s);
                                } else {
                                        assert(streq(name, "StandardOutputFileToAppend"));
                                        c->std_output = EXEC_OUTPUT_FILE_APPEND;
                                        unit_write_settingf(u, flags|UNIT_ESCAPE_SPECIFIERS, name, "StandardOutput=append:%s", s);
                                }
                        } else {
                                assert(STR_IN_SET(name, "StandardErrorFile", "StandardErrorFileToAppend"));

                                r = free_and_strdup(&c->stdio_file[STDERR_FILENO], empty_to_null(s));
                                if (r < 0)
                                        return r;

                                if (streq(name, "StandardErrorFile")) {
                                        c->std_error = EXEC_OUTPUT_FILE;
                                        unit_write_settingf(u, flags|UNIT_ESCAPE_SPECIFIERS, name, "StandardError=file:%s", s);
                                } else {
                                        assert(streq(name, "StandardErrorFileToAppend"));
                                        c->std_error = EXEC_OUTPUT_FILE_APPEND;
                                        unit_write_settingf(u, flags|UNIT_ESCAPE_SPECIFIERS, name, "StandardError=append:%s", s);
                                }
                        }
                }

                return 1;

        } else if (streq(name, "StandardInputData")) {
                const void *p;
                size_t sz;

                r = sd_bus_message_read_array(message, 'y', &p, &sz);
                if (r < 0)
                        return r;

                if (!UNIT_WRITE_FLAGS_NOOP(flags)) {
                        _cleanup_free_ char *encoded = NULL;

                        if (sz == 0) {
                                c->stdin_data = mfree(c->stdin_data);
                                c->stdin_data_size = 0;

                                unit_write_settingf(u, flags, name, "StandardInputData=");
                        } else {
                                void *q;
                                ssize_t n;

                                if (c->stdin_data_size + sz < c->stdin_data_size || /* check for overflow */
                                    c->stdin_data_size + sz > EXEC_STDIN_DATA_MAX)
                                        return -E2BIG;

                                n = base64mem(p, sz, &encoded);
                                if (n < 0)
                                        return (int) n;

                                q = realloc(c->stdin_data, c->stdin_data_size + sz);
                                if (!q)
                                        return -ENOMEM;

                                memcpy((uint8_t*) q + c->stdin_data_size, p, sz);

                                c->stdin_data = q;
                                c->stdin_data_size += sz;

                                unit_write_settingf(u, flags, name, "StandardInputData=%s", encoded);
                        }
                }

                return 1;

        } else if (streq(name, "Environment")) {

                _cleanup_strv_free_ char **l = NULL;

                r = sd_bus_message_read_strv(message, &l);
                if (r < 0)
                        return r;

                if (!strv_env_is_valid(l))
                        return sd_bus_error_setf(error, SD_BUS_ERROR_INVALID_ARGS, "Invalid environment block.");

                if (!UNIT_WRITE_FLAGS_NOOP(flags)) {
                        if (strv_isempty(l)) {
                                c->environment = strv_free(c->environment);
                                unit_write_setting(u, flags, name, "Environment=");
                        } else {
                                _cleanup_free_ char *joined = NULL;
                                char **e;

                                joined = unit_concat_strv(l, UNIT_ESCAPE_SPECIFIERS|UNIT_ESCAPE_C);
                                if (!joined)
                                        return -ENOMEM;

                                e = strv_env_merge(2, c->environment, l);
                                if (!e)
                                        return -ENOMEM;

                                strv_free_and_replace(c->environment, e);
                                unit_write_settingf(u, flags, name, "Environment=%s", joined);
                        }
                }

                return 1;

        } else if (streq(name, "UnsetEnvironment")) {

                _cleanup_strv_free_ char **l = NULL;

                r = sd_bus_message_read_strv(message, &l);
                if (r < 0)
                        return r;

                if (!strv_env_name_or_assignment_is_valid(l))
                        return sd_bus_error_setf(error, SD_BUS_ERROR_INVALID_ARGS, "Invalid UnsetEnvironment= list.");

                if (!UNIT_WRITE_FLAGS_NOOP(flags)) {
                        if (strv_isempty(l)) {
                                c->unset_environment = strv_free(c->unset_environment);
                                unit_write_setting(u, flags, name, "UnsetEnvironment=");
                        } else {
                                _cleanup_free_ char *joined = NULL;
                                char **e;

                                joined = unit_concat_strv(l, UNIT_ESCAPE_SPECIFIERS|UNIT_ESCAPE_C);
                                if (!joined)
                                        return -ENOMEM;

                                e = strv_env_merge(2, c->unset_environment, l);
                                if (!e)
                                        return -ENOMEM;

                                strv_free_and_replace(c->unset_environment, e);
                                unit_write_settingf(u, flags, name, "UnsetEnvironment=%s", joined);
                        }
                }

                return 1;

        } else if (streq(name, "OOMScoreAdjust")) {
                int oa;

                r = sd_bus_message_read(message, "i", &oa);
                if (r < 0)
                        return r;

                if (!oom_score_adjust_is_valid(oa))
                        return sd_bus_error_setf(error, SD_BUS_ERROR_INVALID_ARGS, "OOM score adjust value out of range");

                if (!UNIT_WRITE_FLAGS_NOOP(flags)) {
                        c->oom_score_adjust = oa;
                        c->oom_score_adjust_set = true;
                        unit_write_settingf(u, flags, name, "OOMScoreAdjust=%i", oa);
                }

                return 1;

        } else if (streq(name, "CoredumpFilter")) {
                uint64_t f;

                r = sd_bus_message_read(message, "t", &f);
                if (r < 0)
                        return r;

                if (!UNIT_WRITE_FLAGS_NOOP(flags)) {
                        c->coredump_filter = f;
                        c->coredump_filter_set = true;
                        unit_write_settingf(u, flags, name, "CoredumpFilter=0x%"PRIx64, f);
                }

                return 1;

        } else if (streq(name, "EnvironmentFiles")) {

                _cleanup_free_ char *joined = NULL;
                _cleanup_fclose_ FILE *f = NULL;
                _cleanup_strv_free_ char **l = NULL;
                size_t size = 0;
                char **i;

                r = sd_bus_message_enter_container(message, 'a', "(sb)");
                if (r < 0)
                        return r;

                f = open_memstream_unlocked(&joined, &size);
                if (!f)
                        return -ENOMEM;

                fputs("EnvironmentFile=\n", f);

                STRV_FOREACH(i, c->environment_files) {
                        _cleanup_free_ char *q = NULL;

                        q = specifier_escape(*i);
                        if (!q)
                                return -ENOMEM;

                        fprintf(f, "EnvironmentFile=%s\n", q);
                }

                while ((r = sd_bus_message_enter_container(message, 'r', "sb")) > 0) {
                        const char *path;
                        int b;

                        r = sd_bus_message_read(message, "sb", &path, &b);
                        if (r < 0)
                                return r;

                        r = sd_bus_message_exit_container(message);
                        if (r < 0)
                                return r;

                        if (!path_is_absolute(path))
                                return sd_bus_error_setf(error, SD_BUS_ERROR_INVALID_ARGS, "Path %s is not absolute.", path);

                        if (!UNIT_WRITE_FLAGS_NOOP(flags)) {
                                _cleanup_free_ char *q = NULL, *buf = NULL;

                                buf = strjoin(b ? "-" : "", path);
                                if (!buf)
                                        return -ENOMEM;

                                q = specifier_escape(buf);
                                if (!q)
                                        return -ENOMEM;

                                fprintf(f, "EnvironmentFile=%s\n", q);

                                r = strv_consume(&l, TAKE_PTR(buf));
                                if (r < 0)
                                        return r;
                        }
                }
                if (r < 0)
                        return r;

                r = sd_bus_message_exit_container(message);
                if (r < 0)
                        return r;

                r = fflush_and_check(f);
                if (r < 0)
                        return r;

                if (!UNIT_WRITE_FLAGS_NOOP(flags)) {
                        if (strv_isempty(l)) {
                                c->environment_files = strv_free(c->environment_files);
                                unit_write_setting(u, flags, name, "EnvironmentFile=");
                        } else {
                                r = strv_extend_strv(&c->environment_files, l, true);
                                if (r < 0)
                                        return r;

                                unit_write_setting(u, flags, name, joined);
                        }
                }

                return 1;

        } else if (streq(name, "PassEnvironment")) {

                _cleanup_strv_free_ char **l = NULL;

                r = sd_bus_message_read_strv(message, &l);
                if (r < 0)
                        return r;

                if (!strv_env_name_is_valid(l))
                        return sd_bus_error_setf(error, SD_BUS_ERROR_INVALID_ARGS, "Invalid PassEnvironment= block.");

                if (!UNIT_WRITE_FLAGS_NOOP(flags)) {
                        if (strv_isempty(l)) {
                                c->pass_environment = strv_free(c->pass_environment);
                                unit_write_setting(u, flags, name, "PassEnvironment=");
                        } else {
                                _cleanup_free_ char *joined = NULL;

                                r = strv_extend_strv(&c->pass_environment, l, true);
                                if (r < 0)
                                        return r;

                                /* We write just the new settings out to file, with unresolved specifiers. */
                                joined = unit_concat_strv(l, UNIT_ESCAPE_SPECIFIERS);
                                if (!joined)
                                        return -ENOMEM;

                                unit_write_settingf(u, flags, name, "PassEnvironment=%s", joined);
                        }
                }

                return 1;

        } else if (STR_IN_SET(name, "ReadWriteDirectories", "ReadOnlyDirectories", "InaccessibleDirectories",
                              "ReadWritePaths", "ReadOnlyPaths", "InaccessiblePaths")) {
                _cleanup_strv_free_ char **l = NULL;
                char ***dirs;
                char **p;

                r = sd_bus_message_read_strv(message, &l);
                if (r < 0)
                        return r;

                STRV_FOREACH(p, l) {
                        char *i = *p;
                        size_t offset;

                        offset = i[0] == '-';
                        offset += i[offset] == '+';
                        if (!path_is_absolute(i + offset))
                                return sd_bus_error_setf(error, SD_BUS_ERROR_INVALID_ARGS, "Invalid %s", name);

                        path_simplify(i + offset, false);
                }

                if (!UNIT_WRITE_FLAGS_NOOP(flags)) {
                        if (STR_IN_SET(name, "ReadWriteDirectories", "ReadWritePaths"))
                                dirs = &c->read_write_paths;
                        else if (STR_IN_SET(name, "ReadOnlyDirectories", "ReadOnlyPaths"))
                                dirs = &c->read_only_paths;
                        else /* "InaccessiblePaths" */
                                dirs = &c->inaccessible_paths;

                        if (strv_isempty(l)) {
                                *dirs = strv_free(*dirs);
                                unit_write_settingf(u, flags, name, "%s=", name);
                        } else {
                                _cleanup_free_ char *joined = NULL;

                                joined = unit_concat_strv(l, UNIT_ESCAPE_SPECIFIERS);
                                if (!joined)
                                        return -ENOMEM;

                                r = strv_extend_strv(dirs, l, true);
                                if (r < 0)
                                        return -ENOMEM;

                                unit_write_settingf(u, flags, name, "%s=%s", name, joined);
                        }
                }

                return 1;

        } else if (STR_IN_SET(name, "RuntimeDirectory", "StateDirectory", "CacheDirectory", "LogsDirectory", "ConfigurationDirectory")) {
                _cleanup_strv_free_ char **l = NULL;
                char **p;

                r = sd_bus_message_read_strv(message, &l);
                if (r < 0)
                        return r;

                STRV_FOREACH(p, l) {
                        if (!path_is_normalized(*p))
                                return sd_bus_error_setf(error, SD_BUS_ERROR_INVALID_ARGS, "%s= path is not normalized: %s", name, *p);

                        if (path_is_absolute(*p))
                                return sd_bus_error_setf(error, SD_BUS_ERROR_INVALID_ARGS, "%s= path is absolute: %s", name, *p);

                        if (path_startswith(*p, "private"))
                                return sd_bus_error_setf(error, SD_BUS_ERROR_INVALID_ARGS, "%s= path can't be 'private': %s", name, *p);
                }

                if (!UNIT_WRITE_FLAGS_NOOP(flags)) {
                        ExecDirectoryType i;
                        ExecDirectory *d;

                        assert_se((i = exec_directory_type_from_string(name)) >= 0);
                        d = c->directories + i;

                        if (strv_isempty(l)) {
                                d->paths = strv_free(d->paths);
                                unit_write_settingf(u, flags, name, "%s=", name);
                        } else {
                                _cleanup_free_ char *joined = NULL;

                                r = strv_extend_strv(&d->paths, l, true);
                                if (r < 0)
                                        return r;

                                joined = unit_concat_strv(l, UNIT_ESCAPE_SPECIFIERS);
                                if (!joined)
                                        return -ENOMEM;

                                unit_write_settingf(u, flags, name, "%s=%s", name, joined);
                        }
                }

                return 1;

        } else if (STR_IN_SET(name, "AppArmorProfile", "SmackProcessLabel")) {
                int ignore;
                const char *s;

                r = sd_bus_message_read(message, "(bs)", &ignore, &s);
                if (r < 0)
                        return r;

                if (!UNIT_WRITE_FLAGS_NOOP(flags)) {
                        char **p;
                        bool *b;

                        if (streq(name, "AppArmorProfile")) {
                                p = &c->apparmor_profile;
                                b = &c->apparmor_profile_ignore;
                        } else { /* "SmackProcessLabel" */
                                p = &c->smack_process_label;
                                b = &c->smack_process_label_ignore;
                        }

                        if (isempty(s)) {
                                *p = mfree(*p);
                                *b = false;
                        } else {
                                if (free_and_strdup(p, s) < 0)
                                        return -ENOMEM;
                                *b = ignore;
                        }

                        unit_write_settingf(u, flags|UNIT_ESCAPE_SPECIFIERS, name, "%s=%s%s", name, ignore ? "-" : "", strempty(s));
                }

                return 1;

        } else if (STR_IN_SET(name, "BindPaths", "BindReadOnlyPaths")) {
                char *source, *destination;
                int ignore_enoent;
                uint64_t mount_flags;
                bool empty = true;

                r = sd_bus_message_enter_container(message, 'a', "(ssbt)");
                if (r < 0)
                        return r;

                while ((r = sd_bus_message_read(message, "(ssbt)", &source, &destination, &ignore_enoent, &mount_flags)) > 0) {

                        if (!path_is_absolute(source))
                                return sd_bus_error_setf(error, SD_BUS_ERROR_INVALID_ARGS, "Source path %s is not absolute.", source);
                        if (!path_is_absolute(destination))
                                return sd_bus_error_setf(error, SD_BUS_ERROR_INVALID_ARGS, "Destination path %s is not absolute.", destination);
                        if (!IN_SET(mount_flags, 0, MS_REC))
                                return sd_bus_error_setf(error, SD_BUS_ERROR_INVALID_ARGS, "Unknown mount flags.");

                        if (!UNIT_WRITE_FLAGS_NOOP(flags)) {
                                r = bind_mount_add(&c->bind_mounts, &c->n_bind_mounts,
                                                   &(BindMount) {
                                                           .source = source,
                                                           .destination = destination,
                                                           .read_only = !!strstr(name, "ReadOnly"),
                                                           .recursive = !!(mount_flags & MS_REC),
                                                           .ignore_enoent = ignore_enoent,
                                                   });
                                if (r < 0)
                                        return r;

                                unit_write_settingf(
                                                u, flags|UNIT_ESCAPE_SPECIFIERS, name,
                                                "%s=%s%s:%s:%s",
                                                name,
                                                ignore_enoent ? "-" : "",
                                                source,
                                                destination,
                                                (mount_flags & MS_REC) ? "rbind" : "norbind");
                        }

                        empty = false;
                }
                if (r < 0)
                        return r;

                r = sd_bus_message_exit_container(message);
                if (r < 0)
                        return r;

                if (empty) {
                        bind_mount_free_many(c->bind_mounts, c->n_bind_mounts);
                        c->bind_mounts = NULL;
                        c->n_bind_mounts = 0;

                        unit_write_settingf(u, flags, name, "%s=", name);
                }

                return 1;

        } else if (streq(name, "TemporaryFileSystem")) {
                const char *path, *options;
                bool empty = true;

                r = sd_bus_message_enter_container(message, 'a', "(ss)");
                if (r < 0)
                        return r;

                while ((r = sd_bus_message_read(message, "(ss)", &path, &options)) > 0) {

                        if (!path_is_absolute(path))
                                return sd_bus_error_setf(error, SD_BUS_ERROR_INVALID_ARGS, "Mount point %s is not absolute.", path);

                        if (!UNIT_WRITE_FLAGS_NOOP(flags)) {
                                r = temporary_filesystem_add(&c->temporary_filesystems, &c->n_temporary_filesystems, path, options);
                                if (r < 0)
                                        return r;

                                unit_write_settingf(
                                                u, flags|UNIT_ESCAPE_SPECIFIERS, name,
                                                "%s=%s:%s",
                                                name,
                                                path,
                                                options);
                        }

                        empty = false;
                }
                if (r < 0)
                        return r;

                r = sd_bus_message_exit_container(message);
                if (r < 0)
                        return r;

                if (empty) {
                        temporary_filesystem_free_many(c->temporary_filesystems, c->n_temporary_filesystems);
                        c->temporary_filesystems = NULL;
                        c->n_temporary_filesystems = 0;

                        unit_write_settingf(u, flags, name, "%s=", name);
                }

                return 1;

        } else if ((suffix = startswith(name, "Limit"))) {
                const char *soft = NULL;
                int ri;

                ri = rlimit_from_string(suffix);
                if (ri < 0) {
                        soft = endswith(suffix, "Soft");
                        if (soft) {
                                const char *n;

                                n = strndupa(suffix, soft - suffix);
                                ri = rlimit_from_string(n);
                                if (ri >= 0)
                                        name = strjoina("Limit", n);
                        }
                }

                if (ri >= 0) {
                        uint64_t rl;
                        rlim_t x;

                        r = sd_bus_message_read(message, "t", &rl);
                        if (r < 0)
                                return r;

                        if (rl == (uint64_t) -1)
                                x = RLIM_INFINITY;
                        else {
                                x = (rlim_t) rl;

                                if ((uint64_t) x != rl)
                                        return -ERANGE;
                        }

                        if (!UNIT_WRITE_FLAGS_NOOP(flags)) {
                                _cleanup_free_ char *f = NULL;
                                struct rlimit nl;

                                if (c->rlimit[ri]) {
                                        nl = *c->rlimit[ri];

                                        if (soft)
                                                nl.rlim_cur = x;
                                        else
                                                nl.rlim_max = x;
                                } else
                                        /* When the resource limit is not initialized yet, then assign the value to both fields */
                                        nl = (struct rlimit) {
                                                .rlim_cur = x,
                                                .rlim_max = x,
                                        };

                                r = rlimit_format(&nl, &f);
                                if (r < 0)
                                        return r;

                                if (c->rlimit[ri])
                                        *c->rlimit[ri] = nl;
                                else {
                                        c->rlimit[ri] = newdup(struct rlimit, &nl, 1);
                                        if (!c->rlimit[ri])
                                                return -ENOMEM;
                                }

                                unit_write_settingf(u, flags, name, "%s=%s", name, f);
                        }

                        return 1;
                }

        }

        return 0;
}<|MERGE_RESOLUTION|>--- conflicted
+++ resolved
@@ -57,10 +57,6 @@
 static BUS_DEFINE_PROPERTY_GET_REF(property_get_syslog_level, "i", int, LOG_PRI);
 static BUS_DEFINE_PROPERTY_GET_REF(property_get_syslog_facility, "i", int, LOG_FAC);
 static BUS_DEFINE_PROPERTY_GET(property_get_cpu_affinity_from_numa, "b", ExecContext, exec_context_get_cpu_affinity_from_numa);
-<<<<<<< HEAD
-
-=======
->>>>>>> 2ee1c57c
 
 static int property_get_environment_files(
                 sd_bus *bus,
