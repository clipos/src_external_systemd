--- conflicted
+++ resolved
@@ -38,9 +38,6 @@
         return r;
 }
 
-<<<<<<< HEAD
-int cgroup_bpf_whitelist_device(BPFProgram *prog, int type, int major, int minor, const char *acc) {
-=======
 static int bpf_prog_whitelist_device(
                 BPFProgram *prog,
                 char type,
@@ -48,7 +45,6 @@
                 int minor,
                 const char *acc) {
 
->>>>>>> 1e6233ed
         int r, access;
 
         assert(prog);
@@ -60,17 +56,6 @@
         if (access <= 0)
                 return -EINVAL;
 
-<<<<<<< HEAD
-        const struct bpf_insn insn[] = {
-                BPF_JMP_IMM(BPF_JNE, BPF_REG_2, type, 6), /* compare device type */
-                BPF_MOV32_REG(BPF_REG_1, BPF_REG_3), /* calculate access type */
-                BPF_ALU32_IMM(BPF_AND, BPF_REG_1, access),
-                BPF_JMP_REG(BPF_JNE, BPF_REG_1, BPF_REG_3, 3), /* compare access type */
-                BPF_JMP_IMM(BPF_JNE, BPF_REG_4, major, 2), /* compare major */
-                BPF_JMP_IMM(BPF_JNE, BPF_REG_5, minor, 1), /* compare minor */
-                BPF_JMP_A(PASS_JUMP_OFF), /* jump to PASS */
-        };
-=======
         assert(IN_SET(type, 'b', 'c'));
         const int bpf_type = type == 'c' ? BPF_DEVCG_DEV_CHAR : BPF_DEVCG_DEV_BLOCK;
 
@@ -78,7 +63,6 @@
                 BPF_MOV32_REG(BPF_REG_1, BPF_REG_3),
                 BPF_ALU32_IMM(BPF_AND, BPF_REG_1, access),
                 BPF_JMP_REG(BPF_JNE, BPF_REG_1, BPF_REG_3, 4), /* compare access type */
->>>>>>> 1e6233ed
 
                 BPF_JMP_IMM(BPF_JNE, BPF_REG_2, bpf_type, 3),  /* compare device type */
                 BPF_JMP_IMM(BPF_JNE, BPF_REG_4, major, 2),     /* compare major */
@@ -96,16 +80,12 @@
         return r;
 }
 
-<<<<<<< HEAD
-int cgroup_bpf_whitelist_major(BPFProgram *prog, int type, int major, const char *acc) {
-=======
 static int bpf_prog_whitelist_major(
                 BPFProgram *prog,
                 char type,
                 int major,
                 const char *acc) {
 
->>>>>>> 1e6233ed
         int r, access;
 
         assert(prog);
@@ -117,19 +97,8 @@
         if (access <= 0)
                 return -EINVAL;
 
-<<<<<<< HEAD
-        const struct bpf_insn insn[] = {
-                BPF_JMP_IMM(BPF_JNE, BPF_REG_2, type, 5), /* compare device type */
-                BPF_MOV32_REG(BPF_REG_1, BPF_REG_3), /* calculate access type */
-                BPF_ALU32_IMM(BPF_AND, BPF_REG_1, access),
-                BPF_JMP_REG(BPF_JNE, BPF_REG_1, BPF_REG_3, 2), /* compare access type */
-                BPF_JMP_IMM(BPF_JNE, BPF_REG_4, major, 1), /* compare major */
-                BPF_JMP_A(PASS_JUMP_OFF), /* jump to PASS */
-        };
-=======
         assert(IN_SET(type, 'b', 'c'));
         const int bpf_type = type == 'c' ? BPF_DEVCG_DEV_CHAR : BPF_DEVCG_DEV_BLOCK;
->>>>>>> 1e6233ed
 
         const struct bpf_insn insn[] = {
                 BPF_MOV32_REG(BPF_REG_1, BPF_REG_3),
@@ -151,15 +120,11 @@
         return r;
 }
 
-<<<<<<< HEAD
-int cgroup_bpf_whitelist_class(BPFProgram *prog, int type, const char *acc) {
-=======
 static int bpf_prog_whitelist_class(
                 BPFProgram *prog,
                 char type,
                 const char *acc) {
 
->>>>>>> 1e6233ed
         int r, access;
 
         assert(prog);
@@ -171,18 +136,8 @@
         if (access <= 0)
                 return -EINVAL;
 
-<<<<<<< HEAD
-        const struct bpf_insn insn[] = {
-                BPF_JMP_IMM(BPF_JNE, BPF_REG_2, type, 4), /* compare device type */
-                BPF_MOV32_REG(BPF_REG_1, BPF_REG_3), /* calculate access type */
-                BPF_ALU32_IMM(BPF_AND, BPF_REG_1, access),
-                BPF_JMP_REG(BPF_JNE, BPF_REG_1, BPF_REG_3, 1), /* compare access type */
-                BPF_JMP_A(PASS_JUMP_OFF), /* jump to PASS */
-        };
-=======
         assert(IN_SET(type, 'b', 'c'));
         const int bpf_type = type == 'c' ? BPF_DEVCG_DEV_CHAR : BPF_DEVCG_DEV_BLOCK;
->>>>>>> 1e6233ed
 
         const struct bpf_insn insn[] = {
                 BPF_MOV32_REG(BPF_REG_1, BPF_REG_3),
@@ -203,15 +158,11 @@
         return r;
 }
 
-<<<<<<< HEAD
-int cgroup_init_device_bpf(BPFProgram **ret, CGroupDevicePolicy policy, bool whitelist) {
-=======
 int bpf_devices_cgroup_init(
                 BPFProgram **ret,
                 CGroupDevicePolicy policy,
                 bool whitelist) {
 
->>>>>>> 1e6233ed
         const struct bpf_insn pre_insn[] = {
                 /* load device type to r2 */
                 BPF_LDX_MEM(BPF_W, BPF_REG_2, BPF_REG_1,
@@ -255,19 +206,6 @@
         return 0;
 }
 
-<<<<<<< HEAD
-int cgroup_apply_device_bpf(Unit *u, BPFProgram *prog, CGroupDevicePolicy policy, bool whitelist) {
-        _cleanup_free_ char *path = NULL;
-        int r;
-
-        if (!prog) {
-                /* Remove existing program. */
-                u->bpf_device_control_installed = bpf_program_unref(u->bpf_device_control_installed);
-                return 0;
-        }
-
-        const bool deny_everything = policy == CGROUP_STRICT && !whitelist;
-=======
 int bpf_devices_apply_policy(
                 BPFProgram *prog,
                 CGroupDevicePolicy policy,
@@ -284,7 +222,6 @@
                 goto finish;
 
         const bool deny_everything = policy == CGROUP_DEVICE_POLICY_STRICT && !whitelist;
->>>>>>> 1e6233ed
 
         const struct bpf_insn post_insn[] = {
                 /* return DENY */
