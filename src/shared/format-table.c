/* SPDX-License-Identifier: LGPL-2.1+ */

#include <ctype.h>
#include <net/if.h>
#include <unistd.h>
<<<<<<< HEAD
=======

#include "sd-id128.h"
>>>>>>> 1e6233ed

#include "alloc-util.h"
#include "fd-util.h"
#include "fileio.h"
#include "format-table.h"
#include "format-util.h"
#include "gunicode.h"
#include "id128-util.h"
#include "in-addr-util.h"
#include "locale-util.h"
#include "memory-util.h"
#include "pager.h"
#include "parse-util.h"
#include "path-util.h"
#include "pretty-print.h"
#include "sort-util.h"
#include "string-util.h"
#include "strxcpyx.h"
#include "terminal-util.h"
#include "time-util.h"
#include "utf8.h"
#include "util.h"

#define DEFAULT_WEIGHT 100

/*
   A few notes on implementation details:

 - TableCell is a 'fake' structure, it's just used as data type to pass references to specific cell positions in the
   table. It can be easily converted to an index number and back.

 - TableData is where the actual data is stored: it encapsulates the data and formatting for a specific cell. It's
   'pseudo-immutable' and ref-counted. When a cell's data's formatting is to be changed, we duplicate the object if the
   ref-counting is larger than 1. Note that TableData and its ref-counting is mostly not visible to the outside. The
   outside only sees Table and TableCell.

 - The Table object stores a simple one-dimensional array of references to TableData objects, one row after the
   previous one.

 - There's no special concept of a "row" or "column" in the table, and no special concept of the "header" row. It's all
   derived from the cell index: we know how many cells are to be stored in a row, and can determine the rest from
   that. The first row is always the header row. If header display is turned off we simply skip outputting the first
   row. Also, when sorting rows we always leave the first row where it is, as the header shouldn't move.

 - Note because there's no row and no column object some properties that might be appropriate as row/column properties
   are exposed as cell properties instead. For example, the "weight" of a column (which is used to determine where to
   add/remove space preferable when expanding/compressing tables horizontally) is actually made the "weight" of a
   cell. Given that we usually need it per-column though we will calculate the average across every cell of the column
   instead.

 - To make things easy, when cells are added without any explicit configured formatting, then we'll copy the formatting
   from the same cell in the previous cell. This is particularly useful for the "weight" of the cell (see above), as
   this means setting the weight of the cells of the header row will nicely propagate to all cells in the other rows.
*/

typedef struct TableData {
        unsigned n_ref;
        TableDataType type;

        size_t minimum_width;       /* minimum width for the column */
        size_t maximum_width;       /* maximum width for the column */
        unsigned weight;            /* the horizontal weight for this column, in case the table is expanded/compressed */
        unsigned ellipsize_percent; /* 0 … 100, where to place the ellipsis when compression is needed */
        unsigned align_percent;     /* 0 … 100, where to pad with spaces when expanding is needed. 0: left-aligned, 100: right-aligned */

        bool uppercase;             /* Uppercase string on display */

        const char *color;          /* ANSI color string to use for this cell. When written to terminal should not move cursor. Will automatically be reset after the cell */
        char *url;                  /* A URL to use for a clickable hyperlink */
        char *formatted;            /* A cached textual representation of the cell data, before ellipsation/alignment */

        union {
                uint8_t data[0];    /* data is generic array */
                bool boolean;
                usec_t timestamp;
                usec_t timespan;
                uint64_t size;
                char string[0];
                char **strv;
                int int_val;
                int8_t int8;
                int16_t int16;
                int32_t int32;
                int64_t int64;
                unsigned uint_val;
                uint8_t uint8;
                uint16_t uint16;
                uint32_t uint32;
                uint64_t uint64;
                int percent;        /* we use 'int' as datatype for percent values in order to match the result of parse_percent() */
                int ifindex;
                union in_addr_union address;
                sd_id128_t id128;
                /* … add more here as we start supporting more cell data types … */
        };
} TableData;

static size_t TABLE_CELL_TO_INDEX(TableCell *cell) {
        size_t i;

        assert(cell);

        i = PTR_TO_SIZE(cell);
        assert(i > 0);

        return i-1;
}

static TableCell* TABLE_INDEX_TO_CELL(size_t index) {
        assert(index != (size_t) -1);
        return SIZE_TO_PTR(index + 1);
}

struct Table {
        size_t n_columns;
        size_t n_cells;

        bool header;   /* Whether to show the header row? */
        size_t width;  /* If == 0 format this as wide as necessary. If (size_t) -1 format this to console
                        * width or less wide, but not wider. Otherwise the width to format this table in. */
        size_t cell_height_max; /* Maximum number of lines per cell. (If there are more, ellipsis is shown. If (size_t) -1 then no limit is set, the default. == 0 is not allowed.) */

        TableData **data;
        size_t n_allocated;

        size_t *display_map;  /* List of columns to show (by their index). It's fine if columns are listed multiple times or not at all */
        size_t n_display_map;

        size_t *sort_map;     /* The columns to order rows by, in order of preference. */
        size_t n_sort_map;

        bool *reverse_map;

        char *empty_string;
};

Table *table_new_raw(size_t n_columns) {
        _cleanup_(table_unrefp) Table *t = NULL;

        assert(n_columns > 0);

        t = new(Table, 1);
        if (!t)
                return NULL;

        *t = (struct Table) {
                .n_columns = n_columns,
                .header = true,
                .width = (size_t) -1,
                .cell_height_max = (size_t) -1,
        };

        return TAKE_PTR(t);
}

Table *table_new_internal(const char *first_header, ...) {
        _cleanup_(table_unrefp) Table *t = NULL;
        size_t n_columns = 1;
        const char *h;
        va_list ap;
        int r;

        assert(first_header);

        va_start(ap, first_header);
        for (;;) {
                h = va_arg(ap, const char*);
                if (!h)
                        break;

                n_columns++;
        }
        va_end(ap);

        t = table_new_raw(n_columns);
        if (!t)
                return NULL;

        va_start(ap, first_header);
        for (h = first_header; h; h = va_arg(ap, const char*)) {
                TableCell *cell;

                r = table_add_cell(t, &cell, TABLE_STRING, h);
                if (r < 0) {
                        va_end(ap);
                        return NULL;
                }

                /* Make the table header uppercase */
                r = table_set_uppercase(t, cell, true);
                if (r < 0) {
                        va_end(ap);
                        return NULL;
                }
        }
        va_end(ap);

        assert(t->n_columns == t->n_cells);
        return TAKE_PTR(t);
}

static TableData *table_data_free(TableData *d) {
        assert(d);

        free(d->formatted);
        free(d->url);

        if (d->type == TABLE_STRV)
                strv_free(d->strv);

        return mfree(d);
}

DEFINE_PRIVATE_TRIVIAL_REF_UNREF_FUNC(TableData, table_data, table_data_free);
DEFINE_TRIVIAL_CLEANUP_FUNC(TableData*, table_data_unref);

Table *table_unref(Table *t) {
        size_t i;

        if (!t)
                return NULL;

        for (i = 0; i < t->n_cells; i++)
                table_data_unref(t->data[i]);

        free(t->data);
        free(t->display_map);
        free(t->sort_map);
        free(t->reverse_map);
        free(t->empty_string);

        return mfree(t);
}

static size_t table_data_size(TableDataType type, const void *data) {

        switch (type) {

        case TABLE_EMPTY:
                return 0;

        case TABLE_STRING:
        case TABLE_PATH:
                return strlen(data) + 1;

        case TABLE_STRV:
                return sizeof(char **);

        case TABLE_BOOLEAN:
                return sizeof(bool);

        case TABLE_TIMESTAMP:
        case TABLE_TIMESTAMP_UTC:
        case TABLE_TIMESTAMP_RELATIVE:
        case TABLE_TIMESPAN:
        case TABLE_TIMESPAN_MSEC:
                return sizeof(usec_t);

        case TABLE_SIZE:
        case TABLE_INT64:
        case TABLE_UINT64:
        case TABLE_BPS:
                return sizeof(uint64_t);

        case TABLE_INT32:
        case TABLE_UINT32:
                return sizeof(uint32_t);

        case TABLE_INT16:
        case TABLE_UINT16:
                return sizeof(uint16_t);

        case TABLE_INT8:
        case TABLE_UINT8:
                return sizeof(uint8_t);

        case TABLE_INT:
        case TABLE_UINT:
        case TABLE_PERCENT:
        case TABLE_IFINDEX:
                return sizeof(int);

        case TABLE_IN_ADDR:
                return sizeof(struct in_addr);

        case TABLE_IN6_ADDR:
                return sizeof(struct in6_addr);

        case TABLE_UUID:
        case TABLE_ID128:
                return sizeof(sd_id128_t);

        default:
                assert_not_reached("Uh? Unexpected cell type");
        }
}

static bool table_data_matches(
                TableData *d,
                TableDataType type,
                const void *data,
                size_t minimum_width,
                size_t maximum_width,
                unsigned weight,
                unsigned align_percent,
                unsigned ellipsize_percent) {

        size_t k, l;
        assert(d);

        if (d->type != type)
                return false;

        if (d->minimum_width != minimum_width)
                return false;

        if (d->maximum_width != maximum_width)
                return false;

        if (d->weight != weight)
                return false;

        if (d->align_percent != align_percent)
                return false;

        if (d->ellipsize_percent != ellipsize_percent)
                return false;

        /* If a color/url/uppercase flag is set, refuse to merge */
        if (d->color)
                return false;
        if (d->url)
                return false;
        if (d->uppercase)
                return false;

        k = table_data_size(type, data);
        l = table_data_size(d->type, d->data);
        if (k != l)
                return false;

        return memcmp_safe(data, d->data, l) == 0;
}

static TableData *table_data_new(
                TableDataType type,
                const void *data,
                size_t minimum_width,
                size_t maximum_width,
                unsigned weight,
                unsigned align_percent,
                unsigned ellipsize_percent) {

        _cleanup_free_ TableData *d = NULL;
        size_t data_size;

        data_size = table_data_size(type, data);

        d = malloc0(offsetof(TableData, data) + data_size);
        if (!d)
                return NULL;

        d->n_ref = 1;
        d->type = type;
        d->minimum_width = minimum_width;
        d->maximum_width = maximum_width;
        d->weight = weight;
        d->align_percent = align_percent;
        d->ellipsize_percent = ellipsize_percent;

        if (type == TABLE_STRV) {
                d->strv = strv_copy(data);
                if (!d->strv)
                        return NULL;
        } else
                memcpy_safe(d->data, data, data_size);

        return TAKE_PTR(d);
}

int table_add_cell_full(
                Table *t,
                TableCell **ret_cell,
                TableDataType type,
                const void *data,
                size_t minimum_width,
                size_t maximum_width,
                unsigned weight,
                unsigned align_percent,
                unsigned ellipsize_percent) {

        _cleanup_(table_data_unrefp) TableData *d = NULL;
        TableData *p;

        assert(t);
        assert(type >= 0);
        assert(type < _TABLE_DATA_TYPE_MAX);

        /* Special rule: patch NULL data fields to the empty field */
        if (!data)
                type = TABLE_EMPTY;

        /* Determine the cell adjacent to the current one, but one row up */
        if (t->n_cells >= t->n_columns)
                assert_se(p = t->data[t->n_cells - t->n_columns]);
        else
                p = NULL;

        /* If formatting parameters are left unspecified, copy from the previous row */
        if (minimum_width == (size_t) -1)
                minimum_width = p ? p->minimum_width : 1;

        if (weight == (unsigned) -1)
                weight = p ? p->weight : DEFAULT_WEIGHT;

        if (align_percent == (unsigned) -1)
                align_percent = p ? p->align_percent : 0;

        if (ellipsize_percent == (unsigned) -1)
                ellipsize_percent = p ? p->ellipsize_percent : 100;

        assert(align_percent <= 100);
        assert(ellipsize_percent <= 100);

        /* Small optimization: Pretty often adjacent cells in two subsequent lines have the same data and
         * formatting. Let's see if we can reuse the cell data and ref it once more. */

        if (p && table_data_matches(p, type, data, minimum_width, maximum_width, weight, align_percent, ellipsize_percent))
                d = table_data_ref(p);
        else {
                d = table_data_new(type, data, minimum_width, maximum_width, weight, align_percent, ellipsize_percent);
                if (!d)
                        return -ENOMEM;
        }

        if (!GREEDY_REALLOC(t->data, t->n_allocated, MAX(t->n_cells + 1, t->n_columns)))
                return -ENOMEM;

        if (ret_cell)
                *ret_cell = TABLE_INDEX_TO_CELL(t->n_cells);

        t->data[t->n_cells++] = TAKE_PTR(d);

        return 0;
}

int table_add_cell_stringf(Table *t, TableCell **ret_cell, const char *format, ...) {
        _cleanup_free_ char *buffer = NULL;
        va_list ap;
        int r;

        va_start(ap, format);
        r = vasprintf(&buffer, format, ap);
        va_end(ap);
        if (r < 0)
                return -ENOMEM;

        return table_add_cell(t, ret_cell, TABLE_STRING, buffer);
}

int table_fill_empty(Table *t, size_t until_column) {
        int r;

        assert(t);

        /* Fill the rest of the current line with empty cells until we reach the specified column. Will add
         * at least one cell. Pass 0 in order to fill a line to the end or insert an empty line. */

        if (until_column >= t->n_columns)
                return -EINVAL;

        do {
                r = table_add_cell(t, NULL, TABLE_EMPTY, NULL);
                if (r < 0)
                        return r;

        } while ((t->n_cells % t->n_columns) != until_column);

        return 0;
}

int table_dup_cell(Table *t, TableCell *cell) {
        size_t i;

        assert(t);

        /* Add the data of the specified cell a second time as a new cell to the end. */

        i = TABLE_CELL_TO_INDEX(cell);
        if (i >= t->n_cells)
                return -ENXIO;

        if (!GREEDY_REALLOC(t->data, t->n_allocated, MAX(t->n_cells + 1, t->n_columns)))
                return -ENOMEM;

        t->data[t->n_cells++] = table_data_ref(t->data[i]);
        return 0;
}

static int table_dedup_cell(Table *t, TableCell *cell) {
        _cleanup_free_ char *curl = NULL;
        TableData *nd, *od;
        size_t i;

        assert(t);

        /* Helper call that ensures the specified cell's data object has a ref count of 1, which we can use before
         * changing a cell's formatting without effecting every other cell's formatting that shares the same data */

        i = TABLE_CELL_TO_INDEX(cell);
        if (i >= t->n_cells)
                return -ENXIO;

        assert_se(od = t->data[i]);
        if (od->n_ref == 1)
                return 0;

        assert(od->n_ref > 1);

        if (od->url) {
                curl = strdup(od->url);
                if (!curl)
                        return -ENOMEM;
        }

        nd = table_data_new(
                        od->type,
                        od->data,
                        od->minimum_width,
                        od->maximum_width,
                        od->weight,
                        od->align_percent,
                        od->ellipsize_percent);
        if (!nd)
                return -ENOMEM;

        nd->color = od->color;
        nd->url = TAKE_PTR(curl);
        nd->uppercase = od->uppercase;

        table_data_unref(od);
        t->data[i] = nd;

        assert(nd->n_ref == 1);

        return 1;
}

static TableData *table_get_data(Table *t, TableCell *cell) {
        size_t i;

        assert(t);
        assert(cell);

        /* Get the data object of the specified cell, or NULL if it doesn't exist */

        i = TABLE_CELL_TO_INDEX(cell);
        if (i >= t->n_cells)
                return NULL;

        assert(t->data[i]);
        assert(t->data[i]->n_ref > 0);

        return t->data[i];
}

int table_set_minimum_width(Table *t, TableCell *cell, size_t minimum_width) {
        int r;

        assert(t);
        assert(cell);

        if (minimum_width == (size_t) -1)
                minimum_width = 1;

        r = table_dedup_cell(t, cell);
        if (r < 0)
                return r;

        table_get_data(t, cell)->minimum_width = minimum_width;
        return 0;
}

int table_set_maximum_width(Table *t, TableCell *cell, size_t maximum_width) {
        int r;

        assert(t);
        assert(cell);

        r = table_dedup_cell(t, cell);
        if (r < 0)
                return r;

        table_get_data(t, cell)->maximum_width = maximum_width;
        return 0;
}

int table_set_weight(Table *t, TableCell *cell, unsigned weight) {
        int r;

        assert(t);
        assert(cell);

        if (weight == (unsigned) -1)
                weight = DEFAULT_WEIGHT;

        r = table_dedup_cell(t, cell);
        if (r < 0)
                return r;

        table_get_data(t, cell)->weight = weight;
        return 0;
}

int table_set_align_percent(Table *t, TableCell *cell, unsigned percent) {
        int r;

        assert(t);
        assert(cell);

        if (percent == (unsigned) -1)
                percent = 0;

        assert(percent <= 100);

        r = table_dedup_cell(t, cell);
        if (r < 0)
                return r;

        table_get_data(t, cell)->align_percent = percent;
        return 0;
}

int table_set_ellipsize_percent(Table *t, TableCell *cell, unsigned percent) {
        int r;

        assert(t);
        assert(cell);

        if (percent == (unsigned) -1)
                percent = 100;

        assert(percent <= 100);

        r = table_dedup_cell(t, cell);
        if (r < 0)
                return r;

        table_get_data(t, cell)->ellipsize_percent = percent;
        return 0;
}

int table_set_color(Table *t, TableCell *cell, const char *color) {
        int r;

        assert(t);
        assert(cell);

        r = table_dedup_cell(t, cell);
        if (r < 0)
                return r;

        table_get_data(t, cell)->color = empty_to_null(color);
        return 0;
}

int table_set_url(Table *t, TableCell *cell, const char *url) {
        _cleanup_free_ char *copy = NULL;
        int r;

        assert(t);
        assert(cell);

        if (url) {
                copy = strdup(url);
                if (!copy)
                        return -ENOMEM;
        }

        r = table_dedup_cell(t, cell);
        if (r < 0)
                return r;

        return free_and_replace(table_get_data(t, cell)->url, copy);
}

int table_set_uppercase(Table *t, TableCell *cell, bool b) {
        TableData *d;
        int r;

        assert(t);
        assert(cell);

        r = table_dedup_cell(t, cell);
        if (r < 0)
                return r;

        assert_se(d = table_get_data(t, cell));

        if (d->uppercase == b)
                return 0;

        d->formatted = mfree(d->formatted);
        d->uppercase = b;
        return 1;
}

int table_update(Table *t, TableCell *cell, TableDataType type, const void *data) {
        _cleanup_free_ char *curl = NULL;
        TableData *nd, *od;
        size_t i;

        assert(t);
        assert(cell);

        i = TABLE_CELL_TO_INDEX(cell);
        if (i >= t->n_cells)
                return -ENXIO;

        assert_se(od = t->data[i]);

        if (od->url) {
                curl = strdup(od->url);
                if (!curl)
                        return -ENOMEM;
        }

        nd = table_data_new(
                        type,
                        data,
                        od->minimum_width,
                        od->maximum_width,
                        od->weight,
                        od->align_percent,
                        od->ellipsize_percent);
        if (!nd)
                return -ENOMEM;

        nd->color = od->color;
        nd->url = TAKE_PTR(curl);
        nd->uppercase = od->uppercase;

        table_data_unref(od);
        t->data[i] = nd;

        return 0;
}

int table_add_many_internal(Table *t, TableDataType first_type, ...) {
        TableDataType type;
        va_list ap;
        TableCell *last_cell = NULL;
        int r;

        assert(t);
        assert(first_type >= 0);
        assert(first_type < _TABLE_DATA_TYPE_MAX);

        type = first_type;

        va_start(ap, first_type);
        for (;;) {
                const void *data;
                union {
                        uint64_t size;
                        usec_t usec;
                        int int_val;
                        int8_t int8;
                        int16_t int16;
                        int32_t int32;
                        int64_t int64;
                        unsigned uint_val;
                        uint8_t uint8;
                        uint16_t uint16;
                        uint32_t uint32;
                        uint64_t uint64;
                        int percent;
                        int ifindex;
                        bool b;
                        union in_addr_union address;
                        sd_id128_t id128;
                } buffer;

                switch (type) {

                case TABLE_EMPTY:
                        data = NULL;
                        break;

                case TABLE_STRING:
                case TABLE_PATH:
                        data = va_arg(ap, const char *);
                        break;

                case TABLE_STRV:
                        data = va_arg(ap, char * const *);
                        break;

                case TABLE_BOOLEAN:
                        buffer.b = va_arg(ap, int);
                        data = &buffer.b;
                        break;

                case TABLE_TIMESTAMP:
                case TABLE_TIMESTAMP_UTC:
                case TABLE_TIMESTAMP_RELATIVE:
                case TABLE_TIMESPAN:
                case TABLE_TIMESPAN_MSEC:
                        buffer.usec = va_arg(ap, usec_t);
                        data = &buffer.usec;
                        break;

                case TABLE_SIZE:
                case TABLE_BPS:
                        buffer.size = va_arg(ap, uint64_t);
                        data = &buffer.size;
                        break;

                case TABLE_INT:
                        buffer.int_val = va_arg(ap, int);
                        data = &buffer.int_val;
                        break;

                case TABLE_INT8: {
                        int x = va_arg(ap, int);
                        assert(x >= INT8_MIN && x <= INT8_MAX);

                        buffer.int8 = x;
                        data = &buffer.int8;
                        break;
                }

                case TABLE_INT16: {
                        int x = va_arg(ap, int);
                        assert(x >= INT16_MIN && x <= INT16_MAX);

                        buffer.int16 = x;
                        data = &buffer.int16;
                        break;
                }

                case TABLE_INT32:
                        buffer.int32 = va_arg(ap, int32_t);
                        data = &buffer.int32;
                        break;

                case TABLE_INT64:
                        buffer.int64 = va_arg(ap, int64_t);
                        data = &buffer.int64;
                        break;

                case TABLE_UINT:
                        buffer.uint_val = va_arg(ap, unsigned);
                        data = &buffer.uint_val;
                        break;

                case TABLE_UINT8: {
                        unsigned x = va_arg(ap, unsigned);
                        assert(x <= UINT8_MAX);

                        buffer.uint8 = x;
                        data = &buffer.uint8;
                        break;
                }

                case TABLE_UINT16: {
                        unsigned x = va_arg(ap, unsigned);
                        assert(x <= UINT16_MAX);

                        buffer.uint16 = x;
                        data = &buffer.uint16;
                        break;
                }

                case TABLE_UINT32:
                        buffer.uint32 = va_arg(ap, uint32_t);
                        data = &buffer.uint32;
                        break;

                case TABLE_UINT64:
                        buffer.uint64 = va_arg(ap, uint64_t);
                        data = &buffer.uint64;
                        break;

                case TABLE_PERCENT:
                        buffer.percent = va_arg(ap, int);
                        data = &buffer.percent;
                        break;

                case TABLE_IFINDEX:
                        buffer.ifindex = va_arg(ap, int);
                        data = &buffer.ifindex;
                        break;

                case TABLE_IN_ADDR:
                        buffer.address = *va_arg(ap, union in_addr_union *);
                        data = &buffer.address.in;
                        break;

                case TABLE_IN6_ADDR:
                        buffer.address = *va_arg(ap, union in_addr_union *);
                        data = &buffer.address.in6;
                        break;

                case TABLE_UUID:
                case TABLE_ID128:
                        buffer.id128 = va_arg(ap, sd_id128_t);
                        data = &buffer.id128;
                        break;

                case TABLE_SET_MINIMUM_WIDTH: {
                        size_t w = va_arg(ap, size_t);

                        r = table_set_minimum_width(t, last_cell, w);
                        break;
                }

                case TABLE_SET_MAXIMUM_WIDTH: {
                        size_t w = va_arg(ap, size_t);
                        r = table_set_maximum_width(t, last_cell, w);
                        break;
                }

                case TABLE_SET_WEIGHT: {
                        unsigned w = va_arg(ap, unsigned);
                        r = table_set_weight(t, last_cell, w);
                        break;
                }

                case TABLE_SET_ALIGN_PERCENT: {
                        unsigned p = va_arg(ap, unsigned);
                        r = table_set_align_percent(t, last_cell, p);
                        break;
                }

                case TABLE_SET_ELLIPSIZE_PERCENT: {
                        unsigned p = va_arg(ap, unsigned);
                        r = table_set_ellipsize_percent(t, last_cell, p);
                        break;
                }

                case TABLE_SET_COLOR: {
                        const char *c = va_arg(ap, const char*);
                        r = table_set_color(t, last_cell, c);
                        break;
                }

                case TABLE_SET_URL: {
                        const char *u = va_arg(ap, const char*);
                        r = table_set_url(t, last_cell, u);
                        break;
                }

                case TABLE_SET_UPPERCASE: {
                        int u = va_arg(ap, int);
                        r = table_set_uppercase(t, last_cell, u);
                        break;
                }

                case _TABLE_DATA_TYPE_MAX:
                        /* Used as end marker */
                        va_end(ap);
                        return 0;

                default:
                        assert_not_reached("Uh? Unexpected data type.");
                }

                if (type < _TABLE_DATA_TYPE_MAX)
                        r = table_add_cell(t, &last_cell, type, data);

                if (r < 0) {
                        va_end(ap);
                        return r;
                }

                type = va_arg(ap, TableDataType);
        }
}

void table_set_header(Table *t, bool b) {
        assert(t);

        t->header = b;
}

void table_set_width(Table *t, size_t width) {
        assert(t);

        t->width = width;
}

void table_set_cell_height_max(Table *t, size_t height) {
        assert(t);
        assert(height >= 1 || height == (size_t) -1);

        t->cell_height_max = height;
}

int table_set_empty_string(Table *t, const char *empty) {
        assert(t);

        return free_and_strdup(&t->empty_string, empty);
}

int table_set_display_all(Table *t) {
        size_t allocated;

        assert(t);

        allocated = t->n_display_map;

        if (!GREEDY_REALLOC(t->display_map, allocated, MAX(t->n_columns, allocated)))
                return -ENOMEM;

        for (size_t i = 0; i < t->n_columns; i++)
                t->display_map[i] = i;

        t->n_display_map = t->n_columns;

        return 0;
}

int table_set_display(Table *t, size_t first_column, ...) {
        size_t allocated, column;
        va_list ap;

        assert(t);

        allocated = t->n_display_map;
        column = first_column;

        va_start(ap, first_column);
        for (;;) {
                assert(column < t->n_columns);

                if (!GREEDY_REALLOC(t->display_map, allocated, MAX(t->n_columns, t->n_display_map+1))) {
                        va_end(ap);
                        return -ENOMEM;
                }

                t->display_map[t->n_display_map++] = column;

                column = va_arg(ap, size_t);
                if (column == (size_t) -1)
                        break;

        }
        va_end(ap);

        return 0;
}

int table_set_sort(Table *t, size_t first_column, ...) {
        size_t allocated, column;
        va_list ap;

        assert(t);

        allocated = t->n_sort_map;
        column = first_column;

        va_start(ap, first_column);
        for (;;) {
                assert(column < t->n_columns);

                if (!GREEDY_REALLOC(t->sort_map, allocated, MAX(t->n_columns, t->n_sort_map+1))) {
                        va_end(ap);
                        return -ENOMEM;
                }

                t->sort_map[t->n_sort_map++] = column;

                column = va_arg(ap, size_t);
                if (column == (size_t) -1)
                        break;
        }
        va_end(ap);

        return 0;
}

int table_hide_column_from_display(Table *t, size_t column) {
        size_t allocated, cur = 0;
        int r;

        assert(t);
        assert(column < t->n_columns);

        /* If the display map is empty, initialize it with all available columns */
        if (!t->display_map) {
                r = table_set_display_all(t);
                if (r < 0)
                        return r;
        }

        allocated = t->n_display_map;

        for (size_t i = 0; i < allocated; i++) {
                if (t->display_map[i] == column)
                        continue;

                t->display_map[cur++] = t->display_map[i];
        }

        t->n_display_map = cur;

        return 0;
}

static int cell_data_compare(TableData *a, size_t index_a, TableData *b, size_t index_b) {
        assert(a);
        assert(b);

        if (a->type == b->type) {

                /* We only define ordering for cells of the same data type. If cells with different data types are
                 * compared we follow the order the cells were originally added in */

                switch (a->type) {

                case TABLE_STRING:
                        return strcmp(a->string, b->string);

                case TABLE_PATH:
                        return path_compare(a->string, b->string);

                case TABLE_STRV:
                        return strv_compare(a->strv, b->strv);

                case TABLE_BOOLEAN:
                        if (!a->boolean && b->boolean)
                                return -1;
                        if (a->boolean && !b->boolean)
                                return 1;
                        return 0;

                case TABLE_TIMESTAMP:
                case TABLE_TIMESTAMP_UTC:
                case TABLE_TIMESTAMP_RELATIVE:
                        return CMP(a->timestamp, b->timestamp);

                case TABLE_TIMESPAN:
                case TABLE_TIMESPAN_MSEC:
                        return CMP(a->timespan, b->timespan);

                case TABLE_SIZE:
                case TABLE_BPS:
                        return CMP(a->size, b->size);

                case TABLE_INT:
                        return CMP(a->int_val, b->int_val);

                case TABLE_INT8:
                        return CMP(a->int8, b->int8);

                case TABLE_INT16:
                        return CMP(a->int16, b->int16);

                case TABLE_INT32:
                        return CMP(a->int32, b->int32);

                case TABLE_INT64:
                        return CMP(a->int64, b->int64);

                case TABLE_UINT:
                        return CMP(a->uint_val, b->uint_val);

                case TABLE_UINT8:
                        return CMP(a->uint8, b->uint8);

                case TABLE_UINT16:
                        return CMP(a->uint16, b->uint16);

                case TABLE_UINT32:
                        return CMP(a->uint32, b->uint32);

                case TABLE_UINT64:
                        return CMP(a->uint64, b->uint64);

                case TABLE_PERCENT:
                        return CMP(a->percent, b->percent);

                case TABLE_IFINDEX:
                        return CMP(a->ifindex, b->ifindex);

                case TABLE_IN_ADDR:
                        return CMP(a->address.in.s_addr, b->address.in.s_addr);

                case TABLE_IN6_ADDR:
                        return memcmp(&a->address.in6, &b->address.in6, FAMILY_ADDRESS_SIZE(AF_INET6));

                case TABLE_UUID:
                case TABLE_ID128:
                        return memcmp(&a->id128, &b->id128, sizeof(sd_id128_t));

                default:
                        ;
                }
        }

        /* Generic fallback using the original order in which the cells where added. */
        return CMP(index_a, index_b);
}

static int table_data_compare(const size_t *a, const size_t *b, Table *t) {
        size_t i;
        int r;

        assert(t);
        assert(t->sort_map);

        /* Make sure the header stays at the beginning */
        if (*a < t->n_columns && *b < t->n_columns)
                return 0;
        if (*a < t->n_columns)
                return -1;
        if (*b < t->n_columns)
                return 1;

        /* Order other lines by the sorting map */
        for (i = 0; i < t->n_sort_map; i++) {
                TableData *d, *dd;

                d = t->data[*a + t->sort_map[i]];
                dd = t->data[*b + t->sort_map[i]];

                r = cell_data_compare(d, *a, dd, *b);
                if (r != 0)
                        return t->reverse_map && t->reverse_map[t->sort_map[i]] ? -r : r;
        }

        /* Order identical lines by the order there were originally added in */
        return CMP(*a, *b);
}

static const char *table_data_format(Table *t, TableData *d) {
        assert(d);

        if (d->formatted)
                return d->formatted;

        switch (d->type) {
        case TABLE_EMPTY:
                return strempty(t->empty_string);

        case TABLE_STRING:
        case TABLE_PATH:
                if (d->uppercase) {
                        char *p, *q;

                        d->formatted = new(char, strlen(d->string) + 1);
                        if (!d->formatted)
                                return NULL;

                        for (p = d->string, q = d->formatted; *p; p++, q++)
                                *q = (char) toupper((unsigned char) *p);
                        *q = 0;

                        return d->formatted;
                }

                return d->string;

        case TABLE_STRV: {
                char *p;

                p = strv_join(d->strv, "\n");
                if (!p)
                        return NULL;

                d->formatted = p;
                break;
        }

        case TABLE_BOOLEAN:
                return yes_no(d->boolean);

        case TABLE_TIMESTAMP:
        case TABLE_TIMESTAMP_UTC:
        case TABLE_TIMESTAMP_RELATIVE: {
                _cleanup_free_ char *p;
                char *ret;

                p = new(char, FORMAT_TIMESTAMP_MAX);
                if (!p)
                        return NULL;

                if (d->type == TABLE_TIMESTAMP)
                        ret = format_timestamp(p, FORMAT_TIMESTAMP_MAX, d->timestamp);
                else if (d->type == TABLE_TIMESTAMP_UTC)
                        ret = format_timestamp_utc(p, FORMAT_TIMESTAMP_MAX, d->timestamp);
                else
                        ret = format_timestamp_relative(p, FORMAT_TIMESTAMP_MAX, d->timestamp);
                if (!ret)
                        return "n/a";

                d->formatted = TAKE_PTR(p);
                break;
        }

        case TABLE_TIMESPAN:
        case TABLE_TIMESPAN_MSEC: {
                _cleanup_free_ char *p;

                p = new(char, FORMAT_TIMESPAN_MAX);
                if (!p)
                        return NULL;

                if (!format_timespan(p, FORMAT_TIMESPAN_MAX, d->timespan,
                                     d->type == TABLE_TIMESPAN ? 0 : USEC_PER_MSEC))
                        return "n/a";

                d->formatted = TAKE_PTR(p);
                break;
        }

        case TABLE_SIZE: {
                _cleanup_free_ char *p;

                p = new(char, FORMAT_BYTES_MAX);
                if (!p)
                        return NULL;

                if (!format_bytes(p, FORMAT_BYTES_MAX, d->size))
                        return "n/a";

                d->formatted = TAKE_PTR(p);
                break;
        }

        case TABLE_BPS: {
                _cleanup_free_ char *p;
                size_t n;

                p = new(char, FORMAT_BYTES_MAX+2);
                if (!p)
                        return NULL;

                if (!format_bytes_full(p, FORMAT_BYTES_MAX, d->size, 0))
                        return "n/a";

                n = strlen(p);
                strscpy(p + n, FORMAT_BYTES_MAX + 2 - n, "bps");

                d->formatted = TAKE_PTR(p);
                break;
        }

        case TABLE_INT: {
                _cleanup_free_ char *p;

                p = new(char, DECIMAL_STR_WIDTH(d->int_val) + 1);
                if (!p)
                        return NULL;

                sprintf(p, "%i", d->int_val);
                d->formatted = TAKE_PTR(p);
                break;
        }

        case TABLE_INT8: {
                _cleanup_free_ char *p;

                p = new(char, DECIMAL_STR_WIDTH(d->int8) + 1);
                if (!p)
                        return NULL;

                sprintf(p, "%" PRIi8, d->int8);
                d->formatted = TAKE_PTR(p);
                break;
        }

        case TABLE_INT16: {
                _cleanup_free_ char *p;

                p = new(char, DECIMAL_STR_WIDTH(d->int16) + 1);
                if (!p)
                        return NULL;

                sprintf(p, "%" PRIi16, d->int16);
                d->formatted = TAKE_PTR(p);
                break;
        }

        case TABLE_INT32: {
                _cleanup_free_ char *p;

                p = new(char, DECIMAL_STR_WIDTH(d->int32) + 1);
                if (!p)
                        return NULL;

                sprintf(p, "%" PRIi32, d->int32);
                d->formatted = TAKE_PTR(p);
                break;
        }

        case TABLE_INT64: {
                _cleanup_free_ char *p;

                p = new(char, DECIMAL_STR_WIDTH(d->int64) + 1);
                if (!p)
                        return NULL;

                sprintf(p, "%" PRIi64, d->int64);
                d->formatted = TAKE_PTR(p);
                break;
        }

        case TABLE_UINT: {
                _cleanup_free_ char *p;

                p = new(char, DECIMAL_STR_WIDTH(d->uint_val) + 1);
                if (!p)
                        return NULL;

                sprintf(p, "%u", d->uint_val);
                d->formatted = TAKE_PTR(p);
                break;
        }

        case TABLE_UINT8: {
                _cleanup_free_ char *p;

                p = new(char, DECIMAL_STR_WIDTH(d->uint8) + 1);
                if (!p)
                        return NULL;

                sprintf(p, "%" PRIu8, d->uint8);
                d->formatted = TAKE_PTR(p);
                break;
        }

        case TABLE_UINT16: {
                _cleanup_free_ char *p;

                p = new(char, DECIMAL_STR_WIDTH(d->uint16) + 1);
                if (!p)
                        return NULL;

                sprintf(p, "%" PRIu16, d->uint16);
                d->formatted = TAKE_PTR(p);
                break;
        }

        case TABLE_UINT32: {
                _cleanup_free_ char *p;

                p = new(char, DECIMAL_STR_WIDTH(d->uint32) + 1);
                if (!p)
                        return NULL;

                sprintf(p, "%" PRIu32, d->uint32);
                d->formatted = TAKE_PTR(p);
                break;
        }

        case TABLE_UINT64: {
                _cleanup_free_ char *p;

                p = new(char, DECIMAL_STR_WIDTH(d->uint64) + 1);
                if (!p)
                        return NULL;

                sprintf(p, "%" PRIu64, d->uint64);
                d->formatted = TAKE_PTR(p);
                break;
        }

        case TABLE_PERCENT: {
                _cleanup_free_ char *p;

                p = new(char, DECIMAL_STR_WIDTH(d->percent) + 2);
                if (!p)
                        return NULL;

                sprintf(p, "%i%%" , d->percent);
                d->formatted = TAKE_PTR(p);
                break;
        }

        case TABLE_IFINDEX: {
                _cleanup_free_ char *p = NULL;
                char name[IF_NAMESIZE + 1];

                if (format_ifname(d->ifindex, name)) {
                        p = strdup(name);
                        if (!p)
                                return NULL;
                } else {
                        if (asprintf(&p, "%i" , d->ifindex) < 0)
                                return NULL;
                }

                d->formatted = TAKE_PTR(p);
                break;
        }

        case TABLE_IN_ADDR:
        case TABLE_IN6_ADDR: {
                _cleanup_free_ char *p = NULL;

                if (in_addr_to_string(d->type == TABLE_IN_ADDR ? AF_INET : AF_INET6,
                                      &d->address, &p) < 0)
                        return NULL;

                d->formatted = TAKE_PTR(p);
                break;
        }

        case TABLE_ID128: {
                char *p;

                p = new(char, SD_ID128_STRING_MAX);
                if (!p)
                        return NULL;

                d->formatted = sd_id128_to_string(d->id128, p);
                break;
        }

        case TABLE_UUID: {
                char *p;

                p = new(char, ID128_UUID_STRING_MAX);
                if (!p)
                        return NULL;

                d->formatted = id128_to_uuid_string(d->id128, p);
                break;
        }

        default:
                assert_not_reached("Unexpected type?");
        }

        return d->formatted;
}

static int console_width_height(
                const char *s,
                size_t *ret_width,
                size_t *ret_height) {

        size_t max_width = 0, height = 0;
        const char *p;

        assert(s);

        /* Determine the width and height in console character cells the specified string needs. */

        do {
                size_t k;

                p = strchr(s, '\n');
                if (p) {
                        _cleanup_free_ char *c = NULL;

                        c = strndup(s, p - s);
                        if (!c)
                                return -ENOMEM;

                        k = utf8_console_width(c);
                        s = p + 1;
                } else {
                        k = utf8_console_width(s);
                        s = NULL;
                }
                if (k == (size_t) -1)
                        return -EINVAL;
                if (k > max_width)
                        max_width = k;

                height++;
        } while (!isempty(s));

        if (ret_width)
                *ret_width = max_width;

        if (ret_height)
                *ret_height = height;

        return 0;
}

static int table_data_requested_width_height(
                Table *table,
                TableData *d,
                size_t *ret_width,
                size_t *ret_height) {

        _cleanup_free_ char *truncated = NULL;
        bool truncation_applied = false;
        size_t width, height;
        const char *t;
        int r;

        t = table_data_format(table, d);
        if (!t)
                return -ENOMEM;

        if (table->cell_height_max != (size_t) -1) {
                r = string_truncate_lines(t, table->cell_height_max, &truncated);
                if (r < 0)
                        return r;
                if (r > 0)
                        truncation_applied = true;

                t = truncated;
        }

        r = console_width_height(t, &width, &height);
        if (r < 0)
                return r;

        if (d->maximum_width != (size_t) -1 && width > d->maximum_width)
                width = d->maximum_width;

        if (width < d->minimum_width)
                width = d->minimum_width;

        if (ret_width)
                *ret_width = width;
        if (ret_height)
                *ret_height = height;

        return truncation_applied;
}

static char *align_string_mem(const char *str, const char *url, size_t new_length, unsigned percent) {
        size_t w = 0, space, lspace, old_length, clickable_length;
        _cleanup_free_ char *clickable = NULL;
        const char *p;
        char *ret;
        size_t i;
        int r;

        /* As with ellipsize_mem(), 'old_length' is a byte size while 'new_length' is a width in character cells */

        assert(str);
        assert(percent <= 100);

        old_length = strlen(str);

        if (url) {
                r = terminal_urlify(url, str, &clickable);
                if (r < 0)
                        return NULL;

                clickable_length = strlen(clickable);
        } else
                clickable_length = old_length;

        /* Determine current width on screen */
        p = str;
        while (p < str + old_length) {
                char32_t c;

                if (utf8_encoded_to_unichar(p, &c) < 0) {
                        p++, w++; /* count invalid chars as 1 */
                        continue;
                }

                p = utf8_next_char(p);
                w += unichar_iswide(c) ? 2 : 1;
        }

        /* Already wider than the target, if so, don't do anything */
        if (w >= new_length)
                return clickable ? TAKE_PTR(clickable) : strdup(str);

        /* How much spaces shall we add? An how much on the left side? */
        space = new_length - w;
        lspace = space * percent / 100U;

        ret = new(char, space + clickable_length + 1);
        if (!ret)
                return NULL;

        for (i = 0; i < lspace; i++)
                ret[i] = ' ';
        memcpy(ret + lspace, clickable ?: str, clickable_length);
        for (i = lspace + clickable_length; i < space + clickable_length; i++)
                ret[i] = ' ';

        ret[space + clickable_length] = 0;
        return ret;
}

static const char* table_data_color(TableData *d) {
        assert(d);

        if (d->color)
                return d->color;

        /* Let's implicitly color all "empty" cells in grey, in case an "empty_string" is set that is not empty */
        if (d->type == TABLE_EMPTY)
                return ansi_grey();

        return NULL;
}

int table_print(Table *t, FILE *f) {
        size_t n_rows, *minimum_width, *maximum_width, display_columns, *requested_width,
                i, j, table_minimum_width, table_maximum_width, table_requested_width, table_effective_width,
                *width;
        _cleanup_free_ size_t *sorted = NULL;
        uint64_t *column_weight, weight_sum;
        int r;

        assert(t);

        if (!f)
                f = stdout;

        /* Ensure we have no incomplete rows */
        assert(t->n_cells % t->n_columns == 0);

        n_rows = t->n_cells / t->n_columns;
        assert(n_rows > 0); /* at least the header row must be complete */

        if (t->sort_map) {
                /* If sorting is requested, let's calculate an index table we use to lookup the actual index to display with. */

                sorted = new(size_t, n_rows);
                if (!sorted)
                        return -ENOMEM;

                for (i = 0; i < n_rows; i++)
                        sorted[i] = i * t->n_columns;

                typesafe_qsort_r(sorted, n_rows, table_data_compare, t);
        }

        if (t->display_map)
                display_columns = t->n_display_map;
        else
                display_columns = t->n_columns;

        assert(display_columns > 0);

        minimum_width = newa(size_t, display_columns);
        maximum_width = newa(size_t, display_columns);
        requested_width = newa(size_t, display_columns);
        width = newa(size_t, display_columns);
        column_weight = newa0(uint64_t, display_columns);

        for (j = 0; j < display_columns; j++) {
                minimum_width[j] = 1;
                maximum_width[j] = (size_t) -1;
                requested_width[j] = (size_t) -1;
        }

        /* First pass: determine column sizes */
        for (i = t->header ? 0 : 1; i < n_rows; i++) {
                TableData **row;

                /* Note that we don't care about ordering at this time, as we just want to determine column sizes,
                 * hence we don't care for sorted[] during the first pass. */
                row = t->data + i * t->n_columns;

                for (j = 0; j < display_columns; j++) {
                        TableData *d;
                        size_t req_width, req_height;

                        assert_se(d = row[t->display_map ? t->display_map[j] : j]);

                        r = table_data_requested_width_height(t, d, &req_width, &req_height);
                        if (r < 0)
                                return r;
                        if (r > 0) { /* Truncated because too many lines? */
                                _cleanup_free_ char *last = NULL;
                                const char *field;

                                /* If we are going to show only the first few lines of a cell that has
                                 * multiple make sure that we have enough space horizontally to show an
                                 * ellipsis. Hence, let's figure out the last line, and account for its
                                 * length plus ellipsis. */

                                field = table_data_format(t, d);
                                if (!field)
                                        return -ENOMEM;

                                assert_se(t->cell_height_max > 0);
                                r = string_extract_line(field, t->cell_height_max-1, &last);
                                if (r < 0)
                                        return r;

                                req_width = MAX(req_width,
                                                utf8_console_width(last) +
                                                utf8_console_width(special_glyph(SPECIAL_GLYPH_ELLIPSIS)));
                        }

                        /* Determine the biggest width that any cell in this column would like to have */
                        if (requested_width[j] == (size_t) -1 ||
                            requested_width[j] < req_width)
                                requested_width[j] = req_width;

                        /* Determine the minimum width any cell in this column needs */
                        if (minimum_width[j] < d->minimum_width)
                                minimum_width[j] = d->minimum_width;

                        /* Determine the maximum width any cell in this column needs */
                        if (d->maximum_width != (size_t) -1 &&
                            (maximum_width[j] == (size_t) -1 ||
                             maximum_width[j] > d->maximum_width))
                                maximum_width[j] = d->maximum_width;

                        /* Determine the full columns weight */
                        column_weight[j] += d->weight;
                }
        }

        /* One space between each column */
        table_requested_width = table_minimum_width = table_maximum_width = display_columns - 1;

        /* Calculate the total weight for all columns, plus the minimum, maximum and requested width for the table. */
        weight_sum = 0;
        for (j = 0; j < display_columns; j++) {
                weight_sum += column_weight[j];

                table_minimum_width += minimum_width[j];

                if (maximum_width[j] == (size_t) -1)
                        table_maximum_width = (size_t) -1;
                else
                        table_maximum_width += maximum_width[j];

                table_requested_width += requested_width[j];
        }

        /* Calculate effective table width */
<<<<<<< HEAD
        if (t->width != (size_t) -1)
                table_effective_width = t->width;
        else if (pager_have() || !isatty(STDOUT_FILENO))
=======
        if (t->width != 0 && t->width != (size_t) -1)
                table_effective_width = t->width;
        else if (t->width == 0 || pager_have() || !isatty(STDOUT_FILENO))
>>>>>>> 1e6233ed
                table_effective_width = table_requested_width;
        else
                table_effective_width = MIN(table_requested_width, columns());

        if (table_maximum_width != (size_t) -1 && table_effective_width > table_maximum_width)
                table_effective_width = table_maximum_width;

        if (table_effective_width < table_minimum_width)
                table_effective_width = table_minimum_width;

        if (table_effective_width >= table_requested_width) {
                size_t extra;

                /* We have extra room, let's distribute it among columns according to their weights. We first provide
                 * each column with what it asked for and the distribute the rest.  */

                extra = table_effective_width - table_requested_width;

                for (j = 0; j < display_columns; j++) {
                        size_t delta;

                        if (weight_sum == 0)
                                width[j] = requested_width[j] + extra / (display_columns - j); /* Avoid division by zero */
                        else
                                width[j] = requested_width[j] + (extra * column_weight[j]) / weight_sum;

                        if (maximum_width[j] != (size_t) -1 && width[j] > maximum_width[j])
                                width[j] = maximum_width[j];

                        if (width[j] < minimum_width[j])
                                width[j] = minimum_width[j];

                        assert(width[j] >= requested_width[j]);
                        delta = width[j] - requested_width[j];

                        /* Subtract what we just added from the rest */
                        if (extra > delta)
                                extra -= delta;
                        else
                                extra = 0;

                        assert(weight_sum >= column_weight[j]);
                        weight_sum -= column_weight[j];
                }

        } else {
                /* We need to compress the table, columns can't get what they asked for. We first provide each column
                 * with the minimum they need, and then distribute anything left. */
                bool finalize = false;
                size_t extra;

                extra = table_effective_width - table_minimum_width;

                for (j = 0; j < display_columns; j++)
                        width[j] = (size_t) -1;

                for (;;) {
                        bool restart = false;

                        for (j = 0; j < display_columns; j++) {
                                size_t delta, w;

                                /* Did this column already get something assigned? If so, let's skip to the next */
                                if (width[j] != (size_t) -1)
                                        continue;

                                if (weight_sum == 0)
                                        w = minimum_width[j] + extra / (display_columns - j); /* avoid division by zero */
                                else
                                        w = minimum_width[j] + (extra * column_weight[j]) / weight_sum;

                                if (w >= requested_width[j]) {
                                        /* Never give more than requested. If we hit a column like this, there's more
                                         * space to allocate to other columns which means we need to restart the
                                         * iteration. However, if we hit a column like this, let's assign it the space
                                         * it wanted for good early.*/

                                        w = requested_width[j];
                                        restart = true;

                                } else if (!finalize)
                                        continue;

                                width[j] = w;

                                assert(w >= minimum_width[j]);
                                delta = w - minimum_width[j];

                                assert(delta <= extra);
                                extra -= delta;

                                assert(weight_sum >= column_weight[j]);
                                weight_sum -= column_weight[j];

                                if (restart && !finalize)
                                        break;
                        }

                        if (finalize)
                                break;

                        if (!restart)
                                finalize = true;
                }
        }

        /* Second pass: show output */
        for (i = t->header ? 0 : 1; i < n_rows; i++) {
                size_t n_subline = 0;
                bool more_sublines;
                TableData **row;

                if (sorted)
                        row = t->data + sorted[i];
                else
                        row = t->data + i * t->n_columns;

                do {
                        more_sublines = false;

                        for (j = 0; j < display_columns; j++) {
                                _cleanup_free_ char *buffer = NULL, *extracted = NULL;
                                bool lines_truncated = false;
                                const char *field;
                                TableData *d;
                                size_t l;

                                assert_se(d = row[t->display_map ? t->display_map[j] : j]);

                                field = table_data_format(t, d);
                                if (!field)
                                        return -ENOMEM;

                                r = string_extract_line(field, n_subline, &extracted);
                                if (r < 0)
                                        return r;
                                if (r > 0) {
                                        /* There are more lines to come */
                                        if ((t->cell_height_max == (size_t) -1 || n_subline + 1 < t->cell_height_max))
                                                more_sublines = true; /* There are more lines to come */
                                        else
                                                lines_truncated = true;
                                }
                                if (extracted)
                                        field = extracted;

                                l = utf8_console_width(field);
                                if (l > width[j]) {
                                        /* Field is wider than allocated space. Let's ellipsize */

                                        buffer = ellipsize(field, width[j], /* ellipsize at the end if we truncated coming lines, otherwise honour configuration */
                                                           lines_truncated ? 100 : d->ellipsize_percent);
                                        if (!buffer)
                                                return -ENOMEM;

                                        field = buffer;
                                } else {
                                        if (lines_truncated) {
                                                _cleanup_free_ char *padded = NULL;

                                                /* We truncated more lines of this cell, let's add an
                                                 * ellipsis. We first append it, but thta might make our
                                                 * string grow above what we have space for, hence ellipsize
                                                 * right after. This will truncate the ellipsis and add a new
                                                 * one. */

                                                padded = strjoin(field, special_glyph(SPECIAL_GLYPH_ELLIPSIS));
                                                if (!padded)
                                                        return -ENOMEM;

                                                buffer = ellipsize(padded, width[j], 100);
                                                if (!buffer)
                                                        return -ENOMEM;

                                                field = buffer;
                                                l = utf8_console_width(field);
                                        }

                                        if (l < width[j]) {
                                                _cleanup_free_ char *aligned = NULL;
                                                /* Field is shorter than allocated space. Let's align with spaces */

                                                aligned = align_string_mem(field, d->url, width[j], d->align_percent);
                                                if (!aligned)
                                                        return -ENOMEM;

                                                free_and_replace(buffer, aligned);
                                                field = buffer;
                                        }
                                }

                                if (l >= width[j] && d->url) {
                                        _cleanup_free_ char *clickable = NULL;

                                        r = terminal_urlify(d->url, field, &clickable);
                                        if (r < 0)
                                                return r;

                                        free_and_replace(buffer, clickable);
                                        field = buffer;
                                }

                                if (row == t->data) /* underline header line fully, including the column separator */
                                        fputs(ansi_underline(), f);

                                if (j > 0)
                                        fputc(' ', f); /* column separator */

                                if (table_data_color(d) && colors_enabled()) {
                                        if (row == t->data) /* first undo header underliner */
                                                fputs(ANSI_NORMAL, f);

                                        fputs(table_data_color(d), f);
                                }

                                fputs(field, f);

                                if (colors_enabled() && (table_data_color(d) || row == t->data))
                                        fputs(ANSI_NORMAL, f);
                        }

                        fputc('\n', f);
                        n_subline ++;
                } while (more_sublines);
        }

        return fflush_and_check(f);
}

int table_format(Table *t, char **ret) {
        _cleanup_fclose_ FILE *f = NULL;
        char *buf = NULL;
        size_t sz = 0;
        int r;

        f = open_memstream_unlocked(&buf, &sz);
        if (!f)
                return -ENOMEM;

        r = table_print(t, f);
        if (r < 0)
                return r;

        f = safe_fclose(f);

        *ret = buf;

        return 0;
}

size_t table_get_rows(Table *t) {
        if (!t)
                return 0;

        assert(t->n_columns > 0);
        return t->n_cells / t->n_columns;
}

size_t table_get_columns(Table *t) {
        if (!t)
                return 0;

        assert(t->n_columns > 0);
        return t->n_columns;
}

int table_set_reverse(Table *t, size_t column, bool b) {
        assert(t);
        assert(column < t->n_columns);

        if (!t->reverse_map) {
                if (!b)
                        return 0;

                t->reverse_map = new0(bool, t->n_columns);
                if (!t->reverse_map)
                        return -ENOMEM;
        }

        t->reverse_map[column] = b;
        return 0;
}

TableCell *table_get_cell(Table *t, size_t row, size_t column) {
        size_t i;

        assert(t);

        if (column >= t->n_columns)
                return NULL;

        i = row * t->n_columns + column;
        if (i >= t->n_cells)
                return NULL;

        return TABLE_INDEX_TO_CELL(i);
}

const void *table_get(Table *t, TableCell *cell) {
        TableData *d;

        assert(t);

        d = table_get_data(t, cell);
        if (!d)
                return NULL;

        return d->data;
}

const void* table_get_at(Table *t, size_t row, size_t column) {
        TableCell *cell;

        cell = table_get_cell(t, row, column);
        if (!cell)
                return NULL;

        return table_get(t, cell);
}

static int table_data_to_json(TableData *d, JsonVariant **ret) {

        switch (d->type) {

        case TABLE_EMPTY:
                return json_variant_new_null(ret);

        case TABLE_STRING:
        case TABLE_PATH:
                return json_variant_new_string(ret, d->string);

        case TABLE_STRV:
                return json_variant_new_array_strv(ret, d->strv);

        case TABLE_BOOLEAN:
                return json_variant_new_boolean(ret, d->boolean);

        case TABLE_TIMESTAMP:
        case TABLE_TIMESTAMP_UTC:
        case TABLE_TIMESTAMP_RELATIVE:
                if (d->timestamp == USEC_INFINITY)
                        return json_variant_new_null(ret);

                return json_variant_new_unsigned(ret, d->timestamp);

        case TABLE_TIMESPAN:
        case TABLE_TIMESPAN_MSEC:
                if (d->timespan == USEC_INFINITY)
                        return json_variant_new_null(ret);

                return json_variant_new_unsigned(ret, d->timespan);

        case TABLE_SIZE:
        case TABLE_BPS:
                if (d->size == (uint64_t) -1)
                        return json_variant_new_null(ret);

                return json_variant_new_unsigned(ret, d->size);

        case TABLE_INT:
                return json_variant_new_integer(ret, d->int_val);

        case TABLE_INT8:
                return json_variant_new_integer(ret, d->int8);

        case TABLE_INT16:
                return json_variant_new_integer(ret, d->int16);

        case TABLE_INT32:
                return json_variant_new_integer(ret, d->int32);

        case TABLE_INT64:
                return json_variant_new_integer(ret, d->int64);

        case TABLE_UINT:
                return json_variant_new_unsigned(ret, d->uint_val);

        case TABLE_UINT8:
                return json_variant_new_unsigned(ret, d->uint8);

        case TABLE_UINT16:
                return json_variant_new_unsigned(ret, d->uint16);

        case TABLE_UINT32:
                return json_variant_new_unsigned(ret, d->uint32);

        case TABLE_UINT64:
                return json_variant_new_unsigned(ret, d->uint64);

        case TABLE_PERCENT:
                return json_variant_new_integer(ret, d->percent);

        case TABLE_IFINDEX:
                return json_variant_new_integer(ret, d->ifindex);

        case TABLE_IN_ADDR:
                return json_variant_new_array_bytes(ret, &d->address, FAMILY_ADDRESS_SIZE(AF_INET));

        case TABLE_IN6_ADDR:
                return json_variant_new_array_bytes(ret, &d->address, FAMILY_ADDRESS_SIZE(AF_INET6));

        case TABLE_ID128: {
                char buf[SD_ID128_STRING_MAX];
                return json_variant_new_string(ret, sd_id128_to_string(d->id128, buf));
        }

        case TABLE_UUID: {
                char buf[ID128_UUID_STRING_MAX];
                return json_variant_new_string(ret, id128_to_uuid_string(d->id128, buf));
        }

        default:
                return -EINVAL;
        }
}

int table_to_json(Table *t, JsonVariant **ret) {
        JsonVariant **rows = NULL, **elements = NULL;
        _cleanup_free_ size_t *sorted = NULL;
        size_t n_rows, i, j, display_columns;
        int r;

        assert(t);

        /* Ensure we have no incomplete rows */
        assert(t->n_cells % t->n_columns == 0);

        n_rows = t->n_cells / t->n_columns;
        assert(n_rows > 0); /* at least the header row must be complete */

        if (t->sort_map) {
                /* If sorting is requested, let's calculate an index table we use to lookup the actual index to display with. */

                sorted = new(size_t, n_rows);
                if (!sorted) {
                        r = -ENOMEM;
                        goto finish;
                }

                for (i = 0; i < n_rows; i++)
                        sorted[i] = i * t->n_columns;

                typesafe_qsort_r(sorted, n_rows, table_data_compare, t);
        }

        if (t->display_map)
                display_columns = t->n_display_map;
        else
                display_columns = t->n_columns;
        assert(display_columns > 0);

        elements = new0(JsonVariant*, display_columns * 2);
        if (!elements) {
                r = -ENOMEM;
                goto finish;
        }

        for (j = 0; j < display_columns; j++) {
                TableData *d;

                assert_se(d = t->data[t->display_map ? t->display_map[j] : j]);

                r = table_data_to_json(d, elements + j*2);
                if (r < 0)
                        goto finish;
        }

        rows = new0(JsonVariant*, n_rows-1);
        if (!rows) {
                r = -ENOMEM;
                goto finish;
        }

        for (i = 1; i < n_rows; i++) {
                TableData **row;

                if (sorted)
                        row = t->data + sorted[i];
                else
                        row = t->data + i * t->n_columns;

                for (j = 0; j < display_columns; j++) {
                        TableData *d;
                        size_t k;

                        assert_se(d = row[t->display_map ? t->display_map[j] : j]);

                        k = j*2+1;
                        elements[k] = json_variant_unref(elements[k]);

                        r = table_data_to_json(d, elements + k);
                        if (r < 0)
                                goto finish;
                }

                r = json_variant_new_object(rows + i - 1, elements, display_columns * 2);
                if (r < 0)
                        goto finish;
        }

        r = json_variant_new_array(ret, rows, n_rows - 1);

finish:
        if (rows) {
                json_variant_unref_many(rows, n_rows-1);
                free(rows);
        }

        if (elements) {
                json_variant_unref_many(elements, display_columns*2);
                free(elements);
        }

        return r;
}

int table_print_json(Table *t, FILE *f, JsonFormatFlags flags) {
        _cleanup_(json_variant_unrefp) JsonVariant *v = NULL;
        int r;

        assert(t);

        if (!f)
                f = stdout;

        r = table_to_json(t, &v);
        if (r < 0)
                return r;

        json_variant_dump(v, flags, f, NULL);

        return fflush_and_check(f);
}<|MERGE_RESOLUTION|>--- conflicted
+++ resolved
@@ -3,11 +3,8 @@
 #include <ctype.h>
 #include <net/if.h>
 #include <unistd.h>
-<<<<<<< HEAD
-=======
 
 #include "sd-id128.h"
->>>>>>> 1e6233ed
 
 #include "alloc-util.h"
 #include "fd-util.h"
@@ -1840,15 +1837,9 @@
         }
 
         /* Calculate effective table width */
-<<<<<<< HEAD
-        if (t->width != (size_t) -1)
-                table_effective_width = t->width;
-        else if (pager_have() || !isatty(STDOUT_FILENO))
-=======
         if (t->width != 0 && t->width != (size_t) -1)
                 table_effective_width = t->width;
         else if (t->width == 0 || pager_have() || !isatty(STDOUT_FILENO))
->>>>>>> 1e6233ed
                 table_effective_width = table_requested_width;
         else
                 table_effective_width = MIN(table_requested_width, columns());
