--- conflicted
+++ resolved
@@ -268,10 +268,7 @@
         unsigned line = 0, section_line = 0;
         bool section_ignored = false, bom_seen = false;
         int r, fd;
-<<<<<<< HEAD
-=======
         usec_t mtime;
->>>>>>> 2ee1c57c
 
         assert(filename);
         assert(lookup);
@@ -289,10 +286,6 @@
         }
 
         fd = fileno(f);
-<<<<<<< HEAD
-        if (fd >= 0) /* stream might not have an fd, let's be careful hence */
-                fd_warn_permissions(filename, fd);
-=======
         if (fd >= 0) { /* stream might not have an fd, let's be careful hence */
                 struct stat st;
 
@@ -303,7 +296,6 @@
                 (void) stat_warn_permissions(filename, &st);
                 mtime = timespec_load(&st.st_mtim);
         }
->>>>>>> 2ee1c57c
 
         for (;;) {
                 _cleanup_free_ char *buf = NULL;
@@ -496,11 +488,7 @@
                 const void *table,
                 ConfigParseFlags flags,
                 void *userdata,
-<<<<<<< HEAD
-                char ***ret_dropins) {
-=======
                 usec_t *ret_mtime) {
->>>>>>> 2ee1c57c
 
         _cleanup_strv_free_ char **dropin_dirs = NULL;
         _cleanup_strv_free_ char **files = NULL;
@@ -516,18 +504,7 @@
         if (r < 0)
                 return r;
 
-<<<<<<< HEAD
-        r = config_parse_many_files(conf_file, files, sections, lookup, table, flags, userdata);
-        if (r < 0)
-                return r;
-
-        if (ret_dropins)
-                *ret_dropins = TAKE_PTR(files);
-
-        return 0;
-=======
         return config_parse_many_files(conf_file, files, sections, lookup, table, flags, userdata, ret_mtime);
->>>>>>> 2ee1c57c
 }
 
 #define DEFINE_PARSER(type, vartype, conv_func)                         \
