/* SPDX-License-Identifier: LGPL-2.1+ */
#pragma once

#include <errno.h>
#include <stdbool.h>
#include <stddef.h>
#include <stdio.h>
#include <syslog.h>

#include "alloc-util.h"
#include "log.h"
#include "macro.h"
#include "time-util.h"

/* An abstract parser for simple, line based, shallow configuration files consisting of variable assignments only. */

typedef enum ConfigParseFlags {
        CONFIG_PARSE_RELAXED       = 1 << 0, /* Do not warn about unknown non-extension fields */
        CONFIG_PARSE_WARN          = 1 << 1, /* Emit non-debug messages */
} ConfigParseFlags;

/* Argument list for parsers of specific configuration settings. */
#define CONFIG_PARSER_ARGUMENTS                 \
        const char *unit,                       \
        const char *filename,                   \
        unsigned line,                          \
        const char *section,                    \
        unsigned section_line,                  \
        const char *lvalue,                     \
        int ltype,                              \
        const char *rvalue,                     \
        void *data,                             \
        void *userdata

/* Prototype for a parser for a specific configuration setting */
typedef int (*ConfigParserCallback)(CONFIG_PARSER_ARGUMENTS);

/* A macro declaring the a function prototype, following the typedef above, simply because it's so cumbersomely long
 * otherwise. (And current emacs gets irritatingly slow when editing files that contain lots of very long function
 * prototypes on the same screen…) */
#define CONFIG_PARSER_PROTOTYPE(name) int name(CONFIG_PARSER_ARGUMENTS)

/* Wraps information for parsing a specific configuration variable, to
 * be stored in a simple array */
typedef struct ConfigTableItem {
        const char *section;            /* Section */
        const char *lvalue;             /* Name of the variable */
        ConfigParserCallback parse;     /* Function that is called to parse the variable's value */
        int ltype;                      /* Distinguish different variables passed to the same callback */
        void *data;                     /* Where to store the variable's data */
} ConfigTableItem;

/* Wraps information for parsing a specific configuration variable, to
 * be stored in a gperf perfect hashtable */
typedef struct ConfigPerfItem {
        const char *section_and_lvalue; /* Section + "." + name of the variable */
        ConfigParserCallback parse;     /* Function that is called to parse the variable's value */
        int ltype;                      /* Distinguish different variables passed to the same callback */
        size_t offset;                  /* Offset where to store data, from the beginning of userdata */
} ConfigPerfItem;

/* Prototype for a low-level gperf lookup function */
typedef const ConfigPerfItem* (*ConfigPerfItemLookup)(const char *section_and_lvalue, unsigned length);

/* Prototype for a generic high-level lookup function */
typedef int (*ConfigItemLookup)(
                const void *table,
                const char *section,
                const char *lvalue,
                ConfigParserCallback *func,
                int *ltype,
                void **data,
                void *userdata);

/* Linear table search implementation of ConfigItemLookup, based on
 * ConfigTableItem arrays */
int config_item_table_lookup(const void *table, const char *section, const char *lvalue, ConfigParserCallback *func, int *ltype, void **data, void *userdata);

/* gperf implementation of ConfigItemLookup, based on gperf
 * ConfigPerfItem tables */
int config_item_perf_lookup(const void *table, const char *section, const char *lvalue, ConfigParserCallback *func, int *ltype, void **data, void *userdata);

int config_parse(
                const char *unit,
                const char *filename,
                FILE *f,
                const char *sections,       /* nulstr */
                ConfigItemLookup lookup,
                const void *table,
                ConfigParseFlags flags,
                void *userdata,
                usec_t *ret_mtime);         /* possibly NULL */

int config_parse_many_nulstr(
                const char *conf_file,      /* possibly NULL */
                const char *conf_file_dirs, /* nulstr */
                const char *sections,       /* nulstr */
                ConfigItemLookup lookup,
                const void *table,
                ConfigParseFlags flags,
                void *userdata,
                usec_t *ret_mtime);         /* possibly NULL */

int config_parse_many(
                const char *conf_file,      /* possibly NULL */
                const char* const* conf_file_dirs,
                const char *dropin_dirname,
                const char *sections,       /* nulstr */
                ConfigItemLookup lookup,
                const void *table,
                ConfigParseFlags flags,
                void *userdata,
<<<<<<< HEAD
                char ***ret_dropins);       /* possibly NULL */
=======
                usec_t *ret_mtime);         /* possibly NULL */
>>>>>>> 2ee1c57c

CONFIG_PARSER_PROTOTYPE(config_parse_int);
CONFIG_PARSER_PROTOTYPE(config_parse_unsigned);
CONFIG_PARSER_PROTOTYPE(config_parse_long);
CONFIG_PARSER_PROTOTYPE(config_parse_uint8);
CONFIG_PARSER_PROTOTYPE(config_parse_uint16);
CONFIG_PARSER_PROTOTYPE(config_parse_uint32);
CONFIG_PARSER_PROTOTYPE(config_parse_int32);
CONFIG_PARSER_PROTOTYPE(config_parse_uint64);
CONFIG_PARSER_PROTOTYPE(config_parse_double);
CONFIG_PARSER_PROTOTYPE(config_parse_iec_size);
CONFIG_PARSER_PROTOTYPE(config_parse_si_uint64);
CONFIG_PARSER_PROTOTYPE(config_parse_iec_uint64);
CONFIG_PARSER_PROTOTYPE(config_parse_bool);
CONFIG_PARSER_PROTOTYPE(config_parse_id128);
CONFIG_PARSER_PROTOTYPE(config_parse_tristate);
CONFIG_PARSER_PROTOTYPE(config_parse_string);
CONFIG_PARSER_PROTOTYPE(config_parse_path);
CONFIG_PARSER_PROTOTYPE(config_parse_strv);
CONFIG_PARSER_PROTOTYPE(config_parse_sec);
CONFIG_PARSER_PROTOTYPE(config_parse_sec_def_infinity);
CONFIG_PARSER_PROTOTYPE(config_parse_sec_def_unset);
CONFIG_PARSER_PROTOTYPE(config_parse_nsec);
CONFIG_PARSER_PROTOTYPE(config_parse_mode);
CONFIG_PARSER_PROTOTYPE(config_parse_warn_compat);
CONFIG_PARSER_PROTOTYPE(config_parse_log_facility);
CONFIG_PARSER_PROTOTYPE(config_parse_log_level);
CONFIG_PARSER_PROTOTYPE(config_parse_signal);
CONFIG_PARSER_PROTOTYPE(config_parse_personality);
CONFIG_PARSER_PROTOTYPE(config_parse_permille);
CONFIG_PARSER_PROTOTYPE(config_parse_ifname);
CONFIG_PARSER_PROTOTYPE(config_parse_ifnames);
CONFIG_PARSER_PROTOTYPE(config_parse_ip_port);
CONFIG_PARSER_PROTOTYPE(config_parse_mtu);
CONFIG_PARSER_PROTOTYPE(config_parse_rlimit);
CONFIG_PARSER_PROTOTYPE(config_parse_vlanprotocol);

typedef enum Disabled {
        DISABLED_CONFIGURATION,
        DISABLED_LEGACY,
        DISABLED_EXPERIMENTAL,
} Disabled;

#define DEFINE_CONFIG_PARSE(function, parser, msg)                      \
        CONFIG_PARSER_PROTOTYPE(function) {                             \
                int *i = data, r;                                       \
                                                                        \
                assert(filename);                                       \
                assert(lvalue);                                         \
                assert(rvalue);                                         \
                assert(data);                                           \
                                                                        \
                r = parser(rvalue);                                     \
                if (r < 0) {                                            \
                        log_syntax(unit, LOG_WARNING, filename, line, r, \
                                   msg ", ignoring: %s", rvalue);       \
                        return 0;                                       \
                }                                                       \
                                                                        \
                *i = r;                                                 \
                return 0;                                               \
        }

#define DEFINE_CONFIG_PARSE_PTR(function, parser, type, msg)            \
        CONFIG_PARSER_PROTOTYPE(function) {                             \
                type *i = data;                                         \
                int r;                                                  \
                                                                        \
                assert(filename);                                       \
                assert(lvalue);                                         \
                assert(rvalue);                                         \
                assert(data);                                           \
                                                                        \
                r = parser(rvalue, i);                                  \
                if (r < 0)                                              \
                        log_syntax(unit, LOG_WARNING, filename, line, r, \
                                   msg ", ignoring: %s", rvalue);       \
                                                                        \
                return 0;                                               \
        }

#define DEFINE_CONFIG_PARSE_ENUM(function, name, type, msg)             \
        CONFIG_PARSER_PROTOTYPE(function) {                             \
                type *i = data, x;                                      \
                                                                        \
                assert(filename);                                       \
                assert(lvalue);                                         \
                assert(rvalue);                                         \
                assert(data);                                           \
                                                                        \
                x = name##_from_string(rvalue);                         \
                if (x < 0) {                                            \
                        log_syntax(unit, LOG_WARNING, filename, line, 0, \
                                   msg ", ignoring: %s", rvalue);       \
                        return 0;                                       \
                }                                                       \
                                                                        \
                *i = x;                                                 \
                return 0;                                               \
        }

#define DEFINE_CONFIG_PARSE_ENUM_WITH_DEFAULT(function, name, type, default_value, msg) \
        CONFIG_PARSER_PROTOTYPE(function) {                             \
                type *i = data, x;                                      \
                                                                        \
                assert(filename);                                       \
                assert(lvalue);                                         \
                assert(rvalue);                                         \
                assert(data);                                           \
                                                                        \
                if (isempty(rvalue)) {                                  \
                        *i = default_value;                             \
                        return 0;                                       \
                }                                                       \
                                                                        \
                x = name##_from_string(rvalue);                         \
                if (x < 0) {                                            \
                        log_syntax(unit, LOG_WARNING, filename, line, 0, \
                                   msg ", ignoring: %s", rvalue);       \
                        return 0;                                       \
                }                                                       \
                                                                        \
                *i = x;                                                 \
                return 0;                                               \
        }

#define DEFINE_CONFIG_PARSE_ENUMV(function, name, type, invalid, msg)          \
        CONFIG_PARSER_PROTOTYPE(function) {                                    \
                type **enums = data, x, *ys;                                   \
                _cleanup_free_ type *xs = NULL;                                \
                const char *word, *state;                                      \
                size_t l, i = 0;                                               \
                                                                               \
                assert(filename);                                              \
                assert(lvalue);                                                \
                assert(rvalue);                                                \
                assert(data);                                                  \
                                                                               \
                xs = new0(type, 1);                                            \
                if (!xs)                                                       \
                        return -ENOMEM;                                        \
                                                                               \
                *xs = invalid;                                                 \
                                                                               \
                FOREACH_WORD(word, l, rvalue, state) {                         \
                        _cleanup_free_ char *en = NULL;                        \
                        type *new_xs;                                          \
                                                                               \
                        en = strndup(word, l);                                 \
                        if (!en)                                               \
                                return log_oom();                              \
                                                                               \
                        if ((x = name##_from_string(en)) < 0) {                \
                                log_syntax(unit, LOG_WARNING, filename, line, 0, \
                                           msg ", ignoring: %s", en);          \
                                continue;                                      \
                        }                                                      \
                                                                               \
                        for (ys = xs; x != invalid && *ys != invalid; ys++) {  \
                                if (*ys == x) {                                \
                                        log_syntax(unit, LOG_NOTICE, filename, \
                                                   line, 0,                    \
                                                   "Duplicate entry, ignoring: %s", \
                                                   en);                        \
                                        x = invalid;                           \
                                }                                              \
                        }                                                      \
                                                                               \
                        if (x == invalid)                                      \
                                continue;                                      \
                                                                               \
                        *(xs + i) = x;                                         \
                        new_xs = realloc(xs, (++i + 1) * sizeof(type));        \
                        if (new_xs)                                            \
                                xs = new_xs;                                   \
                        else                                                   \
                                return log_oom();                              \
                                                                               \
                        *(xs + i) = invalid;                                   \
                }                                                              \
                                                                               \
                free_and_replace(*enums, xs);                                  \
                return 0;                                                      \
        }<|MERGE_RESOLUTION|>--- conflicted
+++ resolved
@@ -110,11 +110,7 @@
                 const void *table,
                 ConfigParseFlags flags,
                 void *userdata,
-<<<<<<< HEAD
-                char ***ret_dropins);       /* possibly NULL */
-=======
                 usec_t *ret_mtime);         /* possibly NULL */
->>>>>>> 2ee1c57c
 
 CONFIG_PARSER_PROTOTYPE(config_parse_int);
 CONFIG_PARSER_PROTOTYPE(config_parse_unsigned);
