--- conflicted
+++ resolved
@@ -181,360 +181,6 @@
         return has_owner;
 }
 
-<<<<<<< HEAD
-static int check_good_user(sd_bus_message *m, uid_t good_user) {
-        _cleanup_(sd_bus_creds_unrefp) sd_bus_creds *creds = NULL;
-        uid_t sender_uid;
-        int r;
-
-        assert(m);
-
-        if (good_user == UID_INVALID)
-                return 0;
-
-        r = sd_bus_query_sender_creds(m, SD_BUS_CREDS_EUID, &creds);
-        if (r < 0)
-                return r;
-
-        /* Don't trust augmented credentials for authorization */
-        assert_return((sd_bus_creds_get_augmented_mask(creds) & SD_BUS_CREDS_EUID) == 0, -EPERM);
-
-        r = sd_bus_creds_get_euid(creds, &sender_uid);
-        if (r < 0)
-                return r;
-
-        return sender_uid == good_user;
-}
-
-int bus_test_polkit(
-                sd_bus_message *call,
-                int capability,
-                const char *action,
-                const char **details,
-                uid_t good_user,
-                bool *_challenge,
-                sd_bus_error *e) {
-
-        int r;
-
-        assert(call);
-        assert(action);
-
-        /* Tests non-interactively! */
-
-        r = check_good_user(call, good_user);
-        if (r != 0)
-                return r;
-
-        r = sd_bus_query_sender_privilege(call, capability);
-        if (r < 0)
-                return r;
-        else if (r > 0)
-                return 1;
-#if ENABLE_POLKIT
-        else {
-                _cleanup_(sd_bus_message_unrefp) sd_bus_message *request = NULL;
-                _cleanup_(sd_bus_message_unrefp) sd_bus_message *reply = NULL;
-                int authorized = false, challenge = false;
-                const char *sender, **k, **v;
-
-                sender = sd_bus_message_get_sender(call);
-                if (!sender)
-                        return -EBADMSG;
-
-                r = sd_bus_message_new_method_call(
-                                call->bus,
-                                &request,
-                                "org.freedesktop.PolicyKit1",
-                                "/org/freedesktop/PolicyKit1/Authority",
-                                "org.freedesktop.PolicyKit1.Authority",
-                                "CheckAuthorization");
-                if (r < 0)
-                        return r;
-
-                r = sd_bus_message_append(
-                                request,
-                                "(sa{sv})s",
-                                "system-bus-name", 1, "name", "s", sender,
-                                action);
-                if (r < 0)
-                        return r;
-
-                r = sd_bus_message_open_container(request, 'a', "{ss}");
-                if (r < 0)
-                        return r;
-
-                STRV_FOREACH_PAIR(k, v, details) {
-                        r = sd_bus_message_append(request, "{ss}", *k, *v);
-                        if (r < 0)
-                                return r;
-                }
-
-                r = sd_bus_message_close_container(request);
-                if (r < 0)
-                        return r;
-
-                r = sd_bus_message_append(request, "us", 0, NULL);
-                if (r < 0)
-                        return r;
-
-                r = sd_bus_call(call->bus, request, 0, e, &reply);
-                if (r < 0) {
-                        /* Treat no PK available as access denied */
-                        if (sd_bus_error_has_name(e, SD_BUS_ERROR_SERVICE_UNKNOWN)) {
-                                sd_bus_error_free(e);
-                                return -EACCES;
-                        }
-
-                        return r;
-                }
-
-                r = sd_bus_message_enter_container(reply, 'r', "bba{ss}");
-                if (r < 0)
-                        return r;
-
-                r = sd_bus_message_read(reply, "bb", &authorized, &challenge);
-                if (r < 0)
-                        return r;
-
-                if (authorized)
-                        return 1;
-
-                if (_challenge) {
-                        *_challenge = challenge;
-                        return 0;
-                }
-        }
-#endif
-
-        return -EACCES;
-}
-
-#if ENABLE_POLKIT
-
-typedef struct AsyncPolkitQuery {
-        sd_bus_message *request, *reply;
-        sd_bus_message_handler_t callback;
-        void *userdata;
-        sd_bus_slot *slot;
-        Hashmap *registry;
-} AsyncPolkitQuery;
-
-static void async_polkit_query_free(AsyncPolkitQuery *q) {
-
-        if (!q)
-                return;
-
-        sd_bus_slot_unref(q->slot);
-
-        if (q->registry && q->request)
-                hashmap_remove(q->registry, q->request);
-
-        sd_bus_message_unref(q->request);
-        sd_bus_message_unref(q->reply);
-
-        free(q);
-}
-
-static int async_polkit_callback(sd_bus_message *reply, void *userdata, sd_bus_error *error) {
-        _cleanup_(sd_bus_error_free) sd_bus_error error_buffer = SD_BUS_ERROR_NULL;
-        AsyncPolkitQuery *q = userdata;
-        int r;
-
-        assert(reply);
-        assert(q);
-
-        q->slot = sd_bus_slot_unref(q->slot);
-        q->reply = sd_bus_message_ref(reply);
-
-        r = sd_bus_message_rewind(q->request, true);
-        if (r < 0) {
-                r = sd_bus_reply_method_errno(q->request, r, NULL);
-                goto finish;
-        }
-
-        r = q->callback(q->request, q->userdata, &error_buffer);
-        r = bus_maybe_reply_error(q->request, r, &error_buffer);
-
-finish:
-        async_polkit_query_free(q);
-
-        return r;
-}
-
-#endif
-
-int bus_verify_polkit_async(
-                sd_bus_message *call,
-                int capability,
-                const char *action,
-                const char **details,
-                bool interactive,
-                uid_t good_user,
-                Hashmap **registry,
-                sd_bus_error *error) {
-
-#if ENABLE_POLKIT
-        _cleanup_(sd_bus_message_unrefp) sd_bus_message *pk = NULL;
-        AsyncPolkitQuery *q;
-        const char *sender, **k, **v;
-        sd_bus_message_handler_t callback;
-        void *userdata;
-        int c;
-#endif
-        int r;
-
-        assert(call);
-        assert(action);
-        assert(registry);
-
-        r = check_good_user(call, good_user);
-        if (r != 0)
-                return r;
-
-#if ENABLE_POLKIT
-        q = hashmap_get(*registry, call);
-        if (q) {
-                int authorized, challenge;
-
-                /* This is the second invocation of this function, and
-                 * there's already a response from polkit, let's
-                 * process it */
-                assert(q->reply);
-
-                if (sd_bus_message_is_method_error(q->reply, NULL)) {
-                        const sd_bus_error *e;
-
-                        e = sd_bus_message_get_error(q->reply);
-
-                        /* Treat no PK available as access denied */
-                        if (sd_bus_error_has_name(e, SD_BUS_ERROR_SERVICE_UNKNOWN) ||
-                            sd_bus_error_has_name(e, SD_BUS_ERROR_NAME_HAS_NO_OWNER))
-                                return -EACCES;
-
-                        /* Copy error from polkit reply */
-                        sd_bus_error_copy(error, e);
-                        return -sd_bus_error_get_errno(e);
-                }
-
-                r = sd_bus_message_enter_container(q->reply, 'r', "bba{ss}");
-                if (r >= 0)
-                        r = sd_bus_message_read(q->reply, "bb", &authorized, &challenge);
-                if (r < 0)
-                        return r;
-
-                if (authorized)
-                        return 1;
-
-                if (challenge)
-                        return sd_bus_error_set(error, SD_BUS_ERROR_INTERACTIVE_AUTHORIZATION_REQUIRED, "Interactive authentication required.");
-
-                return -EACCES;
-        }
-#endif
-
-        r = sd_bus_query_sender_privilege(call, capability);
-        if (r < 0)
-                return r;
-        else if (r > 0)
-                return 1;
-
-#if ENABLE_POLKIT
-        if (sd_bus_get_current_message(call->bus) != call)
-                return -EINVAL;
-
-        callback = sd_bus_get_current_handler(call->bus);
-        if (!callback)
-                return -EINVAL;
-
-        userdata = sd_bus_get_current_userdata(call->bus);
-
-        sender = sd_bus_message_get_sender(call);
-        if (!sender)
-                return -EBADMSG;
-
-        c = sd_bus_message_get_allow_interactive_authorization(call);
-        if (c < 0)
-                return c;
-        if (c > 0)
-                interactive = true;
-
-        r = hashmap_ensure_allocated(registry, NULL);
-        if (r < 0)
-                return r;
-
-        r = sd_bus_message_new_method_call(
-                        call->bus,
-                        &pk,
-                        "org.freedesktop.PolicyKit1",
-                        "/org/freedesktop/PolicyKit1/Authority",
-                        "org.freedesktop.PolicyKit1.Authority",
-                        "CheckAuthorization");
-        if (r < 0)
-                return r;
-
-        r = sd_bus_message_append(
-                        pk,
-                        "(sa{sv})s",
-                        "system-bus-name", 1, "name", "s", sender,
-                        action);
-        if (r < 0)
-                return r;
-
-        r = sd_bus_message_open_container(pk, 'a', "{ss}");
-        if (r < 0)
-                return r;
-
-        STRV_FOREACH_PAIR(k, v, details) {
-                r = sd_bus_message_append(pk, "{ss}", *k, *v);
-                if (r < 0)
-                        return r;
-        }
-
-        r = sd_bus_message_close_container(pk);
-        if (r < 0)
-                return r;
-
-        r = sd_bus_message_append(pk, "us", interactive, NULL);
-        if (r < 0)
-                return r;
-
-        q = new0(AsyncPolkitQuery, 1);
-        if (!q)
-                return -ENOMEM;
-
-        q->request = sd_bus_message_ref(call);
-        q->callback = callback;
-        q->userdata = userdata;
-
-        r = hashmap_put(*registry, call, q);
-        if (r < 0) {
-                async_polkit_query_free(q);
-                return r;
-        }
-
-        q->registry = *registry;
-
-        r = sd_bus_call_async(call->bus, &q->slot, pk, async_polkit_callback, q, 0);
-        if (r < 0) {
-                async_polkit_query_free(q);
-                return r;
-        }
-
-        return 0;
-#endif
-
-        return -EACCES;
-}
-
-void bus_verify_polkit_async_registry_free(Hashmap *registry) {
-#if ENABLE_POLKIT
-        hashmap_free_with_destructor(registry, async_polkit_query_free);
-#endif
-}
-
-=======
->>>>>>> 1e6233ed
 int bus_check_peercred(sd_bus *c) {
         struct ucred ucred;
         int fd, r;
