--- conflicted
+++ resolved
@@ -585,13 +585,9 @@
         assert_return(data, -EINVAL);
 
         assert(m->n_containers < RTNL_CONTAINER_DEPTH);
-<<<<<<< HEAD
-        assert(m->containers[m->n_containers].attributes);
-=======
 
         if (!m->containers[m->n_containers].attributes)
                 return -ENODATA;
->>>>>>> 1e6233ed
 
         if (type >= m->containers[m->n_containers].n_attributes)
                 return -ENODATA;
