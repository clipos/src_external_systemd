--- conflicted
+++ resolved
@@ -56,11 +56,7 @@
 static void *vtable_method_convert_userdata(const sd_bus_vtable *p, void *u) {
         assert(p);
 
-<<<<<<< HEAD
-        if (!u)
-=======
         if (!u || FLAGS_SET(p->flags, SD_BUS_VTABLE_ABSOLUTE_OFFSET))
->>>>>>> 2ee1c57c
                 return SIZE_TO_PTR(p->x.method.offset); /* don't add offset on NULL, to make ubsan happy */
 
         return (uint8_t*) u + p->x.method.offset;
@@ -69,11 +65,7 @@
 static void *vtable_property_convert_userdata(const sd_bus_vtable *p, void *u) {
         assert(p);
 
-<<<<<<< HEAD
-        if (!u)
-=======
         if (!u || FLAGS_SET(p->flags, SD_BUS_VTABLE_ABSOLUTE_OFFSET))
->>>>>>> 2ee1c57c
                 return SIZE_TO_PTR(p->x.property.offset); /* as above */
 
         return (uint8_t*) u + p->x.property.offset;
