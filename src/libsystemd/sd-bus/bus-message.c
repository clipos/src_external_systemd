/* SPDX-License-Identifier: LGPL-2.1+ */

#include <errno.h>
#include <fcntl.h>
#include <sys/mman.h>

#include "sd-bus.h"

#include "alloc-util.h"
#include "bus-gvariant.h"
#include "bus-internal.h"
#include "bus-message.h"
#include "bus-signature.h"
#include "bus-type.h"
#include "bus-util.h"
#include "fd-util.h"
#include "io-util.h"
#include "memfd-util.h"
#include "memory-util.h"
#include "string-util.h"
#include "strv.h"
#include "time-util.h"
#include "utf8.h"

static int message_append_basic(sd_bus_message *m, char type, const void *p, const void **stored);

static void *adjust_pointer(const void *p, void *old_base, size_t sz, void *new_base) {

        if (!p)
                return NULL;

        if (old_base == new_base)
                return (void*) p;

        if ((uint8_t*) p < (uint8_t*) old_base)
                return (void*) p;

        if ((uint8_t*) p >= (uint8_t*) old_base + sz)
                return (void*) p;

        return (uint8_t*) new_base + ((uint8_t*) p - (uint8_t*) old_base);
}

static void message_free_part(sd_bus_message *m, struct bus_body_part *part) {
        assert(m);
        assert(part);

        if (part->memfd >= 0) {
                /* erase if requested, but only if the memfd is not sealed yet, i.e. is writable */
                if (m->sensitive && !m->sealed)
                        explicit_bzero_safe(part->data, part->size);

                close_and_munmap(part->memfd, part->mmap_begin, part->mapped);
        } else if (part->munmap_this)
                /* We don't erase sensitive data here, since the data is memory mapped from someone else, and
                 * we just don't know if it's OK to write to it */
                munmap(part->mmap_begin, part->mapped);
        else {
                /* Erase this if that is requested. Since this is regular memory we know we can write it. */
                if (m->sensitive)
                        explicit_bzero_safe(part->data, part->size);

                if (part->free_this)
                        free(part->data);
        }

        if (part != &m->body)
                free(part);
}

static void message_reset_parts(sd_bus_message *m) {
        struct bus_body_part *part;

        assert(m);

        part = &m->body;
        while (m->n_body_parts > 0) {
                struct bus_body_part *next = part->next;
                message_free_part(m, part);
                part = next;
                m->n_body_parts--;
        }

        m->body_end = NULL;

        m->cached_rindex_part = NULL;
        m->cached_rindex_part_begin = 0;
}

static struct bus_container *message_get_last_container(sd_bus_message *m) {
        assert(m);

        if (m->n_containers == 0)
                return &m->root_container;

        assert(m->containers);
        return m->containers + m->n_containers - 1;
}

static void message_free_last_container(sd_bus_message *m) {
        struct bus_container *c;

        c = message_get_last_container(m);

        free(c->signature);
        free(c->peeked_signature);
        free(c->offsets);

        /* Move to previous container, but not if we are on root container */
        if (m->n_containers > 0)
                m->n_containers--;
}

static void message_reset_containers(sd_bus_message *m) {
        assert(m);

        while (m->n_containers > 0)
                message_free_last_container(m);

        m->containers = mfree(m->containers);
        m->containers_allocated = 0;
        m->root_container.index = 0;
}

static sd_bus_message* message_free(sd_bus_message *m) {
        assert(m);

        message_reset_parts(m);

        if (m->free_header)
                free(m->header);

        /* Note that we don't unref m->bus here. That's already done by sd_bus_message_unref() as each user
         * reference to the bus message also is considered a reference to the bus connection itself. */

        if (m->free_fds) {
                close_many(m->fds, m->n_fds);
                free(m->fds);
        }

        if (m->iovec != m->iovec_fixed)
                free(m->iovec);

        message_reset_containers(m);
        assert(m->n_containers == 0);
        message_free_last_container(m);

        bus_creds_done(&m->creds);
        return mfree(m);
}

static void *message_extend_fields(sd_bus_message *m, size_t align, size_t sz, bool add_offset) {
        void *op, *np;
        size_t old_size, new_size, start;

        assert(m);

        if (m->poisoned)
                return NULL;

        old_size = sizeof(struct bus_header) + m->fields_size;
        start = ALIGN_TO(old_size, align);
        new_size = start + sz;

        if (new_size < start ||
            new_size > (size_t) ((uint32_t) -1))
                goto poison;

        if (old_size == new_size)
                return (uint8_t*) m->header + old_size;

        if (m->free_header) {
                np = realloc(m->header, ALIGN8(new_size));
                if (!np)
                        goto poison;
        } else {
                /* Initially, the header is allocated as part of
                 * the sd_bus_message itself, let's replace it by
                 * dynamic data */

                np = malloc(ALIGN8(new_size));
                if (!np)
                        goto poison;

                memcpy(np, m->header, sizeof(struct bus_header));
        }

        /* Zero out padding */
        if (start > old_size)
                memzero((uint8_t*) np + old_size, start - old_size);

        op = m->header;
        m->header = np;
        m->fields_size = new_size - sizeof(struct bus_header);

        /* Adjust quick access pointers */
        m->path = adjust_pointer(m->path, op, old_size, m->header);
        m->interface = adjust_pointer(m->interface, op, old_size, m->header);
        m->member = adjust_pointer(m->member, op, old_size, m->header);
        m->destination = adjust_pointer(m->destination, op, old_size, m->header);
        m->sender = adjust_pointer(m->sender, op, old_size, m->header);
        m->error.name = adjust_pointer(m->error.name, op, old_size, m->header);

        m->free_header = true;

        if (add_offset) {
                if (m->n_header_offsets >= ELEMENTSOF(m->header_offsets))
                        goto poison;

                m->header_offsets[m->n_header_offsets++] = new_size - sizeof(struct bus_header);
        }

        return (uint8_t*) np + start;

poison:
        m->poisoned = true;
        return NULL;
}

static int message_append_field_string(
                sd_bus_message *m,
                uint64_t h,
                char type,
                const char *s,
                const char **ret) {

        size_t l;
        uint8_t *p;

        assert(m);

        /* dbus1 only allows 8bit header field ids */
        if (h > 0xFF)
                return -EINVAL;

        /* dbus1 doesn't allow strings over 32bit, let's enforce this
         * globally, to not risk convertability */
        l = strlen(s);
        if (l > UINT32_MAX)
                return -EINVAL;

        /* Signature "(yv)" where the variant contains "s" */

        if (BUS_MESSAGE_IS_GVARIANT(m)) {

                /* (field id 64bit, ((string + NUL) + NUL + signature string 's') */
                p = message_extend_fields(m, 8, 8 + l + 1 + 1 + 1, true);
                if (!p)
                        return -ENOMEM;

                *((uint64_t*) p) = h;
                memcpy(p+8, s, l);
                p[8+l] = 0;
                p[8+l+1] = 0;
                p[8+l+2] = type;

                if (ret)
                        *ret = (char*) p + 8;

        } else {
                /* (field id byte + (signature length + signature 's' + NUL) + (string length + string + NUL)) */
                p = message_extend_fields(m, 8, 4 + 4 + l + 1, false);
                if (!p)
                        return -ENOMEM;

                p[0] = (uint8_t) h;
                p[1] = 1;
                p[2] = type;
                p[3] = 0;

                ((uint32_t*) p)[1] = l;
                memcpy(p + 8, s, l + 1);

                if (ret)
                        *ret = (char*) p + 8;
        }

        return 0;
}

static int message_append_field_signature(
                sd_bus_message *m,
                uint64_t h,
                const char *s,
                const char **ret) {

        size_t l;
        uint8_t *p;

        assert(m);

        /* dbus1 only allows 8bit header field ids */
        if (h > 0xFF)
                return -EINVAL;

        /* dbus1 doesn't allow signatures over 8bit, let's enforce
         * this globally, to not risk convertability */
        l = strlen(s);
        if (l > SD_BUS_MAXIMUM_SIGNATURE_LENGTH)
                return -EINVAL;

        /* Signature "(yv)" where the variant contains "g" */

        if (BUS_MESSAGE_IS_GVARIANT(m))
                /* For gvariant the serialization is the same as for normal strings */
                return message_append_field_string(m, h, 'g', s, ret);
        else {
                /* (field id byte + (signature length + signature 'g' + NUL) + (string length + string + NUL)) */
                p = message_extend_fields(m, 8, 4 + 1 + l + 1, false);
                if (!p)
                        return -ENOMEM;

                p[0] = (uint8_t) h;
                p[1] = 1;
                p[2] = SD_BUS_TYPE_SIGNATURE;
                p[3] = 0;
                p[4] = l;
                memcpy(p + 5, s, l + 1);

                if (ret)
                        *ret = (const char*) p + 5;
        }

        return 0;
}

static int message_append_field_uint32(sd_bus_message *m, uint64_t h, uint32_t x) {
        uint8_t *p;

        assert(m);

        /* dbus1 only allows 8bit header field ids */
        if (h > 0xFF)
                return -EINVAL;

        if (BUS_MESSAGE_IS_GVARIANT(m)) {
                /* (field id 64bit + ((value + NUL + signature string 'u') */

                p = message_extend_fields(m, 8, 8 + 4 + 1 + 1, true);
                if (!p)
                        return -ENOMEM;

                *((uint64_t*) p) = h;
                *((uint32_t*) (p + 8)) = x;
                p[12] = 0;
                p[13] = 'u';
        } else {
                /* (field id byte + (signature length + signature 'u' + NUL) + value) */
                p = message_extend_fields(m, 8, 4 + 4, false);
                if (!p)
                        return -ENOMEM;

                p[0] = (uint8_t) h;
                p[1] = 1;
                p[2] = 'u';
                p[3] = 0;

                ((uint32_t*) p)[1] = x;
        }

        return 0;
}

static int message_append_field_uint64(sd_bus_message *m, uint64_t h, uint64_t x) {
        uint8_t *p;

        assert(m);

        /* dbus1 only allows 8bit header field ids */
        if (h > 0xFF)
                return -EINVAL;

        if (BUS_MESSAGE_IS_GVARIANT(m)) {
                /* (field id 64bit + ((value + NUL + signature string 't') */

                p = message_extend_fields(m, 8, 8 + 8 + 1 + 1, true);
                if (!p)
                        return -ENOMEM;

                *((uint64_t*) p) = h;
                *((uint64_t*) (p + 8)) = x;
                p[16] = 0;
                p[17] = 't';
        } else {
                /* (field id byte + (signature length + signature 't' + NUL) + 4 byte padding + value) */
                p = message_extend_fields(m, 8, 4 + 4 + 8, false);
                if (!p)
                        return -ENOMEM;

                p[0] = (uint8_t) h;
                p[1] = 1;
                p[2] = 't';
                p[3] = 0;
                p[4] = 0;
                p[5] = 0;
                p[6] = 0;
                p[7] = 0;

                ((uint64_t*) p)[1] = x;
        }

        return 0;
}

static int message_append_reply_cookie(sd_bus_message *m, uint64_t cookie) {
        assert(m);

        if (BUS_MESSAGE_IS_GVARIANT(m))
                return message_append_field_uint64(m, BUS_MESSAGE_HEADER_REPLY_SERIAL, cookie);
        else {
                /* 64bit cookies are not supported on dbus1 */
                if (cookie > 0xffffffffUL)
                        return -EOPNOTSUPP;

                return message_append_field_uint32(m, BUS_MESSAGE_HEADER_REPLY_SERIAL, (uint32_t) cookie);
        }
}

int bus_message_from_header(
                sd_bus *bus,
                void *header,
                size_t header_accessible,
                void *footer,
                size_t footer_accessible,
                size_t message_size,
                int *fds,
                size_t n_fds,
                const char *label,
                size_t extra,
                sd_bus_message **ret) {

        _cleanup_free_ sd_bus_message *m = NULL;
        struct bus_header *h;
        size_t a, label_sz;

        assert(bus);
        assert(header || header_accessible <= 0);
        assert(footer || footer_accessible <= 0);
        assert(fds || n_fds <= 0);
        assert(ret);

        if (header_accessible < sizeof(struct bus_header))
                return -EBADMSG;

        if (header_accessible > message_size)
                return -EBADMSG;
        if (footer_accessible > message_size)
                return -EBADMSG;

        h = header;
        if (!IN_SET(h->version, 1, 2))
                return -EBADMSG;

        if (h->type <= _SD_BUS_MESSAGE_TYPE_INVALID || h->type >= _SD_BUS_MESSAGE_TYPE_MAX)
                return -EBADMSG;

        if (!IN_SET(h->endian, BUS_LITTLE_ENDIAN, BUS_BIG_ENDIAN))
                return -EBADMSG;

        /* Note that we are happy with unknown flags in the flags header! */

        a = ALIGN(sizeof(sd_bus_message)) + ALIGN(extra);

        if (label) {
                label_sz = strlen(label);
                a += label_sz + 1;
        }

        m = malloc0(a);
        if (!m)
                return -ENOMEM;

        m->sealed = true;
        m->header = header;
        m->header_accessible = header_accessible;
        m->footer = footer;
        m->footer_accessible = footer_accessible;

        if (BUS_MESSAGE_IS_GVARIANT(m)) {
                size_t ws;

                if (h->dbus2.cookie == 0)
                        return -EBADMSG;

                /* dbus2 derives the sizes from the message size and
                the offset table at the end, since it is formatted as
                gvariant "yyyyuta{tv}v". Since the message itself is a
                structure with precisely to variable sized entries,
                there's only one offset in the table, which marks the
                end of the fields array. */

                ws = bus_gvariant_determine_word_size(message_size, 0);
                if (footer_accessible < ws)
                        return -EBADMSG;

                m->fields_size = bus_gvariant_read_word_le((uint8_t*) footer + footer_accessible - ws, ws);
                if (ALIGN8(m->fields_size) > message_size - ws)
                        return -EBADMSG;
                if (m->fields_size < sizeof(struct bus_header))
                        return -EBADMSG;

                m->fields_size -= sizeof(struct bus_header);
                m->body_size = message_size - (sizeof(struct bus_header) + ALIGN8(m->fields_size));
        } else {
                if (h->dbus1.serial == 0)
                        return -EBADMSG;

                /* dbus1 has the sizes in the header */
                m->fields_size = BUS_MESSAGE_BSWAP32(m, h->dbus1.fields_size);
                m->body_size = BUS_MESSAGE_BSWAP32(m, h->dbus1.body_size);

                if (sizeof(struct bus_header) + ALIGN8(m->fields_size) + m->body_size != message_size)
                        return -EBADMSG;
        }

        m->fds = fds;
        m->n_fds = n_fds;

        if (label) {
                m->creds.label = (char*) m + ALIGN(sizeof(sd_bus_message)) + ALIGN(extra);
                memcpy(m->creds.label, label, label_sz + 1);

                m->creds.mask |= SD_BUS_CREDS_SELINUX_CONTEXT;
        }

        m->n_ref = 1;
        m->bus = sd_bus_ref(bus);

        *ret = TAKE_PTR(m);

        return 0;
}

int bus_message_from_malloc(
                sd_bus *bus,
                void *buffer,
                size_t length,
                int *fds,
                size_t n_fds,
                const char *label,
                sd_bus_message **ret) {

        _cleanup_(sd_bus_message_unrefp) sd_bus_message *m = NULL;
        size_t sz;
        int r;

        r = bus_message_from_header(
                        bus,
                        buffer, length, /* in this case the initial bytes and the final bytes are the same */
                        buffer, length,
                        length,
                        fds, n_fds,
                        label,
                        0, &m);
        if (r < 0)
                return r;

        sz = length - sizeof(struct bus_header) - ALIGN8(m->fields_size);
        if (sz > 0) {
                m->n_body_parts = 1;
                m->body.data = (uint8_t*) buffer + sizeof(struct bus_header) + ALIGN8(m->fields_size);
                m->body.size = sz;
                m->body.sealed = true;
                m->body.memfd = -1;
        }

        m->n_iovec = 1;
        m->iovec = m->iovec_fixed;
        m->iovec[0] = IOVEC_MAKE(buffer, length);

        r = bus_message_parse_fields(m);
        if (r < 0)
                return r;

        /* We take possession of the memory and fds now */
        m->free_header = true;
        m->free_fds = true;

        *ret = TAKE_PTR(m);
        return 0;
}

_public_ int sd_bus_message_new(
                sd_bus *bus,
                sd_bus_message **m,
                uint8_t type) {

        assert_return(bus, -ENOTCONN);
        assert_return(bus = bus_resolve(bus), -ENOPKG);
        assert_return(bus->state != BUS_UNSET, -ENOTCONN);
        assert_return(m, -EINVAL);
<<<<<<< HEAD
        assert_return(type > _SD_BUS_MESSAGE_TYPE_INVALID && type < _SD_BUS_MESSAGE_TYPE_MAX, -EINVAL);
=======
        /* Creation of messages with _SD_BUS_MESSAGE_TYPE_INVALID is allowed. */
        assert_return(type < _SD_BUS_MESSAGE_TYPE_MAX, -EINVAL);
>>>>>>> 2ee1c57c

        sd_bus_message *t = malloc0(ALIGN(sizeof(sd_bus_message)) + sizeof(struct bus_header));
        if (!t)
                return -ENOMEM;

        t->n_ref = 1;
        t->bus = sd_bus_ref(bus);
        t->header = (struct bus_header*) ((uint8_t*) t + ALIGN(sizeof(struct sd_bus_message)));
        t->header->endian = BUS_NATIVE_ENDIAN;
        t->header->type = type;
        t->header->version = bus->message_version;
        t->allow_fds = bus->can_fds || !IN_SET(bus->state, BUS_HELLO, BUS_RUNNING);
        t->root_container.need_offsets = BUS_MESSAGE_IS_GVARIANT(t);

        if (bus->allow_interactive_authorization)
                t->header->flags |= BUS_MESSAGE_ALLOW_INTERACTIVE_AUTHORIZATION;

        *m = t;
        return 0;
}

_public_ int sd_bus_message_new_signal(
                sd_bus *bus,
                sd_bus_message **m,
                const char *path,
                const char *interface,
                const char *member) {

        _cleanup_(sd_bus_message_unrefp) sd_bus_message *t = NULL;
        int r;

        assert_return(bus, -ENOTCONN);
        assert_return(bus = bus_resolve(bus), -ENOPKG);
        assert_return(bus->state != BUS_UNSET, -ENOTCONN);
        assert_return(object_path_is_valid(path), -EINVAL);
        assert_return(interface_name_is_valid(interface), -EINVAL);
        assert_return(member_name_is_valid(member), -EINVAL);
        assert_return(m, -EINVAL);

        r = sd_bus_message_new(bus, &t, SD_BUS_MESSAGE_SIGNAL);
        if (r < 0)
                return -ENOMEM;

        assert(t);

        t->header->flags |= BUS_MESSAGE_NO_REPLY_EXPECTED;

        r = message_append_field_string(t, BUS_MESSAGE_HEADER_PATH, SD_BUS_TYPE_OBJECT_PATH, path, &t->path);
        if (r < 0)
                return r;
        r = message_append_field_string(t, BUS_MESSAGE_HEADER_INTERFACE, SD_BUS_TYPE_STRING, interface, &t->interface);
        if (r < 0)
                return r;
        r = message_append_field_string(t, BUS_MESSAGE_HEADER_MEMBER, SD_BUS_TYPE_STRING, member, &t->member);
        if (r < 0)
                return r;

        *m = TAKE_PTR(t);
        return 0;
}

_public_ int sd_bus_message_new_method_call(
                sd_bus *bus,
                sd_bus_message **m,
                const char *destination,
                const char *path,
                const char *interface,
                const char *member) {

        _cleanup_(sd_bus_message_unrefp) sd_bus_message *t = NULL;
        int r;

        assert_return(bus, -ENOTCONN);
        assert_return(bus = bus_resolve(bus), -ENOPKG);
        assert_return(bus->state != BUS_UNSET, -ENOTCONN);
        assert_return(!destination || service_name_is_valid(destination), -EINVAL);
        assert_return(object_path_is_valid(path), -EINVAL);
        assert_return(!interface || interface_name_is_valid(interface), -EINVAL);
        assert_return(member_name_is_valid(member), -EINVAL);
        assert_return(m, -EINVAL);

        r = sd_bus_message_new(bus, &t, SD_BUS_MESSAGE_METHOD_CALL);
        if (r < 0)
                return -ENOMEM;

        assert(t);

        r = message_append_field_string(t, BUS_MESSAGE_HEADER_PATH, SD_BUS_TYPE_OBJECT_PATH, path, &t->path);
        if (r < 0)
                return r;
        r = message_append_field_string(t, BUS_MESSAGE_HEADER_MEMBER, SD_BUS_TYPE_STRING, member, &t->member);
        if (r < 0)
                return r;

        if (interface) {
                r = message_append_field_string(t, BUS_MESSAGE_HEADER_INTERFACE, SD_BUS_TYPE_STRING, interface, &t->interface);
                if (r < 0)
                        return r;
        }

        if (destination) {
                r = message_append_field_string(t, BUS_MESSAGE_HEADER_DESTINATION, SD_BUS_TYPE_STRING, destination, &t->destination);
                if (r < 0)
                        return r;
        }

        *m = TAKE_PTR(t);
        return 0;
}

static int message_new_reply(
                sd_bus_message *call,
                uint8_t type,
                sd_bus_message **m) {

        _cleanup_(sd_bus_message_unrefp) sd_bus_message *t = NULL;
        uint64_t cookie;
        int r;

        assert_return(call, -EINVAL);
        assert_return(call->sealed, -EPERM);
        assert_return(call->header->type == SD_BUS_MESSAGE_METHOD_CALL, -EINVAL);
        assert_return(call->bus->state != BUS_UNSET, -ENOTCONN);
        assert_return(m, -EINVAL);

        cookie = BUS_MESSAGE_COOKIE(call);
        if (cookie == 0)
                return -EOPNOTSUPP;

        r = sd_bus_message_new(call->bus, &t, type);
        if (r < 0)
                return -ENOMEM;

        assert(t);

        t->header->flags |= BUS_MESSAGE_NO_REPLY_EXPECTED;
        t->reply_cookie = cookie;
        r = message_append_reply_cookie(t, t->reply_cookie);
        if (r < 0)
                return r;

        if (call->sender) {
                r = message_append_field_string(t, BUS_MESSAGE_HEADER_DESTINATION, SD_BUS_TYPE_STRING, call->sender, &t->destination);
                if (r < 0)
                        return r;
        }

        t->dont_send = !!(call->header->flags & BUS_MESSAGE_NO_REPLY_EXPECTED);
        t->enforced_reply_signature = call->enforced_reply_signature;

        /* let's copy the sensitive flag over. Let's do that as a safety precaution to keep a transaction
         * wholly sensitive if already the incoming message was sensitive. This is particularly useful when a
         * vtable record sets the SD_BUS_VTABLE_SENSITIVE flag on a method call, since this means it applies
         * to both the message call and the reply. */
        t->sensitive = call->sensitive;

        *m = TAKE_PTR(t);
        return 0;
}

_public_ int sd_bus_message_new_method_return(
                sd_bus_message *call,
                sd_bus_message **m) {

        return message_new_reply(call, SD_BUS_MESSAGE_METHOD_RETURN, m);
}

_public_ int sd_bus_message_new_method_error(
                sd_bus_message *call,
                sd_bus_message **m,
                const sd_bus_error *e) {

        _cleanup_(sd_bus_message_unrefp) sd_bus_message *t = NULL;
        int r;

        assert_return(sd_bus_error_is_set(e), -EINVAL);
        assert_return(m, -EINVAL);

        r = message_new_reply(call, SD_BUS_MESSAGE_METHOD_ERROR, &t);
        if (r < 0)
                return r;

        r = message_append_field_string(t, BUS_MESSAGE_HEADER_ERROR_NAME, SD_BUS_TYPE_STRING, e->name, &t->error.name);
        if (r < 0)
                return r;

        if (e->message) {
                r = message_append_basic(t, SD_BUS_TYPE_STRING, e->message, (const void**) &t->error.message);
                if (r < 0)
                        return r;
        }

        t->error._need_free = -1;

        *m = TAKE_PTR(t);
        return 0;
}

_public_ int sd_bus_message_new_method_errorf(
                sd_bus_message *call,
                sd_bus_message **m,
                const char *name,
                const char *format,
                ...) {

        _cleanup_(sd_bus_error_free) sd_bus_error error = SD_BUS_ERROR_NULL;
        va_list ap;

        assert_return(name, -EINVAL);
        assert_return(m, -EINVAL);

        va_start(ap, format);
        bus_error_setfv(&error, name, format, ap);
        va_end(ap);

        return sd_bus_message_new_method_error(call, m, &error);
}

_public_ int sd_bus_message_new_method_errno(
                sd_bus_message *call,
                sd_bus_message **m,
                int error,
                const sd_bus_error *p) {

        _cleanup_(sd_bus_error_free) sd_bus_error berror = SD_BUS_ERROR_NULL;

        if (sd_bus_error_is_set(p))
                return sd_bus_message_new_method_error(call, m, p);

        sd_bus_error_set_errno(&berror, error);

        return sd_bus_message_new_method_error(call, m, &berror);
}

_public_ int sd_bus_message_new_method_errnof(
                sd_bus_message *call,
                sd_bus_message **m,
                int error,
                const char *format,
                ...) {

        _cleanup_(sd_bus_error_free) sd_bus_error berror = SD_BUS_ERROR_NULL;
        va_list ap;

        va_start(ap, format);
        sd_bus_error_set_errnofv(&berror, error, format, ap);
        va_end(ap);

        return sd_bus_message_new_method_error(call, m, &berror);
}

void bus_message_set_sender_local(sd_bus *bus, sd_bus_message *m) {
        assert(bus);
        assert(m);

        m->sender = m->creds.unique_name = (char*) "org.freedesktop.DBus.Local";
        m->creds.well_known_names_local = true;
        m->creds.mask |= (SD_BUS_CREDS_UNIQUE_NAME|SD_BUS_CREDS_WELL_KNOWN_NAMES) & bus->creds_mask;
}

void bus_message_set_sender_driver(sd_bus *bus, sd_bus_message *m) {
        assert(bus);
        assert(m);

        m->sender = m->creds.unique_name = (char*) "org.freedesktop.DBus";
        m->creds.well_known_names_driver = true;
        m->creds.mask |= (SD_BUS_CREDS_UNIQUE_NAME|SD_BUS_CREDS_WELL_KNOWN_NAMES) & bus->creds_mask;
}

int bus_message_new_synthetic_error(
                sd_bus *bus,
                uint64_t cookie,
                const sd_bus_error *e,
                sd_bus_message **m) {

        _cleanup_(sd_bus_message_unrefp) sd_bus_message *t = NULL;
        int r;

        assert(bus);
        assert(sd_bus_error_is_set(e));
        assert(m);

        r = sd_bus_message_new(bus, &t, SD_BUS_MESSAGE_METHOD_ERROR);
        if (r < 0)
                return -ENOMEM;

        assert(t);

        t->header->flags |= BUS_MESSAGE_NO_REPLY_EXPECTED;
        t->reply_cookie = cookie;

        r = message_append_reply_cookie(t, t->reply_cookie);
        if (r < 0)
                return r;

        if (bus && bus->unique_name) {
                r = message_append_field_string(t, BUS_MESSAGE_HEADER_DESTINATION, SD_BUS_TYPE_STRING, bus->unique_name, &t->destination);
                if (r < 0)
                        return r;
        }

        r = message_append_field_string(t, BUS_MESSAGE_HEADER_ERROR_NAME, SD_BUS_TYPE_STRING, e->name, &t->error.name);
        if (r < 0)
                return r;

        if (e->message) {
                r = message_append_basic(t, SD_BUS_TYPE_STRING, e->message, (const void**) &t->error.message);
                if (r < 0)
                        return r;
        }

        t->error._need_free = -1;

        bus_message_set_sender_driver(bus, t);

        *m = TAKE_PTR(t);
        return 0;
}

_public_ sd_bus_message* sd_bus_message_ref(sd_bus_message *m) {
        if (!m)
                return NULL;

        /* We are fine if this message so far was either explicitly reffed or not reffed but queued into at
         * least one bus connection object. */
        assert(m->n_ref > 0 || m->n_queued > 0);

        m->n_ref++;

        /* Each user reference to a bus message shall also be considered a ref on the bus */
        sd_bus_ref(m->bus);
        return m;
}

_public_ sd_bus_message* sd_bus_message_unref(sd_bus_message *m) {
        if (!m)
                return NULL;

        assert(m->n_ref > 0);

        sd_bus_unref(m->bus); /* Each regular ref is also a ref on the bus connection. Let's hence drop it
                               * here. Note we have to do this before decrementing our own n_ref here, since
                               * otherwise, if this message is currently queued sd_bus_unref() might call
                               * bus_message_unref_queued() for this which might then destroy the message
                               * while we are still processing it. */
        m->n_ref--;

        if (m->n_ref > 0 || m->n_queued > 0)
                return NULL;

        /* Unset the bus field if neither the user has a reference nor this message is queued. We are careful
         * to reset the field only after the last reference to the bus is dropped, after all we might keep
         * multiple references to the bus, once for each reference kept on ourselves. */
        m->bus = NULL;

        return message_free(m);
}

sd_bus_message* bus_message_ref_queued(sd_bus_message *m, sd_bus *bus) {
        if (!m)
                return NULL;

        /* If this is a different bus than the message is associated with, then implicitly turn this into a
         * regular reference. This means that you can create a memory leak by enqueuing a message generated
         * on one bus onto another at the same time as enqueueing a message from the second one on the first,
         * as we'll not detect the cyclic references there. */
        if (bus != m->bus)
                return sd_bus_message_ref(m);

        assert(m->n_ref > 0 || m->n_queued > 0);
        m->n_queued++;

        return m;
}

sd_bus_message* bus_message_unref_queued(sd_bus_message *m, sd_bus *bus) {
        if (!m)
                return NULL;

        if (bus != m->bus)
                return sd_bus_message_unref(m);

        assert(m->n_queued > 0);
        m->n_queued--;

        if (m->n_ref > 0 || m->n_queued > 0)
                return NULL;

        m->bus = NULL;

        return message_free(m);
}

_public_ int sd_bus_message_get_type(sd_bus_message *m, uint8_t *type) {
        assert_return(m, -EINVAL);
        assert_return(type, -EINVAL);

        *type = m->header->type;
        return 0;
}

_public_ int sd_bus_message_get_cookie(sd_bus_message *m, uint64_t *cookie) {
        uint64_t c;

        assert_return(m, -EINVAL);
        assert_return(cookie, -EINVAL);

        c = BUS_MESSAGE_COOKIE(m);
        if (c == 0)
                return -ENODATA;

        *cookie = BUS_MESSAGE_COOKIE(m);
        return 0;
}

_public_ int sd_bus_message_get_reply_cookie(sd_bus_message *m, uint64_t *cookie) {
        assert_return(m, -EINVAL);
        assert_return(cookie, -EINVAL);

        if (m->reply_cookie == 0)
                return -ENODATA;

        *cookie = m->reply_cookie;
        return 0;
}

_public_ int sd_bus_message_get_expect_reply(sd_bus_message *m) {
        assert_return(m, -EINVAL);

        return m->header->type == SD_BUS_MESSAGE_METHOD_CALL &&
                !(m->header->flags & BUS_MESSAGE_NO_REPLY_EXPECTED);
}

_public_ int sd_bus_message_get_auto_start(sd_bus_message *m) {
        assert_return(m, -EINVAL);

        return !(m->header->flags & BUS_MESSAGE_NO_AUTO_START);
}

_public_ int sd_bus_message_get_allow_interactive_authorization(sd_bus_message *m) {
        assert_return(m, -EINVAL);

        return m->header->type == SD_BUS_MESSAGE_METHOD_CALL &&
                (m->header->flags & BUS_MESSAGE_ALLOW_INTERACTIVE_AUTHORIZATION);
}

_public_ const char *sd_bus_message_get_path(sd_bus_message *m) {
        assert_return(m, NULL);

        return m->path;
}

_public_ const char *sd_bus_message_get_interface(sd_bus_message *m) {
        assert_return(m, NULL);

        return m->interface;
}

_public_ const char *sd_bus_message_get_member(sd_bus_message *m) {
        assert_return(m, NULL);

        return m->member;
}

_public_ const char *sd_bus_message_get_destination(sd_bus_message *m) {
        assert_return(m, NULL);

        return m->destination;
}

_public_ const char *sd_bus_message_get_sender(sd_bus_message *m) {
        assert_return(m, NULL);

        return m->sender;
}

_public_ const sd_bus_error *sd_bus_message_get_error(sd_bus_message *m) {
        assert_return(m, NULL);

        if (!sd_bus_error_is_set(&m->error))
                return NULL;

        return &m->error;
}

_public_ int sd_bus_message_get_monotonic_usec(sd_bus_message *m, uint64_t *usec) {
        assert_return(m, -EINVAL);
        assert_return(usec, -EINVAL);

        if (m->monotonic <= 0)
                return -ENODATA;

        *usec = m->monotonic;
        return 0;
}

_public_ int sd_bus_message_get_realtime_usec(sd_bus_message *m, uint64_t *usec) {
        assert_return(m, -EINVAL);
        assert_return(usec, -EINVAL);

        if (m->realtime <= 0)
                return -ENODATA;

        *usec = m->realtime;
        return 0;
}

_public_ int sd_bus_message_get_seqnum(sd_bus_message *m, uint64_t *seqnum) {
        assert_return(m, -EINVAL);
        assert_return(seqnum, -EINVAL);

        if (m->seqnum <= 0)
                return -ENODATA;

        *seqnum = m->seqnum;
        return 0;
}

_public_ sd_bus_creds *sd_bus_message_get_creds(sd_bus_message *m) {
        assert_return(m, NULL);

        if (m->creds.mask == 0)
                return NULL;

        return &m->creds;
}

_public_ int sd_bus_message_is_signal(
                sd_bus_message *m,
                const char *interface,
                const char *member) {

        assert_return(m, -EINVAL);

        if (m->header->type != SD_BUS_MESSAGE_SIGNAL)
                return 0;

        if (interface && !streq_ptr(m->interface, interface))
                return 0;

        if (member && !streq_ptr(m->member, member))
                return 0;

        return 1;
}

_public_ int sd_bus_message_is_method_call(
                sd_bus_message *m,
                const char *interface,
                const char *member) {

        assert_return(m, -EINVAL);

        if (m->header->type != SD_BUS_MESSAGE_METHOD_CALL)
                return 0;

        if (interface && !streq_ptr(m->interface, interface))
                return 0;

        if (member && !streq_ptr(m->member, member))
                return 0;

        return 1;
}

_public_ int sd_bus_message_is_method_error(sd_bus_message *m, const char *name) {
        assert_return(m, -EINVAL);

        if (m->header->type != SD_BUS_MESSAGE_METHOD_ERROR)
                return 0;

        if (name && !streq_ptr(m->error.name, name))
                return 0;

        return 1;
}

_public_ int sd_bus_message_set_expect_reply(sd_bus_message *m, int b) {
        assert_return(m, -EINVAL);
        assert_return(!m->sealed, -EPERM);
        assert_return(m->header->type == SD_BUS_MESSAGE_METHOD_CALL, -EPERM);

        SET_FLAG(m->header->flags, BUS_MESSAGE_NO_REPLY_EXPECTED, !b);

        return 0;
}

_public_ int sd_bus_message_set_auto_start(sd_bus_message *m, int b) {
        assert_return(m, -EINVAL);
        assert_return(!m->sealed, -EPERM);

        SET_FLAG(m->header->flags, BUS_MESSAGE_NO_AUTO_START, !b);

        return 0;
}

_public_ int sd_bus_message_set_allow_interactive_authorization(sd_bus_message *m, int b) {
        assert_return(m, -EINVAL);
        assert_return(!m->sealed, -EPERM);

        SET_FLAG(m->header->flags, BUS_MESSAGE_ALLOW_INTERACTIVE_AUTHORIZATION, b);

        return 0;
}

struct bus_body_part *message_append_part(sd_bus_message *m) {
        struct bus_body_part *part;

        assert(m);

        if (m->poisoned)
                return NULL;

        if (m->n_body_parts <= 0) {
                part = &m->body;
                zero(*part);
        } else {
                assert(m->body_end);

                part = new0(struct bus_body_part, 1);
                if (!part) {
                        m->poisoned = true;
                        return NULL;
                }

                m->body_end->next = part;
        }

        part->memfd = -1;
        m->body_end = part;
        m->n_body_parts++;

        return part;
}

static void part_zero(struct bus_body_part *part, size_t sz) {
        assert(part);
        assert(sz > 0);
        assert(sz < 8);

        /* All other fields can be left in their defaults */
        assert(!part->data);
        assert(part->memfd < 0);

        part->size = sz;
        part->is_zero = true;
        part->sealed = true;
}

static int part_make_space(
                struct sd_bus_message *m,
                struct bus_body_part *part,
                size_t sz,
                void **q) {

        void *n;

        assert(m);
        assert(part);
        assert(!part->sealed);

        if (m->poisoned)
                return -ENOMEM;

        if (part->allocated == 0 || sz > part->allocated) {
                size_t new_allocated;

                new_allocated = sz > 0 ? 2 * sz : 64;
                n = realloc(part->data, new_allocated);
                if (!n) {
                        m->poisoned = true;
                        return -ENOMEM;
                }

                part->data = n;
                part->allocated = new_allocated;
                part->free_this = true;
        }

        if (q)
                *q = part->data ? (uint8_t*) part->data + part->size : NULL;

        part->size = sz;
        return 0;
}

static int message_add_offset(sd_bus_message *m, size_t offset) {
        struct bus_container *c;

        assert(m);
        assert(BUS_MESSAGE_IS_GVARIANT(m));

        /* Add offset to current container, unless this is the first
         * item in it, which will have the 0 offset, which we can
         * ignore. */
        c = message_get_last_container(m);

        if (!c->need_offsets)
                return 0;

        if (!GREEDY_REALLOC(c->offsets, c->offsets_allocated, c->n_offsets + 1))
                return -ENOMEM;

        c->offsets[c->n_offsets++] = offset;
        return 0;
}

static void message_extend_containers(sd_bus_message *m, size_t expand) {
        assert(m);

        if (expand <= 0)
                return;

        if (m->n_containers <= 0)
                return;

        /* Update counters */
        for (struct bus_container *c = m->containers; c < m->containers + m->n_containers; c++)
                if (c->array_size)
                        *c->array_size += expand;
}

static void *message_extend_body(
                sd_bus_message *m,
                size_t align,
                size_t sz,
                bool add_offset,
                bool force_inline) {

        size_t start_body, end_body, padding, added;
        void *p;
        int r;

        assert(m);
        assert(align > 0);
        assert(!m->sealed);

        if (m->poisoned)
                return NULL;

        start_body = ALIGN_TO((size_t) m->body_size, align);
        end_body = start_body + sz;

        padding = start_body - m->body_size;
        added = padding + sz;

        /* Check for 32bit overflows */
        if (end_body > (size_t) ((uint32_t) -1) ||
            end_body < start_body) {
                m->poisoned = true;
                return NULL;
        }

        if (added > 0) {
                struct bus_body_part *part = NULL;
                bool add_new_part;

                add_new_part =
                        m->n_body_parts <= 0 ||
                        m->body_end->sealed ||
                        (padding != ALIGN_TO(m->body_end->size, align) - m->body_end->size) ||
                        (force_inline && m->body_end->size > MEMFD_MIN_SIZE);
                        /* If this must be an inlined extension, let's create a new part if
                         * the previous part is large enough to be inlined. */

                if (add_new_part) {
                        if (padding > 0) {
                                part = message_append_part(m);
                                if (!part)
                                        return NULL;

                                part_zero(part, padding);
                        }

                        part = message_append_part(m);
                        if (!part)
                                return NULL;

                        r = part_make_space(m, part, sz, &p);
                        if (r < 0)
                                return NULL;
                } else {
                        void *op;
                        size_t os, start_part, end_part;

                        part = m->body_end;
                        op = part->data;
                        os = part->size;

                        start_part = ALIGN_TO(part->size, align);
                        end_part = start_part + sz;

                        r = part_make_space(m, part, end_part, &p);
                        if (r < 0)
                                return NULL;

                        if (padding > 0) {
                                memzero(p, padding);
                                p = (uint8_t*) p + padding;
                        }

                        /* Readjust pointers */
                        if (m->n_containers > 0)
                                for (struct bus_container *c = m->containers; c < m->containers + m->n_containers; c++)
                                        c->array_size = adjust_pointer(c->array_size, op, os, part->data);

                        m->error.message = (const char*) adjust_pointer(m->error.message, op, os, part->data);
                }
        } else
                /* Return something that is not NULL and is aligned */
                p = (uint8_t*) align;

        m->body_size = end_body;
        message_extend_containers(m, added);

        if (add_offset) {
                r = message_add_offset(m, end_body);
                if (r < 0) {
                        m->poisoned = true;
                        return NULL;
                }
        }

        return p;
}

static int message_push_fd(sd_bus_message *m, int fd) {
        int *f, copy;

        assert(m);

        if (fd < 0)
                return -EINVAL;

        if (!m->allow_fds)
                return -EOPNOTSUPP;

        copy = fcntl(fd, F_DUPFD_CLOEXEC, 3);
        if (copy < 0)
                return -errno;

        f = reallocarray(m->fds, sizeof(int), m->n_fds + 1);
        if (!f) {
                m->poisoned = true;
                safe_close(copy);
                return -ENOMEM;
        }

        m->fds = f;
        m->fds[m->n_fds] = copy;
        m->free_fds = true;

        return copy;
}

int message_append_basic(sd_bus_message *m, char type, const void *p, const void **stored) {
        _cleanup_close_ int fd = -1;
        struct bus_container *c;
        ssize_t align, sz;
        void *a;

        assert_return(m, -EINVAL);
        assert_return(!m->sealed, -EPERM);
        assert_return(bus_type_is_basic(type), -EINVAL);
        assert_return(!m->poisoned, -ESTALE);

        c = message_get_last_container(m);

        if (c->signature && c->signature[c->index]) {
                /* Container signature is already set */

                if (c->signature[c->index] != type)
                        return -ENXIO;
        } else {
                char *e;

                /* Maybe we can append to the signature? But only if this is the top-level container */
                if (c->enclosing != 0)
                        return -ENXIO;

                e = strextend(&c->signature, CHAR_TO_STR(type), NULL);
                if (!e) {
                        m->poisoned = true;
                        return -ENOMEM;
                }
        }

        if (BUS_MESSAGE_IS_GVARIANT(m)) {
                uint8_t u8;
                uint32_t u32;

                switch (type) {

                case SD_BUS_TYPE_SIGNATURE:
                case SD_BUS_TYPE_STRING:
                        p = strempty(p);

                        _fallthrough_;
                case SD_BUS_TYPE_OBJECT_PATH:
                        if (!p)
                                return -EINVAL;

                        align = 1;
                        sz = strlen(p) + 1;
                        break;

                case SD_BUS_TYPE_BOOLEAN:

                        u8 = p && *(int*) p;
                        p = &u8;

                        align = sz = 1;
                        break;

                case SD_BUS_TYPE_UNIX_FD:

                        if (!p)
                                return -EINVAL;

                        fd = message_push_fd(m, *(int*) p);
                        if (fd < 0)
                                return fd;

                        u32 = m->n_fds;
                        p = &u32;

                        align = sz = 4;
                        break;

                default:
                        align = bus_gvariant_get_alignment(CHAR_TO_STR(type));
                        sz = bus_gvariant_get_size(CHAR_TO_STR(type));
                        break;
                }

                assert(align > 0);
                assert(sz > 0);

                a = message_extend_body(m, align, sz, true, false);
                if (!a)
                        return -ENOMEM;

                memcpy(a, p, sz);

                if (stored)
                        *stored = (const uint8_t*) a;

        } else {
                uint32_t u32;

                switch (type) {

                case SD_BUS_TYPE_STRING:
                        /* To make things easy we'll serialize a NULL string
                         * into the empty string */
                        p = strempty(p);

                        _fallthrough_;
                case SD_BUS_TYPE_OBJECT_PATH:

                        if (!p)
                                return -EINVAL;

                        align = 4;
                        sz = 4 + strlen(p) + 1;
                        break;

                case SD_BUS_TYPE_SIGNATURE:

                        p = strempty(p);

                        align = 1;
                        sz = 1 + strlen(p) + 1;
                        break;

                case SD_BUS_TYPE_BOOLEAN:

                        u32 = p && *(int*) p;
                        p = &u32;

                        align = sz = 4;
                        break;

                case SD_BUS_TYPE_UNIX_FD:

                        if (!p)
                                return -EINVAL;

                        fd = message_push_fd(m, *(int*) p);
                        if (fd < 0)
                                return fd;

                        u32 = m->n_fds;
                        p = &u32;

                        align = sz = 4;
                        break;

                default:
                        align = bus_type_get_alignment(type);
                        sz = bus_type_get_size(type);
                        break;
                }

                assert(align > 0);
                assert(sz > 0);

                a = message_extend_body(m, align, sz, false, false);
                if (!a)
                        return -ENOMEM;

                if (IN_SET(type, SD_BUS_TYPE_STRING, SD_BUS_TYPE_OBJECT_PATH)) {
                        *(uint32_t*) a = sz - 5;
                        memcpy((uint8_t*) a + 4, p, sz - 4);

                        if (stored)
                                *stored = (const uint8_t*) a + 4;

                } else if (type == SD_BUS_TYPE_SIGNATURE) {
                        *(uint8_t*) a = sz - 2;
                        memcpy((uint8_t*) a + 1, p, sz - 1);

                        if (stored)
                                *stored = (const uint8_t*) a + 1;
                } else {
                        memcpy(a, p, sz);

                        if (stored)
                                *stored = a;
                }
        }

        if (type == SD_BUS_TYPE_UNIX_FD)
                m->n_fds++;

        if (c->enclosing != SD_BUS_TYPE_ARRAY)
                c->index++;

        fd = -1;
        return 0;
}

_public_ int sd_bus_message_append_basic(sd_bus_message *m, char type, const void *p) {
        return message_append_basic(m, type, p, NULL);
}

_public_ int sd_bus_message_append_string_space(
                sd_bus_message *m,
                size_t size,
                char **s) {

        struct bus_container *c;
        void *a;

        assert_return(m, -EINVAL);
        assert_return(s, -EINVAL);
        assert_return(!m->sealed, -EPERM);
        assert_return(!m->poisoned, -ESTALE);

        c = message_get_last_container(m);

        if (c->signature && c->signature[c->index]) {
                /* Container signature is already set */

                if (c->signature[c->index] != SD_BUS_TYPE_STRING)
                        return -ENXIO;
        } else {
                char *e;

                /* Maybe we can append to the signature? But only if this is the top-level container */
                if (c->enclosing != 0)
                        return -ENXIO;

                e = strextend(&c->signature, CHAR_TO_STR(SD_BUS_TYPE_STRING), NULL);
                if (!e) {
                        m->poisoned = true;
                        return -ENOMEM;
                }
        }

        if (BUS_MESSAGE_IS_GVARIANT(m)) {
                a = message_extend_body(m, 1, size + 1, true, false);
                if (!a)
                        return -ENOMEM;

                *s = a;
        } else {
                a = message_extend_body(m, 4, 4 + size + 1, false, false);
                if (!a)
                        return -ENOMEM;

                *(uint32_t*) a = size;
                *s = (char*) a + 4;
        }

        (*s)[size] = 0;

        if (c->enclosing != SD_BUS_TYPE_ARRAY)
                c->index++;

        return 0;
}

_public_ int sd_bus_message_append_string_iovec(
                sd_bus_message *m,
                const struct iovec *iov,
                unsigned n /* should be size_t, but is API now… 😞 */) {

        size_t size;
        unsigned i;
        char *p;
        int r;

        assert_return(m, -EINVAL);
        assert_return(!m->sealed, -EPERM);
        assert_return(iov || n == 0, -EINVAL);
        assert_return(!m->poisoned, -ESTALE);

        size = IOVEC_TOTAL_SIZE(iov, n);

        r = sd_bus_message_append_string_space(m, size, &p);
        if (r < 0)
                return r;

        for (i = 0; i < n; i++) {

                if (iov[i].iov_base)
                        memcpy(p, iov[i].iov_base, iov[i].iov_len);
                else
                        memset(p, ' ', iov[i].iov_len);

                p += iov[i].iov_len;
        }

        return 0;
}

static int bus_message_open_array(
                sd_bus_message *m,
                struct bus_container *c,
                const char *contents,
                uint32_t **array_size,
                size_t *begin,
                bool *need_offsets) {

        unsigned nindex;
        int alignment, r;

        assert(m);
        assert(c);
        assert(contents);
        assert(array_size);
        assert(begin);
        assert(need_offsets);

        if (!signature_is_single(contents, true))
                return -EINVAL;

        if (c->signature && c->signature[c->index]) {

                /* Verify the existing signature */

                if (c->signature[c->index] != SD_BUS_TYPE_ARRAY)
                        return -ENXIO;

                if (!startswith(c->signature + c->index + 1, contents))
                        return -ENXIO;

                nindex = c->index + 1 + strlen(contents);
        } else {
                char *e;

                if (c->enclosing != 0)
                        return -ENXIO;

                /* Extend the existing signature */

                e = strextend(&c->signature, CHAR_TO_STR(SD_BUS_TYPE_ARRAY), contents, NULL);
                if (!e) {
                        m->poisoned = true;
                        return -ENOMEM;
                }

                nindex = e - c->signature;
        }

        if (BUS_MESSAGE_IS_GVARIANT(m)) {
                alignment = bus_gvariant_get_alignment(contents);
                if (alignment < 0)
                        return alignment;

                /* Add alignment padding and add to offset list */
                if (!message_extend_body(m, alignment, 0, false, false))
                        return -ENOMEM;

                r = bus_gvariant_is_fixed_size(contents);
                if (r < 0)
                        return r;

                *begin = m->body_size;
                *need_offsets = r == 0;
        } else {
                void *a, *op;
                size_t os;
                struct bus_body_part *o;

                alignment = bus_type_get_alignment(contents[0]);
                if (alignment < 0)
                        return alignment;

                a = message_extend_body(m, 4, 4, false, false);
                if (!a)
                        return -ENOMEM;

                o = m->body_end;
                op = m->body_end->data;
                os = m->body_end->size;

                /* Add alignment between size and first element */
                if (!message_extend_body(m, alignment, 0, false, false))
                        return -ENOMEM;

                /* location of array size might have changed so let's readjust a */
                if (o == m->body_end)
                        a = adjust_pointer(a, op, os, m->body_end->data);

                *(uint32_t*) a = 0;
                *array_size = a;
        }

        if (c->enclosing != SD_BUS_TYPE_ARRAY)
                c->index = nindex;

        return 0;
}

static int bus_message_open_variant(
                sd_bus_message *m,
                struct bus_container *c,
                const char *contents) {

        assert(m);
        assert(c);
        assert(contents);

        if (!signature_is_single(contents, false))
                return -EINVAL;

        if (*contents == SD_BUS_TYPE_DICT_ENTRY_BEGIN)
                return -EINVAL;

        if (c->signature && c->signature[c->index]) {

                if (c->signature[c->index] != SD_BUS_TYPE_VARIANT)
                        return -ENXIO;

        } else {
                char *e;

                if (c->enclosing != 0)
                        return -ENXIO;

                e = strextend(&c->signature, CHAR_TO_STR(SD_BUS_TYPE_VARIANT), NULL);
                if (!e) {
                        m->poisoned = true;
                        return -ENOMEM;
                }
        }

        if (BUS_MESSAGE_IS_GVARIANT(m)) {
                /* Variants are always aligned to 8 */

                if (!message_extend_body(m, 8, 0, false, false))
                        return -ENOMEM;

        } else {
                size_t l;
                void *a;

                l = strlen(contents);
                a = message_extend_body(m, 1, 1 + l + 1, false, false);
                if (!a)
                        return -ENOMEM;

                *(uint8_t*) a = l;
                memcpy((uint8_t*) a + 1, contents, l + 1);
        }

        if (c->enclosing != SD_BUS_TYPE_ARRAY)
                c->index++;

        return 0;
}

static int bus_message_open_struct(
                sd_bus_message *m,
                struct bus_container *c,
                const char *contents,
                size_t *begin,
                bool *need_offsets) {

        size_t nindex;
        int r;

        assert(m);
        assert(c);
        assert(contents);
        assert(begin);
        assert(need_offsets);

        if (!signature_is_valid(contents, false))
                return -EINVAL;

        if (c->signature && c->signature[c->index]) {
                size_t l;

                l = strlen(contents);

                if (c->signature[c->index] != SD_BUS_TYPE_STRUCT_BEGIN ||
                    !startswith(c->signature + c->index + 1, contents) ||
                    c->signature[c->index + 1 + l] != SD_BUS_TYPE_STRUCT_END)
                        return -ENXIO;

                nindex = c->index + 1 + l + 1;
        } else {
                char *e;

                if (c->enclosing != 0)
                        return -ENXIO;

                e = strextend(&c->signature, CHAR_TO_STR(SD_BUS_TYPE_STRUCT_BEGIN), contents, CHAR_TO_STR(SD_BUS_TYPE_STRUCT_END), NULL);
                if (!e) {
                        m->poisoned = true;
                        return -ENOMEM;
                }

                nindex = e - c->signature;
        }

        if (BUS_MESSAGE_IS_GVARIANT(m)) {
                int alignment;

                alignment = bus_gvariant_get_alignment(contents);
                if (alignment < 0)
                        return alignment;

                if (!message_extend_body(m, alignment, 0, false, false))
                        return -ENOMEM;

                r = bus_gvariant_is_fixed_size(contents);
                if (r < 0)
                        return r;

                *begin = m->body_size;
                *need_offsets = r == 0;
        } else {
                /* Align contents to 8 byte boundary */
                if (!message_extend_body(m, 8, 0, false, false))
                        return -ENOMEM;
        }

        if (c->enclosing != SD_BUS_TYPE_ARRAY)
                c->index = nindex;

        return 0;
}

static int bus_message_open_dict_entry(
                sd_bus_message *m,
                struct bus_container *c,
                const char *contents,
                size_t *begin,
                bool *need_offsets) {

        int r;

        assert(m);
        assert(c);
        assert(contents);
        assert(begin);
        assert(need_offsets);

        if (!signature_is_pair(contents))
                return -EINVAL;

        if (c->enclosing != SD_BUS_TYPE_ARRAY)
                return -ENXIO;

        if (c->signature && c->signature[c->index]) {
                size_t l;

                l = strlen(contents);

                if (c->signature[c->index] != SD_BUS_TYPE_DICT_ENTRY_BEGIN ||
                    !startswith(c->signature + c->index + 1, contents) ||
                    c->signature[c->index + 1 + l] != SD_BUS_TYPE_DICT_ENTRY_END)
                        return -ENXIO;
        } else
                return -ENXIO;

        if (BUS_MESSAGE_IS_GVARIANT(m)) {
                int alignment;

                alignment = bus_gvariant_get_alignment(contents);
                if (alignment < 0)
                        return alignment;

                if (!message_extend_body(m, alignment, 0, false, false))
                        return -ENOMEM;

                r = bus_gvariant_is_fixed_size(contents);
                if (r < 0)
                        return r;

                *begin = m->body_size;
                *need_offsets = r == 0;
        } else {
                /* Align contents to 8 byte boundary */
                if (!message_extend_body(m, 8, 0, false, false))
                        return -ENOMEM;
        }

        return 0;
}

_public_ int sd_bus_message_open_container(
                sd_bus_message *m,
                char type,
                const char *contents) {

        struct bus_container *c;
        uint32_t *array_size = NULL;
        _cleanup_free_ char *signature = NULL;
        size_t before, begin = 0;
        bool need_offsets = false;
        int r;

        assert_return(m, -EINVAL);
        assert_return(!m->sealed, -EPERM);
        assert_return(contents, -EINVAL);
        assert_return(!m->poisoned, -ESTALE);

        /* Make sure we have space for one more container */
        if (!GREEDY_REALLOC(m->containers, m->containers_allocated, m->n_containers + 1)) {
                m->poisoned = true;
                return -ENOMEM;
        }

        c = message_get_last_container(m);

        signature = strdup(contents);
        if (!signature) {
                m->poisoned = true;
                return -ENOMEM;
        }

        /* Save old index in the parent container, in case we have to
         * abort this container */
        c->saved_index = c->index;
        before = m->body_size;

        if (type == SD_BUS_TYPE_ARRAY)
                r = bus_message_open_array(m, c, contents, &array_size, &begin, &need_offsets);
        else if (type == SD_BUS_TYPE_VARIANT)
                r = bus_message_open_variant(m, c, contents);
        else if (type == SD_BUS_TYPE_STRUCT)
                r = bus_message_open_struct(m, c, contents, &begin, &need_offsets);
        else if (type == SD_BUS_TYPE_DICT_ENTRY)
                r = bus_message_open_dict_entry(m, c, contents, &begin, &need_offsets);
        else
                r = -EINVAL;
        if (r < 0)
                return r;

        /* OK, let's fill it in */
        m->containers[m->n_containers++] = (struct bus_container) {
                .enclosing = type,
                .signature = TAKE_PTR(signature),
                .array_size = array_size,
                .before = before,
                .begin = begin,
                .need_offsets = need_offsets,
        };

        return 0;
}

static int bus_message_close_array(sd_bus_message *m, struct bus_container *c) {

        assert(m);
        assert(c);

        if (!BUS_MESSAGE_IS_GVARIANT(m))
                return 0;

        if (c->need_offsets) {
                size_t payload, sz, i;
                uint8_t *a;

                /* Variable-width arrays */

                payload = c->n_offsets > 0 ? c->offsets[c->n_offsets-1] - c->begin : 0;
                sz = bus_gvariant_determine_word_size(payload, c->n_offsets);

                a = message_extend_body(m, 1, sz * c->n_offsets, true, false);
                if (!a)
                        return -ENOMEM;

                for (i = 0; i < c->n_offsets; i++)
                        bus_gvariant_write_word_le(a + sz*i, sz, c->offsets[i] - c->begin);
        } else {
                void *a;

                /* Fixed-width or empty arrays */

                a = message_extend_body(m, 1, 0, true, false); /* let's add offset to parent */
                if (!a)
                        return -ENOMEM;
        }

        return 0;
}

static int bus_message_close_variant(sd_bus_message *m, struct bus_container *c) {
        uint8_t *a;
        size_t l;

        assert(m);
        assert(c);
        assert(c->signature);

        if (!BUS_MESSAGE_IS_GVARIANT(m))
                return 0;

        l = strlen(c->signature);

        a = message_extend_body(m, 1, 1 + l, true, false);
        if (!a)
                return -ENOMEM;

        a[0] = 0;
        memcpy(a+1, c->signature, l);

        return 0;
}

static int bus_message_close_struct(sd_bus_message *m, struct bus_container *c, bool add_offset) {
        bool fixed_size = true;
        size_t n_variable = 0;
        unsigned i = 0;
        const char *p;
        uint8_t *a;
        int r;

        assert(m);
        assert(c);

        if (!BUS_MESSAGE_IS_GVARIANT(m))
                return 0;

        p = strempty(c->signature);
        while (*p != 0) {
                size_t n;

                r = signature_element_length(p, &n);
                if (r < 0)
                        return r;
                else {
                        char t[n+1];

                        memcpy(t, p, n);
                        t[n] = 0;

                        r = bus_gvariant_is_fixed_size(t);
                        if (r < 0)
                                return r;
                }

                assert(!c->need_offsets || i <= c->n_offsets);

                /* We need to add an offset for each item that has a
                 * variable size and that is not the last one in the
                 * list */
                if (r == 0)
                        fixed_size = false;
                if (r == 0 && p[n] != 0)
                        n_variable++;

                i++;
                p += n;
        }

        assert(!c->need_offsets || i == c->n_offsets);
        assert(c->need_offsets || n_variable == 0);

        if (isempty(c->signature)) {
                /* The unary type is encoded as fixed 1 byte padding */
                a = message_extend_body(m, 1, 1, add_offset, false);
                if (!a)
                        return -ENOMEM;

                *a = 0;
        } else if (n_variable <= 0) {
                int alignment = 1;

                /* Structures with fixed-size members only have to be
                 * fixed-size themselves. But gvariant requires all fixed-size
                 * elements to be sized a multiple of their alignment. Hence,
                 * we must *always* add final padding after the last member so
                 * the overall size of the structure is properly aligned. */
                if (fixed_size)
                        alignment = bus_gvariant_get_alignment(strempty(c->signature));

                assert(alignment > 0);

                a = message_extend_body(m, alignment, 0, add_offset, false);
                if (!a)
                        return -ENOMEM;
        } else {
                size_t sz;
                unsigned j;

                assert(c->offsets[c->n_offsets-1] == m->body_size);

                sz = bus_gvariant_determine_word_size(m->body_size - c->begin, n_variable);

                a = message_extend_body(m, 1, sz * n_variable, add_offset, false);
                if (!a)
                        return -ENOMEM;

                p = strempty(c->signature);
                for (i = 0, j = 0; i < c->n_offsets; i++) {
                        unsigned k;
                        size_t n;

                        r = signature_element_length(p, &n);
                        if (r < 0)
                                return r;
                        else {
                                char t[n+1];

                                memcpy(t, p, n);
                                t[n] = 0;

                                p += n;

                                r = bus_gvariant_is_fixed_size(t);
                                if (r < 0)
                                        return r;
                                if (r > 0 || p[0] == 0)
                                        continue;
                        }

                        k = n_variable - 1 - j;

                        bus_gvariant_write_word_le(a + k * sz, sz, c->offsets[i] - c->begin);

                        j++;
                }
        }

        return 0;
}

_public_ int sd_bus_message_close_container(sd_bus_message *m) {
        struct bus_container *c;
        int r;

        assert_return(m, -EINVAL);
        assert_return(!m->sealed, -EPERM);
        assert_return(m->n_containers > 0, -EINVAL);
        assert_return(!m->poisoned, -ESTALE);

        c = message_get_last_container(m);

        if (c->enclosing != SD_BUS_TYPE_ARRAY)
                if (c->signature && c->signature[c->index] != 0)
                        return -EINVAL;

        m->n_containers--;

        if (c->enclosing == SD_BUS_TYPE_ARRAY)
                r = bus_message_close_array(m, c);
        else if (c->enclosing == SD_BUS_TYPE_VARIANT)
                r = bus_message_close_variant(m, c);
        else if (IN_SET(c->enclosing, SD_BUS_TYPE_STRUCT, SD_BUS_TYPE_DICT_ENTRY))
                r = bus_message_close_struct(m, c, true);
        else
                assert_not_reached("Unknown container type");

        free(c->signature);
        free(c->offsets);

        return r;
}

typedef struct {
        const char *types;
        unsigned n_struct;
        unsigned n_array;
} TypeStack;

static int type_stack_push(TypeStack *stack, unsigned max, unsigned *i, const char *types, unsigned n_struct, unsigned n_array) {
        assert(stack);
        assert(max > 0);

        if (*i >= max)
                return -EINVAL;

        stack[*i].types = types;
        stack[*i].n_struct = n_struct;
        stack[*i].n_array = n_array;
        (*i)++;

        return 0;
}

static int type_stack_pop(TypeStack *stack, unsigned max, unsigned *i, const char **types, unsigned *n_struct, unsigned *n_array) {
        assert(stack);
        assert(max > 0);
        assert(types);
        assert(n_struct);
        assert(n_array);

        if (*i <= 0)
                return 0;

        (*i)--;
        *types = stack[*i].types;
        *n_struct = stack[*i].n_struct;
        *n_array = stack[*i].n_array;

        return 1;
}

_public_ int sd_bus_message_appendv(
                sd_bus_message *m,
                const char *types,
                va_list ap) {

        unsigned n_array, n_struct;
        TypeStack stack[BUS_CONTAINER_DEPTH];
        unsigned stack_ptr = 0;
        int r;

        assert_return(m, -EINVAL);
        assert_return(types, -EINVAL);
        assert_return(!m->sealed, -EPERM);
        assert_return(!m->poisoned, -ESTALE);

        n_array = (unsigned) -1;
        n_struct = strlen(types);

        for (;;) {
                const char *t;

                if (n_array == 0 || (n_array == (unsigned) -1 && n_struct == 0)) {
                        r = type_stack_pop(stack, ELEMENTSOF(stack), &stack_ptr, &types, &n_struct, &n_array);
                        if (r < 0)
                                return r;
                        if (r == 0)
                                break;

                        r = sd_bus_message_close_container(m);
                        if (r < 0)
                                return r;

                        continue;
                }

                t = types;
                if (n_array != (unsigned) -1)
                        n_array--;
                else {
                        types++;
                        n_struct--;
                }

                switch (*t) {

                case SD_BUS_TYPE_BYTE: {
                        uint8_t x;

                        x = (uint8_t) va_arg(ap, int);
                        r = sd_bus_message_append_basic(m, *t, &x);
                        break;
                }

                case SD_BUS_TYPE_BOOLEAN:
                case SD_BUS_TYPE_INT32:
                case SD_BUS_TYPE_UINT32:
                case SD_BUS_TYPE_UNIX_FD: {
                        uint32_t x;

                        /* We assume a boolean is the same as int32_t */
                        assert_cc(sizeof(int32_t) == sizeof(int));

                        x = va_arg(ap, uint32_t);
                        r = sd_bus_message_append_basic(m, *t, &x);
                        break;
                }

                case SD_BUS_TYPE_INT16:
                case SD_BUS_TYPE_UINT16: {
                        uint16_t x;

                        x = (uint16_t) va_arg(ap, int);
                        r = sd_bus_message_append_basic(m, *t, &x);
                        break;
                }

                case SD_BUS_TYPE_INT64:
                case SD_BUS_TYPE_UINT64: {
                        uint64_t x;

                        x = va_arg(ap, uint64_t);
                        r = sd_bus_message_append_basic(m, *t, &x);
                        break;
                }

                case SD_BUS_TYPE_DOUBLE: {
                        double x;

                        x = va_arg(ap, double);
                        r = sd_bus_message_append_basic(m, *t, &x);
                        break;
                }

                case SD_BUS_TYPE_STRING:
                case SD_BUS_TYPE_OBJECT_PATH:
                case SD_BUS_TYPE_SIGNATURE: {
                        const char *x;

                        x = va_arg(ap, const char*);
                        r = sd_bus_message_append_basic(m, *t, x);
                        break;
                }

                case SD_BUS_TYPE_ARRAY: {
                        size_t k;

                        r = signature_element_length(t + 1, &k);
                        if (r < 0)
                                return r;

                        {
                                char s[k + 1];
                                memcpy(s, t + 1, k);
                                s[k] = 0;

                                r = sd_bus_message_open_container(m, SD_BUS_TYPE_ARRAY, s);
                                if (r < 0)
                                        return r;
                        }

                        if (n_array == (unsigned) -1) {
                                types += k;
                                n_struct -= k;
                        }

                        r = type_stack_push(stack, ELEMENTSOF(stack), &stack_ptr, types, n_struct, n_array);
                        if (r < 0)
                                return r;

                        types = t + 1;
                        n_struct = k;
                        n_array = va_arg(ap, unsigned);

                        break;
                }

                case SD_BUS_TYPE_VARIANT: {
                        const char *s;

                        s = va_arg(ap, const char*);
                        if (!s)
                                return -EINVAL;

                        r = sd_bus_message_open_container(m, SD_BUS_TYPE_VARIANT, s);
                        if (r < 0)
                                return r;

                        r = type_stack_push(stack, ELEMENTSOF(stack), &stack_ptr, types, n_struct, n_array);
                        if (r < 0)
                                return r;

                        types = s;
                        n_struct = strlen(s);
                        n_array = (unsigned) -1;

                        break;
                }

                case SD_BUS_TYPE_STRUCT_BEGIN:
                case SD_BUS_TYPE_DICT_ENTRY_BEGIN: {
                        size_t k;

                        r = signature_element_length(t, &k);
                        if (r < 0)
                                return r;

                        {
                                char s[k - 1];

                                memcpy(s, t + 1, k - 2);
                                s[k - 2] = 0;

                                r = sd_bus_message_open_container(m, *t == SD_BUS_TYPE_STRUCT_BEGIN ? SD_BUS_TYPE_STRUCT : SD_BUS_TYPE_DICT_ENTRY, s);
                                if (r < 0)
                                        return r;
                        }

                        if (n_array == (unsigned) -1) {
                                types += k - 1;
                                n_struct -= k - 1;
                        }

                        r = type_stack_push(stack, ELEMENTSOF(stack), &stack_ptr, types, n_struct, n_array);
                        if (r < 0)
                                return r;

                        types = t + 1;
                        n_struct = k - 2;
                        n_array = (unsigned) -1;

                        break;
                }

                default:
                        r = -EINVAL;
                }

                if (r < 0)
                        return r;
        }

        return 1;
}

_public_ int sd_bus_message_append(sd_bus_message *m, const char *types, ...) {
        va_list ap;
        int r;

        va_start(ap, types);
        r = sd_bus_message_appendv(m, types, ap);
        va_end(ap);

        return r;
}

_public_ int sd_bus_message_append_array_space(
                sd_bus_message *m,
                char type,
                size_t size,
                void **ptr) {

        ssize_t align, sz;
        void *a;
        int r;

        assert_return(m, -EINVAL);
        assert_return(!m->sealed, -EPERM);
        assert_return(bus_type_is_trivial(type) && type != SD_BUS_TYPE_BOOLEAN, -EINVAL);
        assert_return(ptr || size == 0, -EINVAL);
        assert_return(!m->poisoned, -ESTALE);

        /* alignment and size of the trivial types (except bool) is
         * identical for gvariant and dbus1 marshalling */
        align = bus_type_get_alignment(type);
        sz = bus_type_get_size(type);

        assert_se(align > 0);
        assert_se(sz > 0);

        if (size % sz != 0)
                return -EINVAL;

        r = sd_bus_message_open_container(m, SD_BUS_TYPE_ARRAY, CHAR_TO_STR(type));
        if (r < 0)
                return r;

        a = message_extend_body(m, align, size, false, false);
        if (!a)
                return -ENOMEM;

        r = sd_bus_message_close_container(m);
        if (r < 0)
                return r;

        *ptr = a;
        return 0;
}

_public_ int sd_bus_message_append_array(
                sd_bus_message *m,
                char type,
                const void *ptr,
                size_t size) {
        int r;
        void *p;

        assert_return(m, -EINVAL);
        assert_return(!m->sealed, -EPERM);
        assert_return(bus_type_is_trivial(type), -EINVAL);
        assert_return(ptr || size == 0, -EINVAL);
        assert_return(!m->poisoned, -ESTALE);

        r = sd_bus_message_append_array_space(m, type, size, &p);
        if (r < 0)
                return r;

        memcpy_safe(p, ptr, size);

        return 0;
}

_public_ int sd_bus_message_append_array_iovec(
                sd_bus_message *m,
                char type,
                const struct iovec *iov,
                unsigned n /* should be size_t, but is API now… 😞 */) {

        size_t size;
        unsigned i;
        void *p;
        int r;

        assert_return(m, -EINVAL);
        assert_return(!m->sealed, -EPERM);
        assert_return(bus_type_is_trivial(type), -EINVAL);
        assert_return(iov || n == 0, -EINVAL);
        assert_return(!m->poisoned, -ESTALE);

        size = IOVEC_TOTAL_SIZE(iov, n);

        r = sd_bus_message_append_array_space(m, type, size, &p);
        if (r < 0)
                return r;

        for (i = 0; i < n; i++) {

                if (iov[i].iov_base)
                        memcpy(p, iov[i].iov_base, iov[i].iov_len);
                else
                        memzero(p, iov[i].iov_len);

                p = (uint8_t*) p + iov[i].iov_len;
        }

        return 0;
}

_public_ int sd_bus_message_append_array_memfd(
                sd_bus_message *m,
                char type,
                int memfd,
                uint64_t offset,
                uint64_t size) {

        _cleanup_close_ int copy_fd = -1;
        struct bus_body_part *part;
        ssize_t align, sz;
        uint64_t real_size;
        void *a;
        int r;

        assert_return(m, -EINVAL);
        assert_return(memfd >= 0, -EBADF);
        assert_return(bus_type_is_trivial(type), -EINVAL);
        assert_return(size > 0, -EINVAL);
        assert_return(!m->sealed, -EPERM);
        assert_return(!m->poisoned, -ESTALE);

        r = memfd_set_sealed(memfd);
        if (r < 0)
                return r;

        copy_fd = fcntl(memfd, F_DUPFD_CLOEXEC, 3);
        if (copy_fd < 0)
                return copy_fd;

        r = memfd_get_size(memfd, &real_size);
        if (r < 0)
                return r;

        if (offset == 0 && size == (uint64_t) -1)
                size = real_size;
        else if (offset + size > real_size)
                return -EMSGSIZE;

        align = bus_type_get_alignment(type);
        sz = bus_type_get_size(type);

        assert_se(align > 0);
        assert_se(sz > 0);

        if (offset % align != 0)
                return -EINVAL;

        if (size % sz != 0)
                return -EINVAL;

        if (size > (uint64_t) (uint32_t) -1)
                return -EINVAL;

        r = sd_bus_message_open_container(m, SD_BUS_TYPE_ARRAY, CHAR_TO_STR(type));
        if (r < 0)
                return r;

        a = message_extend_body(m, align, 0, false, false);
        if (!a)
                return -ENOMEM;

        part = message_append_part(m);
        if (!part)
                return -ENOMEM;

        part->memfd = copy_fd;
        part->memfd_offset = offset;
        part->sealed = true;
        part->size = size;
        copy_fd = -1;

        m->body_size += size;
        message_extend_containers(m, size);

        return sd_bus_message_close_container(m);
}

_public_ int sd_bus_message_append_string_memfd(
                sd_bus_message *m,
                int memfd,
                uint64_t offset,
                uint64_t size) {

        _cleanup_close_ int copy_fd = -1;
        struct bus_body_part *part;
        struct bus_container *c;
        uint64_t real_size;
        void *a;
        int r;

        assert_return(m, -EINVAL);
        assert_return(memfd >= 0, -EBADF);
        assert_return(size > 0, -EINVAL);
        assert_return(!m->sealed, -EPERM);
        assert_return(!m->poisoned, -ESTALE);

        r = memfd_set_sealed(memfd);
        if (r < 0)
                return r;

        copy_fd = fcntl(memfd, FD_CLOEXEC, 3);
        if (copy_fd < 0)
                return copy_fd;

        r = memfd_get_size(memfd, &real_size);
        if (r < 0)
                return r;

        if (offset == 0 && size == (uint64_t) -1)
                size = real_size;
        else if (offset + size > real_size)
                return -EMSGSIZE;

        /* We require this to be NUL terminated */
        if (size == 0)
                return -EINVAL;

        if (size > (uint64_t) (uint32_t) -1)
                return -EINVAL;

        c = message_get_last_container(m);
        if (c->signature && c->signature[c->index]) {
                /* Container signature is already set */

                if (c->signature[c->index] != SD_BUS_TYPE_STRING)
                        return -ENXIO;
        } else {
                char *e;

                /* Maybe we can append to the signature? But only if this is the top-level container */
                if (c->enclosing != 0)
                        return -ENXIO;

                e = strextend(&c->signature, CHAR_TO_STR(SD_BUS_TYPE_STRING), NULL);
                if (!e) {
                        m->poisoned = true;
                        return -ENOMEM;
                }
        }

        if (!BUS_MESSAGE_IS_GVARIANT(m)) {
                a = message_extend_body(m, 4, 4, false, false);
                if (!a)
                        return -ENOMEM;

                *(uint32_t*) a = size - 1;
        }

        part = message_append_part(m);
        if (!part)
                return -ENOMEM;

        part->memfd = copy_fd;
        part->memfd_offset = offset;
        part->sealed = true;
        part->size = size;
        copy_fd = -1;

        m->body_size += size;
        message_extend_containers(m, size);

        if (BUS_MESSAGE_IS_GVARIANT(m)) {
                r = message_add_offset(m, m->body_size);
                if (r < 0) {
                        m->poisoned = true;
                        return -ENOMEM;
                }
        }

        if (c->enclosing != SD_BUS_TYPE_ARRAY)
                c->index++;

        return 0;
}

_public_ int sd_bus_message_append_strv(sd_bus_message *m, char **l) {
        char **i;
        int r;

        assert_return(m, -EINVAL);
        assert_return(!m->sealed, -EPERM);
        assert_return(!m->poisoned, -ESTALE);

        r = sd_bus_message_open_container(m, 'a', "s");
        if (r < 0)
                return r;

        STRV_FOREACH(i, l) {
                r = sd_bus_message_append_basic(m, 's', *i);
                if (r < 0)
                        return r;
        }

        return sd_bus_message_close_container(m);
}

static int bus_message_close_header(sd_bus_message *m) {

        assert(m);

        /* The actual user data is finished now, we just complete the
           variant and struct now (at least on gvariant). Remember
           this position, so that during parsing we know where to
           put the outer container end. */
        m->user_body_size = m->body_size;

        if (BUS_MESSAGE_IS_GVARIANT(m)) {
                const char *signature;
                size_t sz, l;
                void *d;

                /* Add offset table to end of fields array */
                if (m->n_header_offsets >= 1) {
                        uint8_t *a;
                        unsigned i;

                        assert(m->fields_size == m->header_offsets[m->n_header_offsets-1]);

                        sz = bus_gvariant_determine_word_size(m->fields_size, m->n_header_offsets);
                        a = message_extend_fields(m, 1, sz * m->n_header_offsets, false);
                        if (!a)
                                return -ENOMEM;

                        for (i = 0; i < m->n_header_offsets; i++)
                                bus_gvariant_write_word_le(a + sz*i, sz, m->header_offsets[i]);
                }

                /* Add gvariant NUL byte plus signature to the end of
                 * the body, followed by the final offset pointing to
                 * the end of the fields array */

                signature = strempty(m->root_container.signature);
                l = strlen(signature);

                sz = bus_gvariant_determine_word_size(sizeof(struct bus_header) + ALIGN8(m->fields_size) + m->body_size + 1 + l + 2, 1);
                d = message_extend_body(m, 1, 1 + l + 2 + sz, false, true);
                if (!d)
                        return -ENOMEM;

                *(uint8_t*) d = 0;
                *((uint8_t*) d + 1) = SD_BUS_TYPE_STRUCT_BEGIN;
                memcpy((uint8_t*) d + 2, signature, l);
                *((uint8_t*) d + 1 + l + 1) = SD_BUS_TYPE_STRUCT_END;

                bus_gvariant_write_word_le((uint8_t*) d + 1 + l + 2, sz, sizeof(struct bus_header) + m->fields_size);

                m->footer = d;
                m->footer_accessible = 1 + l + 2 + sz;
        } else {
                m->header->dbus1.fields_size = m->fields_size;
                m->header->dbus1.body_size = m->body_size;
        }

        return 0;
}

_public_ int sd_bus_message_seal(sd_bus_message *m, uint64_t cookie, uint64_t timeout_usec) {
        struct bus_body_part *part;
        size_t a;
        unsigned i;
        int r;

        assert_return(m, -EINVAL);

        if (m->sealed)
                return -EPERM;

        if (m->n_containers > 0)
                return -EBADMSG;

        if (m->poisoned)
                return -ESTALE;

        if (cookie > 0xffffffffULL &&
            !BUS_MESSAGE_IS_GVARIANT(m))
                return -EOPNOTSUPP;

        /* In vtables the return signature of method calls is listed,
         * let's check if they match if this is a response */
        if (m->header->type == SD_BUS_MESSAGE_METHOD_RETURN &&
            m->enforced_reply_signature &&
            !streq(strempty(m->root_container.signature), m->enforced_reply_signature))
                return -ENOMSG;

        /* If gvariant marshalling is used we need to close the body structure */
        r = bus_message_close_struct(m, &m->root_container, false);
        if (r < 0)
                return r;

        /* If there's a non-trivial signature set, then add it in
         * here, but only on dbus1 */
        if (!isempty(m->root_container.signature) && !BUS_MESSAGE_IS_GVARIANT(m)) {
                r = message_append_field_signature(m, BUS_MESSAGE_HEADER_SIGNATURE, m->root_container.signature, NULL);
                if (r < 0)
                        return r;
        }

        if (m->n_fds > 0) {
                r = message_append_field_uint32(m, BUS_MESSAGE_HEADER_UNIX_FDS, m->n_fds);
                if (r < 0)
                        return r;
        }

        r = bus_message_close_header(m);
        if (r < 0)
                return r;

        if (BUS_MESSAGE_IS_GVARIANT(m))
                m->header->dbus2.cookie = cookie;
        else
                m->header->dbus1.serial = (uint32_t) cookie;

        m->timeout = m->header->flags & BUS_MESSAGE_NO_REPLY_EXPECTED ? 0 : timeout_usec;

        /* Add padding at the end of the fields part, since we know
         * the body needs to start at an 8 byte alignment. We made
         * sure we allocated enough space for this, so all we need to
         * do here is to zero it out. */
        a = ALIGN8(m->fields_size) - m->fields_size;
        if (a > 0)
                memzero((uint8_t*) BUS_MESSAGE_FIELDS(m) + m->fields_size, a);

        /* If this is something we can send as memfd, then let's seal
        the memfd now. Note that we can send memfds as payload only
        for directed messages, and not for broadcasts. */
        if (m->destination && m->bus->use_memfd) {
                MESSAGE_FOREACH_PART(part, i, m)
                        if (part->memfd >= 0 &&
                            !part->sealed &&
                            (part->size > MEMFD_MIN_SIZE || m->bus->use_memfd < 0) &&
                            part != m->body_end) { /* The last part may never be sent as memfd */
                                uint64_t sz;

                                /* Try to seal it if that makes
                                 * sense. First, unmap our own map to
                                 * make sure we don't keep it busy. */
                                bus_body_part_unmap(part);

                                /* Then, sync up real memfd size */
                                sz = part->size;
                                r = memfd_set_size(part->memfd, sz);
                                if (r < 0)
                                        return r;

                                /* Finally, try to seal */
                                if (memfd_set_sealed(part->memfd) >= 0)
                                        part->sealed = true;
                        }
        }

        m->root_container.end = m->user_body_size;
        m->root_container.index = 0;
        m->root_container.offset_index = 0;
        m->root_container.item_size = m->root_container.n_offsets > 0 ? m->root_container.offsets[0] : 0;

        m->sealed = true;

        return 0;
}

int bus_body_part_map(struct bus_body_part *part) {
        void *p;
        size_t psz, shift;

        assert_se(part);

        if (part->data)
                return 0;

        if (part->size <= 0)
                return 0;

        /* For smaller zero parts (as used for padding) we don't need to map anything... */
        if (part->memfd < 0 && part->is_zero && part->size < 8) {
                static const uint8_t zeroes[7] = { };
                part->data = (void*) zeroes;
                return 0;
        }

        shift = PAGE_OFFSET(part->memfd_offset);
        psz = PAGE_ALIGN(part->size + shift);

        if (part->memfd >= 0)
                p = mmap(NULL, psz, PROT_READ, MAP_PRIVATE, part->memfd, part->memfd_offset - shift);
        else if (part->is_zero)
                p = mmap(NULL, psz, PROT_READ, MAP_PRIVATE|MAP_ANONYMOUS, -1, 0);
        else
                return -EINVAL;

        if (p == MAP_FAILED)
                return -errno;

        part->mapped = psz;
        part->mmap_begin = p;
        part->data = (uint8_t*) p + shift;
        part->munmap_this = true;

        return 0;
}

void bus_body_part_unmap(struct bus_body_part *part) {

        assert_se(part);

        if (part->memfd < 0)
                return;

        if (!part->mmap_begin)
                return;

        if (!part->munmap_this)
                return;

        assert_se(munmap(part->mmap_begin, part->mapped) == 0);

        part->mmap_begin = NULL;
        part->data = NULL;
        part->mapped = 0;
        part->munmap_this = false;

        return;
}

static int buffer_peek(const void *p, uint32_t sz, size_t *rindex, size_t align, size_t nbytes, void **r) {
        size_t k, start, end;

        assert(rindex);
        assert(align > 0);

        start = ALIGN_TO((size_t) *rindex, align);
        end = start + nbytes;

        if (end > sz)
                return -EBADMSG;

        /* Verify that padding is 0 */
        for (k = *rindex; k < start; k++)
                if (((const uint8_t*) p)[k] != 0)
                        return -EBADMSG;

        if (r)
                *r = (uint8_t*) p + start;

        *rindex = end;

        return 1;
}

static bool message_end_of_signature(sd_bus_message *m) {
        struct bus_container *c;

        assert(m);

        c = message_get_last_container(m);
        return !c->signature || c->signature[c->index] == 0;
}

static bool message_end_of_array(sd_bus_message *m, size_t index) {
        struct bus_container *c;

        assert(m);

        c = message_get_last_container(m);
        if (c->enclosing != SD_BUS_TYPE_ARRAY)
                return false;

        if (BUS_MESSAGE_IS_GVARIANT(m))
                return index >= c->end;
        else {
                assert(c->array_size);
                return index >= c->begin + BUS_MESSAGE_BSWAP32(m, *c->array_size);
        }
}

_public_ int sd_bus_message_at_end(sd_bus_message *m, int complete) {
        assert_return(m, -EINVAL);
        assert_return(m->sealed, -EPERM);

        if (complete && m->n_containers > 0)
                return false;

        if (message_end_of_signature(m))
                return true;

        if (message_end_of_array(m, m->rindex))
                return true;

        return false;
}

static struct bus_body_part* find_part(sd_bus_message *m, size_t index, size_t sz, void **p) {
        struct bus_body_part *part;
        size_t begin;
        int r;

        assert(m);

        if (m->cached_rindex_part && index >= m->cached_rindex_part_begin) {
                part = m->cached_rindex_part;
                begin = m->cached_rindex_part_begin;
        } else {
                part = &m->body;
                begin = 0;
        }

        while (part) {
                if (index < begin)
                        return NULL;

                if (index + sz <= begin + part->size) {

                        r = bus_body_part_map(part);
                        if (r < 0)
                                return NULL;

                        if (p)
                                *p = part->data ? (uint8_t*) part->data + index - begin
                                        : NULL; /* Avoid dereferencing a NULL pointer. */

                        m->cached_rindex_part = part;
                        m->cached_rindex_part_begin = begin;

                        return part;
                }

                begin += part->size;
                part = part->next;
        }

        return NULL;
}

static int container_next_item(sd_bus_message *m, struct bus_container *c, size_t *rindex) {
        int r;

        assert(m);
        assert(c);
        assert(rindex);

        if (!BUS_MESSAGE_IS_GVARIANT(m))
                return 0;

        if (c->enclosing == SD_BUS_TYPE_ARRAY) {
                int sz;

                sz = bus_gvariant_get_size(c->signature);
                if (sz < 0) {
                        int alignment;

                        if (c->offset_index+1 >= c->n_offsets)
                                goto end;

                        /* Variable-size array */

                        alignment = bus_gvariant_get_alignment(c->signature);
                        assert(alignment > 0);

                        *rindex = ALIGN_TO(c->offsets[c->offset_index], alignment);
                        assert(c->offsets[c->offset_index+1] >= *rindex);
                        c->item_size = c->offsets[c->offset_index+1] - *rindex;
                } else {

                        if (c->offset_index+1 >= (c->end-c->begin)/sz)
                                goto end;

                        /* Fixed-size array */
                        *rindex = c->begin + (c->offset_index+1) * sz;
                        c->item_size = sz;
                }

                c->offset_index++;

        } else if (IN_SET(c->enclosing, 0, SD_BUS_TYPE_STRUCT, SD_BUS_TYPE_DICT_ENTRY)) {

                int alignment;
                size_t n, j;

                if (c->offset_index+1 >= c->n_offsets)
                        goto end;

                r = signature_element_length(c->signature + c->index, &n);
                if (r < 0)
                        return r;

                r = signature_element_length(c->signature + c->index + n, &j);
                if (r < 0)
                        return r;
                else {
                        char t[j+1];
                        memcpy(t, c->signature + c->index + n, j);
                        t[j] = 0;

                        alignment = bus_gvariant_get_alignment(t);
                }

                assert(alignment > 0);

                *rindex = ALIGN_TO(c->offsets[c->offset_index], alignment);
                assert(c->offsets[c->offset_index+1] >= *rindex);
                c->item_size = c->offsets[c->offset_index+1] - *rindex;

                c->offset_index++;

        } else if (c->enclosing == SD_BUS_TYPE_VARIANT)
                goto end;
        else
                assert_not_reached("Unknown container type");

        return 0;

end:
        /* Reached the end */
        *rindex = c->end;
        c->item_size = 0;
        return 0;
}

static int message_peek_body(
                sd_bus_message *m,
                size_t *rindex,
                size_t align,
                size_t nbytes,
                void **ret) {

        size_t k, start, end, padding;
        struct bus_body_part *part;
        uint8_t *q;

        assert(m);
        assert(rindex);
        assert(align > 0);

        start = ALIGN_TO((size_t) *rindex, align);
        padding = start - *rindex;
        end = start + nbytes;

        if (end > m->user_body_size)
                return -EBADMSG;

        part = find_part(m, *rindex, padding, (void**) &q);
        if (!part)
                return -EBADMSG;

        if (q) {
                /* Verify padding */
                for (k = 0; k < padding; k++)
                        if (q[k] != 0)
                                return -EBADMSG;
        }

        part = find_part(m, start, nbytes, (void**) &q);
        if (!part || (nbytes > 0 && !q))
                return -EBADMSG;

        *rindex = end;

        if (ret)
                *ret = q;

        return 0;
}

static bool validate_nul(const char *s, size_t l) {

        /* Check for NUL chars in the string */
        if (memchr(s, 0, l))
                return false;

        /* Check for NUL termination */
        if (s[l] != 0)
                return false;

        return true;
}

static bool validate_string(const char *s, size_t l) {

        if (!validate_nul(s, l))
                return false;

        /* Check if valid UTF8 */
        if (!utf8_is_valid(s))
                return false;

        return true;
}

static bool validate_signature(const char *s, size_t l) {

        if (!validate_nul(s, l))
                return false;

        /* Check if valid signature */
        if (!signature_is_valid(s, true))
                return false;

        return true;
}

static bool validate_object_path(const char *s, size_t l) {

        if (!validate_nul(s, l))
                return false;

        if (!object_path_is_valid(s))
                return false;

        return true;
}

_public_ int sd_bus_message_read_basic(sd_bus_message *m, char type, void *p) {
        struct bus_container *c;
        size_t rindex;
        void *q;
        int r;

        assert_return(m, -EINVAL);
        assert_return(m->sealed, -EPERM);
        assert_return(bus_type_is_basic(type), -EINVAL);

        if (message_end_of_signature(m))
                return -ENXIO;

        if (message_end_of_array(m, m->rindex))
                return 0;

        c = message_get_last_container(m);
        if (c->signature[c->index] != type)
                return -ENXIO;

        rindex = m->rindex;

        if (BUS_MESSAGE_IS_GVARIANT(m)) {

                if (IN_SET(type, SD_BUS_TYPE_STRING, SD_BUS_TYPE_OBJECT_PATH, SD_BUS_TYPE_SIGNATURE)) {
                        bool ok;

                        /* D-Bus spec: The marshalling formats for the string-like types all end
                         * with a single zero (NUL) byte, but that byte is not considered to be part
                         * of the text. */
                        if (c->item_size == 0)
                                return -EBADMSG;

                        r = message_peek_body(m, &rindex, 1, c->item_size, &q);
                        if (r < 0)
                                return r;

                        if (type == SD_BUS_TYPE_STRING)
                                ok = validate_string(q, c->item_size-1);
                        else if (type == SD_BUS_TYPE_OBJECT_PATH)
                                ok = validate_object_path(q, c->item_size-1);
                        else
                                ok = validate_signature(q, c->item_size-1);

                        if (!ok)
                                return -EBADMSG;

                        if (p)
                                *(const char**) p = q;
                } else {
                        int sz, align;

                        sz = bus_gvariant_get_size(CHAR_TO_STR(type));
                        assert(sz > 0);
                        if ((size_t) sz != c->item_size)
                                return -EBADMSG;

                        align = bus_gvariant_get_alignment(CHAR_TO_STR(type));
                        assert(align > 0);

                        r = message_peek_body(m, &rindex, align, c->item_size, &q);
                        if (r < 0)
                                return r;

                        switch (type) {

                        case SD_BUS_TYPE_BYTE:
                                if (p)
                                        *(uint8_t*) p = *(uint8_t*) q;
                                break;

                        case SD_BUS_TYPE_BOOLEAN:
                                if (p)
                                        *(int*) p = !!*(uint8_t*) q;
                                break;

                        case SD_BUS_TYPE_INT16:
                        case SD_BUS_TYPE_UINT16:
                                if (p)
                                        *(uint16_t*) p = BUS_MESSAGE_BSWAP16(m, *(uint16_t*) q);
                                break;

                        case SD_BUS_TYPE_INT32:
                        case SD_BUS_TYPE_UINT32:
                                if (p)
                                        *(uint32_t*) p = BUS_MESSAGE_BSWAP32(m, *(uint32_t*) q);
                                break;

                        case SD_BUS_TYPE_INT64:
                        case SD_BUS_TYPE_UINT64:
                        case SD_BUS_TYPE_DOUBLE:
                                if (p)
                                        *(uint64_t*) p = BUS_MESSAGE_BSWAP64(m, *(uint64_t*) q);
                                break;

                        case SD_BUS_TYPE_UNIX_FD: {
                                uint32_t j;

                                j = BUS_MESSAGE_BSWAP32(m, *(uint32_t*) q);
                                if (j >= m->n_fds)
                                        return -EBADMSG;

                                if (p)
                                        *(int*) p = m->fds[j];

                                break;
                        }

                        default:
                                assert_not_reached("unexpected type");
                        }
                }

                r = container_next_item(m, c, &rindex);
                if (r < 0)
                        return r;
        } else {

                if (IN_SET(type, SD_BUS_TYPE_STRING, SD_BUS_TYPE_OBJECT_PATH)) {
                        uint32_t l;
                        bool ok;

                        r = message_peek_body(m, &rindex, 4, 4, &q);
                        if (r < 0)
                                return r;

                        l = BUS_MESSAGE_BSWAP32(m, *(uint32_t*) q);
                        if (l == UINT32_MAX)
                                /* avoid overflow right below */
                                return -EBADMSG;

                        r = message_peek_body(m, &rindex, 1, l+1, &q);
                        if (r < 0)
                                return r;

                        if (type == SD_BUS_TYPE_OBJECT_PATH)
                                ok = validate_object_path(q, l);
                        else
                                ok = validate_string(q, l);
                        if (!ok)
                                return -EBADMSG;

                        if (p)
                                *(const char**) p = q;

                } else if (type == SD_BUS_TYPE_SIGNATURE) {
                        uint8_t l;

                        r = message_peek_body(m, &rindex, 1, 1, &q);
                        if (r < 0)
                                return r;

                        l = *(uint8_t*) q;
                        if (l == UINT8_MAX)
                                /* avoid overflow right below */
                                return -EBADMSG;

                        r = message_peek_body(m, &rindex, 1, l+1, &q);
                        if (r < 0)
                                return r;

                        if (!validate_signature(q, l))
                                return -EBADMSG;

                        if (p)
                                *(const char**) p = q;

                } else {
                        ssize_t sz, align;

                        align = bus_type_get_alignment(type);
                        assert(align > 0);

                        sz = bus_type_get_size(type);
                        assert(sz > 0);

                        r = message_peek_body(m, &rindex, align, sz, &q);
                        if (r < 0)
                                return r;

                        switch (type) {

                        case SD_BUS_TYPE_BYTE:
                                if (p)
                                        *(uint8_t*) p = *(uint8_t*) q;
                                break;

                        case SD_BUS_TYPE_BOOLEAN:
                                if (p)
                                        *(int*) p = !!*(uint32_t*) q;
                                break;

                        case SD_BUS_TYPE_INT16:
                        case SD_BUS_TYPE_UINT16:
                                if (p)
                                        *(uint16_t*) p = BUS_MESSAGE_BSWAP16(m, *(uint16_t*) q);
                                break;

                        case SD_BUS_TYPE_INT32:
                        case SD_BUS_TYPE_UINT32:
                                if (p)
                                        *(uint32_t*) p = BUS_MESSAGE_BSWAP32(m, *(uint32_t*) q);
                                break;

                        case SD_BUS_TYPE_INT64:
                        case SD_BUS_TYPE_UINT64:
                        case SD_BUS_TYPE_DOUBLE:
                                if (p)
                                        *(uint64_t*) p = BUS_MESSAGE_BSWAP64(m, *(uint64_t*) q);
                                break;

                        case SD_BUS_TYPE_UNIX_FD: {
                                uint32_t j;

                                j = BUS_MESSAGE_BSWAP32(m, *(uint32_t*) q);
                                if (j >= m->n_fds)
                                        return -EBADMSG;

                                if (p)
                                        *(int*) p = m->fds[j];
                                break;
                        }

                        default:
                                assert_not_reached("Unknown basic type...");
                        }
                }
        }

        m->rindex = rindex;

        if (c->enclosing != SD_BUS_TYPE_ARRAY)
                c->index++;

        return 1;
}

static int bus_message_enter_array(
                sd_bus_message *m,
                struct bus_container *c,
                const char *contents,
                uint32_t **array_size,
                size_t *item_size,
                size_t **offsets,
                size_t *n_offsets) {

        size_t rindex;
        void *q;
        int r;

        assert(m);
        assert(c);
        assert(contents);
        assert(array_size);
        assert(item_size);
        assert(offsets);
        assert(n_offsets);

        if (!signature_is_single(contents, true))
                return -EINVAL;

        if (!c->signature || c->signature[c->index] == 0)
                return -ENXIO;

        if (c->signature[c->index] != SD_BUS_TYPE_ARRAY)
                return -ENXIO;

        if (!startswith(c->signature + c->index + 1, contents))
                return -ENXIO;

        rindex = m->rindex;

        if (!BUS_MESSAGE_IS_GVARIANT(m)) {
                /* dbus1 */
                int alignment;

                r = message_peek_body(m, &rindex, 4, 4, &q);
                if (r < 0)
                        return r;

                if (BUS_MESSAGE_BSWAP32(m, *(uint32_t*) q) > BUS_ARRAY_MAX_SIZE)
                        return -EBADMSG;

                alignment = bus_type_get_alignment(contents[0]);
                if (alignment < 0)
                        return alignment;

                r = message_peek_body(m, &rindex, alignment, 0, NULL);
                if (r < 0)
                        return r;

                *array_size = (uint32_t*) q;

        } else if (c->item_size <= 0) {

                /* gvariant: empty array */
                *item_size = 0;
                *offsets = NULL;
                *n_offsets = 0;

        } else if (bus_gvariant_is_fixed_size(contents)) {

                /* gvariant: fixed length array */
                *item_size = bus_gvariant_get_size(contents);
                *offsets = NULL;
                *n_offsets = 0;

        } else {
                size_t where, previous = 0, framing, sz;
                int alignment;
                unsigned i;

                /* gvariant: variable length array */
                sz = bus_gvariant_determine_word_size(c->item_size, 0);

                where = rindex + c->item_size - sz;
                r = message_peek_body(m, &where, 1, sz, &q);
                if (r < 0)
                        return r;

                framing = bus_gvariant_read_word_le(q, sz);
                if (framing > c->item_size - sz)
                        return -EBADMSG;
                if ((c->item_size - framing) % sz != 0)
                        return -EBADMSG;

                *n_offsets = (c->item_size - framing) / sz;

                where = rindex + framing;
                r = message_peek_body(m, &where, 1, *n_offsets * sz, &q);
                if (r < 0)
                        return r;

                *offsets = new(size_t, *n_offsets);
                if (!*offsets)
                        return -ENOMEM;

                alignment = bus_gvariant_get_alignment(c->signature);
                assert(alignment > 0);

                for (i = 0; i < *n_offsets; i++) {
                        size_t x, start;

                        start = ALIGN_TO(previous, alignment);

                        x = bus_gvariant_read_word_le((uint8_t*) q + i * sz, sz);
                        if (x > c->item_size - sz)
                                return -EBADMSG;
                        if (x < start)
                                return -EBADMSG;

                        (*offsets)[i] = rindex + x;
                        previous = x;
                }

                *item_size = (*offsets)[0] - rindex;
        }

        m->rindex = rindex;

        if (c->enclosing != SD_BUS_TYPE_ARRAY)
                c->index += 1 + strlen(contents);

        return 1;
}

static int bus_message_enter_variant(
                sd_bus_message *m,
                struct bus_container *c,
                const char *contents,
                size_t *item_size) {

        size_t rindex;
        uint8_t l;
        void *q;
        int r;

        assert(m);
        assert(c);
        assert(contents);
        assert(item_size);

        if (!signature_is_single(contents, false))
                return -EINVAL;

        if (*contents == SD_BUS_TYPE_DICT_ENTRY_BEGIN)
                return -EINVAL;

        if (!c->signature || c->signature[c->index] == 0)
                return -ENXIO;

        if (c->signature[c->index] != SD_BUS_TYPE_VARIANT)
                return -ENXIO;

        rindex = m->rindex;

        if (BUS_MESSAGE_IS_GVARIANT(m)) {
                size_t k, where;

                k = strlen(contents);
                if (1+k > c->item_size)
                        return -EBADMSG;

                where = rindex + c->item_size - (1+k);
                r = message_peek_body(m, &where, 1, 1+k, &q);
                if (r < 0)
                        return r;

                if (*(char*) q != 0)
                        return -EBADMSG;

                if (memcmp((uint8_t*) q+1, contents, k))
                        return -ENXIO;

                *item_size = c->item_size - (1+k);

        } else {
                r = message_peek_body(m, &rindex, 1, 1, &q);
                if (r < 0)
                        return r;

                l = *(uint8_t*) q;
                if (l == UINT8_MAX)
                        /* avoid overflow right below */
                        return -EBADMSG;

                r = message_peek_body(m, &rindex, 1, l+1, &q);
                if (r < 0)
                        return r;

                if (!validate_signature(q, l))
                        return -EBADMSG;

                if (!streq(q, contents))
                        return -ENXIO;
        }

        m->rindex = rindex;

        if (c->enclosing != SD_BUS_TYPE_ARRAY)
                c->index++;

        return 1;
}

static int build_struct_offsets(
                sd_bus_message *m,
                const char *signature,
                size_t size,
                size_t *item_size,
                size_t **offsets,
                size_t *n_offsets) {

        unsigned n_variable = 0, n_total = 0, v;
        size_t previous, where;
        const char *p;
        size_t sz;
        void *q;
        int r;

        assert(m);
        assert(item_size);
        assert(offsets);
        assert(n_offsets);

        if (isempty(signature)) {
                /* Unary type is encoded as *fixed* 1 byte padding */
                r = message_peek_body(m, &m->rindex, 1, 1, &q);
                if (r < 0)
                        return r;

                if (*(uint8_t *) q != 0)
                        return -EBADMSG;

                *item_size = 0;
                *offsets = NULL;
                *n_offsets = 0;
                return 0;
        }

        sz = bus_gvariant_determine_word_size(size, 0);
        if (sz <= 0)
                return -EBADMSG;

        /* First, loop over signature and count variable elements and
         * elements in general. We use this to know how large the
         * offset array is at the end of the structure. Note that
         * GVariant only stores offsets for all variable size elements
         * that are not the last item. */

        p = signature;
        while (*p != 0) {
                size_t n;

                r = signature_element_length(p, &n);
                if (r < 0)
                        return r;
                else {
                        char t[n+1];

                        memcpy(t, p, n);
                        t[n] = 0;

                        r = bus_gvariant_is_fixed_size(t);
                }

                if (r < 0)
                        return r;
                if (r == 0 && p[n] != 0) /* except the last item */
                        n_variable++;
                n_total++;

                p += n;
        }

        if (size < n_variable * sz)
                return -EBADMSG;

        where = m->rindex + size - (n_variable * sz);
        r = message_peek_body(m, &where, 1, n_variable * sz, &q);
        if (r < 0)
                return r;

        v = n_variable;

        *offsets = new(size_t, n_total);
        if (!*offsets)
                return -ENOMEM;

        *n_offsets = 0;

        /* Second, loop again and build an offset table */
        p = signature;
        previous = m->rindex;
        while (*p != 0) {
                size_t n, offset;
                int k;

                r = signature_element_length(p, &n);
                if (r < 0)
                        return r;
                else {
                        char t[n+1];

                        memcpy(t, p, n);
                        t[n] = 0;

                        size_t align = bus_gvariant_get_alignment(t);
                        assert(align > 0);

                        /* The possible start of this member after including alignment */
                        size_t start = ALIGN_TO(previous, align);

                        k = bus_gvariant_get_size(t);
                        if (k < 0) {
                                size_t x;

                                /* Variable size */
                                if (v > 0) {
                                        v--;

                                        x = bus_gvariant_read_word_le((uint8_t*) q + v*sz, sz);
                                        if (x >= size)
                                                return -EBADMSG;
                                } else
                                        /* The last item's end is determined
                                         * from the start of the offset array */
                                        x = size - (n_variable * sz);

                                offset = m->rindex + x;
                                if (offset < start)
                                        return log_debug_errno(SYNTHETIC_ERRNO(EBADMSG),
                                                               "For type %s with alignment %zu, message specifies offset %zu which is smaller than previous end %zu + alignment = %zu",
                                                               t, align,
                                                               offset,
                                                               previous,
                                                               start);
                        } else
                                /* Fixed size */
                                offset = start + k;
                }

                previous = (*offsets)[(*n_offsets)++] = offset;
                p += n;
        }

        assert(v == 0);
        assert(*n_offsets == n_total);

        *item_size = (*offsets)[0] - m->rindex;
        return 0;
}

static int enter_struct_or_dict_entry(
                sd_bus_message *m,
                struct bus_container *c,
                const char *contents,
                size_t *item_size,
                size_t **offsets,
                size_t *n_offsets) {

        int r;

        assert(m);
        assert(c);
        assert(contents);
        assert(item_size);
        assert(offsets);
        assert(n_offsets);

        if (!BUS_MESSAGE_IS_GVARIANT(m)) {

                /* dbus1 */
                r = message_peek_body(m, &m->rindex, 8, 0, NULL);
                if (r < 0)
                        return r;

        } else
                /* gvariant with contents */
                return build_struct_offsets(m, contents, c->item_size, item_size, offsets, n_offsets);

        return 0;
}

static int bus_message_enter_struct(
                sd_bus_message *m,
                struct bus_container *c,
                const char *contents,
                size_t *item_size,
                size_t **offsets,
                size_t *n_offsets) {

        size_t l;
        int r;

        assert(m);
        assert(c);
        assert(contents);
        assert(item_size);
        assert(offsets);
        assert(n_offsets);

        if (!signature_is_valid(contents, false))
                return -EINVAL;

        if (!c->signature || c->signature[c->index] == 0)
                return -ENXIO;

        l = strlen(contents);

        if (c->signature[c->index] != SD_BUS_TYPE_STRUCT_BEGIN ||
            !startswith(c->signature + c->index + 1, contents) ||
            c->signature[c->index + 1 + l] != SD_BUS_TYPE_STRUCT_END)
                return -ENXIO;

        r = enter_struct_or_dict_entry(m, c, contents, item_size, offsets, n_offsets);
        if (r < 0)
                return r;

        if (c->enclosing != SD_BUS_TYPE_ARRAY)
                c->index += 1 + l + 1;

        return 1;
}

static int bus_message_enter_dict_entry(
                sd_bus_message *m,
                struct bus_container *c,
                const char *contents,
                size_t *item_size,
                size_t **offsets,
                size_t *n_offsets) {

        size_t l;
        int r;

        assert(m);
        assert(c);
        assert(contents);

        if (!signature_is_pair(contents))
                return -EINVAL;

        if (c->enclosing != SD_BUS_TYPE_ARRAY)
                return -ENXIO;

        if (!c->signature || c->signature[c->index] == 0)
                return 0;

        l = strlen(contents);

        if (c->signature[c->index] != SD_BUS_TYPE_DICT_ENTRY_BEGIN ||
            !startswith(c->signature + c->index + 1, contents) ||
            c->signature[c->index + 1 + l] != SD_BUS_TYPE_DICT_ENTRY_END)
                return -ENXIO;

        r = enter_struct_or_dict_entry(m, c, contents, item_size, offsets, n_offsets);
        if (r < 0)
                return r;

        if (c->enclosing != SD_BUS_TYPE_ARRAY)
                c->index += 1 + l + 1;

        return 1;
}

_public_ int sd_bus_message_enter_container(sd_bus_message *m,
                                            char type,
                                            const char *contents) {
        struct bus_container *c;
        uint32_t *array_size = NULL;
        _cleanup_free_ char *signature = NULL;
        size_t before, end;
        _cleanup_free_ size_t *offsets = NULL;
        size_t n_offsets = 0, item_size = 0;
        int r;

        assert_return(m, -EINVAL);
        assert_return(m->sealed, -EPERM);
        assert_return(type != 0 || !contents, -EINVAL);

        if (type == 0 || !contents) {
                const char *cc;
                char tt;

                /* Allow entering into anonymous containers */
                r = sd_bus_message_peek_type(m, &tt, &cc);
                if (r < 0)
                        return r;

                if (type != 0 && type != tt)
                        return -ENXIO;

                if (contents && !streq(contents, cc))
                        return -ENXIO;

                type = tt;
                contents = cc;
        }

        /*
         * We enforce a global limit on container depth, that is much
         * higher than the 32 structs and 32 arrays the specification
         * mandates. This is simpler to implement for us, and we need
         * this only to ensure our container array doesn't grow
         * without bounds. We are happy to return any data from a
         * message as long as the data itself is valid, even if the
         * overall message might be not.
         *
         * Note that the message signature is validated when
         * parsing the headers, and that validation does check the
         * 32/32 limit.
         *
         * Note that the specification defines no limits on the depth
         * of stacked variants, but we do.
         */
        if (m->n_containers >= BUS_CONTAINER_DEPTH)
                return -EBADMSG;

        if (!GREEDY_REALLOC(m->containers, m->containers_allocated, m->n_containers + 1))
                return -ENOMEM;

        if (message_end_of_signature(m))
                return -ENXIO;

        if (message_end_of_array(m, m->rindex))
                return 0;

        c = message_get_last_container(m);

        signature = strdup(contents);
        if (!signature)
                return -ENOMEM;

        c->saved_index = c->index;
        before = m->rindex;

        if (type == SD_BUS_TYPE_ARRAY)
                r = bus_message_enter_array(m, c, contents, &array_size, &item_size, &offsets, &n_offsets);
        else if (type == SD_BUS_TYPE_VARIANT)
                r = bus_message_enter_variant(m, c, contents, &item_size);
        else if (type == SD_BUS_TYPE_STRUCT)
                r = bus_message_enter_struct(m, c, contents, &item_size, &offsets, &n_offsets);
        else if (type == SD_BUS_TYPE_DICT_ENTRY)
                r = bus_message_enter_dict_entry(m, c, contents, &item_size, &offsets, &n_offsets);
        else
                r = -EINVAL;
        if (r <= 0)
                return r;

        /* OK, let's fill it in */
        if (BUS_MESSAGE_IS_GVARIANT(m) &&
            type == SD_BUS_TYPE_STRUCT &&
            isempty(signature))
                end = m->rindex + 0;
        else
                end = m->rindex + c->item_size;

        m->containers[m->n_containers++] = (struct bus_container) {
                 .enclosing = type,
                 .signature = TAKE_PTR(signature),

                 .before = before,
                 .begin = m->rindex,
                 /* Unary type has fixed size of 1, but virtual size of 0 */
                 .end = end,
                 .array_size = array_size,
                 .item_size = item_size,
                 .offsets = TAKE_PTR(offsets),
                 .n_offsets = n_offsets,
        };

        return 1;
}

_public_ int sd_bus_message_exit_container(sd_bus_message *m) {
        struct bus_container *c;
        unsigned saved;
        int r;

        assert_return(m, -EINVAL);
        assert_return(m->sealed, -EPERM);
        assert_return(m->n_containers > 0, -ENXIO);

        c = message_get_last_container(m);

        if (c->enclosing != SD_BUS_TYPE_ARRAY) {
                if (c->signature && c->signature[c->index] != 0)
                        return -EBUSY;
        }

        if (BUS_MESSAGE_IS_GVARIANT(m)) {
                if (m->rindex < c->end)
                        return -EBUSY;

        } else if (c->enclosing == SD_BUS_TYPE_ARRAY) {
                uint32_t l;

                l = BUS_MESSAGE_BSWAP32(m, *c->array_size);
                if (c->begin + l != m->rindex)
                        return -EBUSY;
        }

        message_free_last_container(m);

        c = message_get_last_container(m);
        saved = c->index;
        c->index = c->saved_index;
        r = container_next_item(m, c, &m->rindex);
        c->index = saved;
        if (r < 0)
                return r;

        return 1;
}

static void message_quit_container(sd_bus_message *m) {
        struct bus_container *c;

        assert(m);
        assert(m->sealed);
        assert(m->n_containers > 0);

        /* Undo seeks */
        c = message_get_last_container(m);
        assert(m->rindex >= c->before);
        m->rindex = c->before;

        /* Free container */
        message_free_last_container(m);

        /* Correct index of new top-level container */
        c = message_get_last_container(m);
        c->index = c->saved_index;
}

_public_ int sd_bus_message_peek_type(sd_bus_message *m, char *type, const char **contents) {
        struct bus_container *c;
        int r;

        assert_return(m, -EINVAL);
        assert_return(m->sealed, -EPERM);

        if (message_end_of_signature(m))
                goto eof;

        if (message_end_of_array(m, m->rindex))
                goto eof;

        c = message_get_last_container(m);

        if (bus_type_is_basic(c->signature[c->index])) {
                if (contents)
                        *contents = NULL;
                if (type)
                        *type = c->signature[c->index];
                return 1;
        }

        if (c->signature[c->index] == SD_BUS_TYPE_ARRAY) {

                if (contents) {
                        size_t l;

                        r = signature_element_length(c->signature+c->index+1, &l);
                        if (r < 0)
                                return r;

                        /* signature_element_length does verification internally */

                        /* The array element must not be empty */
                        assert(l >= 1);
                        if (free_and_strndup(&c->peeked_signature,
                                             c->signature + c->index + 1, l) < 0)
                                return -ENOMEM;

                        *contents = c->peeked_signature;
                }

                if (type)
                        *type = SD_BUS_TYPE_ARRAY;

                return 1;
        }

        if (IN_SET(c->signature[c->index], SD_BUS_TYPE_STRUCT_BEGIN, SD_BUS_TYPE_DICT_ENTRY_BEGIN)) {

                if (contents) {
                        size_t l;

                        r = signature_element_length(c->signature+c->index, &l);
                        if (r < 0)
                                return r;

                        assert(l >= 3);
                        if (free_and_strndup(&c->peeked_signature,
                                             c->signature + c->index + 1, l - 2) < 0)
                                return -ENOMEM;

                        *contents = c->peeked_signature;
                }

                if (type)
                        *type = c->signature[c->index] == SD_BUS_TYPE_STRUCT_BEGIN ? SD_BUS_TYPE_STRUCT : SD_BUS_TYPE_DICT_ENTRY;

                return 1;
        }

        if (c->signature[c->index] == SD_BUS_TYPE_VARIANT) {
                if (contents) {
                        void *q;

                        if (BUS_MESSAGE_IS_GVARIANT(m)) {
                                size_t k;

                                if (c->item_size < 2)
                                        return -EBADMSG;

                                /* Look for the NUL delimiter that
                                   separates the payload from the
                                   signature. Since the body might be
                                   in a different part that then the
                                   signature we map byte by byte. */

                                for (k = 2; k <= c->item_size; k++) {
                                        size_t where;

                                        where = m->rindex + c->item_size - k;
                                        r = message_peek_body(m, &where, 1, k, &q);
                                        if (r < 0)
                                                return r;

                                        if (*(char*) q == 0)
                                                break;
                                }

                                if (k > c->item_size)
                                        return -EBADMSG;

                                if (free_and_strndup(&c->peeked_signature,
                                                     (char*) q + 1, k - 1) < 0)
                                        return -ENOMEM;

                                if (!signature_is_valid(c->peeked_signature, true))
                                        return -EBADMSG;

                                *contents = c->peeked_signature;
                        } else {
                                size_t rindex, l;

                                rindex = m->rindex;
                                r = message_peek_body(m, &rindex, 1, 1, &q);
                                if (r < 0)
                                        return r;

                                l = *(uint8_t*) q;
                                if (l == UINT8_MAX)
                                        /* avoid overflow right below */
                                        return -EBADMSG;

                                r = message_peek_body(m, &rindex, 1, l+1, &q);
                                if (r < 0)
                                        return r;

                                if (!validate_signature(q, l))
                                        return -EBADMSG;

                                *contents = q;
                        }
                }

                if (type)
                        *type = SD_BUS_TYPE_VARIANT;

                return 1;
        }

        return -EINVAL;

eof:
        if (type)
                *type = 0;
        if (contents)
                *contents = NULL;
        return 0;
}

_public_ int sd_bus_message_rewind(sd_bus_message *m, int complete) {
        struct bus_container *c;

        assert_return(m, -EINVAL);
        assert_return(m->sealed, -EPERM);

        if (complete) {
                message_reset_containers(m);
                m->rindex = 0;

                c = message_get_last_container(m);
        } else {
                c = message_get_last_container(m);

                c->index = 0;
                m->rindex = c->begin;
        }

        c->offset_index = 0;
        c->item_size = (c->n_offsets > 0 ? c->offsets[0] : c->end) - c->begin;

        return !isempty(c->signature);
}

_public_ int sd_bus_message_readv(
                sd_bus_message *m,
                const char *types,
                va_list ap) {

        unsigned n_array, n_struct;
        TypeStack stack[BUS_CONTAINER_DEPTH];
        unsigned stack_ptr = 0;
        unsigned n_loop = 0;
        int r;

        assert_return(m, -EINVAL);
        assert_return(m->sealed, -EPERM);
        assert_return(types, -EINVAL);

        if (isempty(types))
                return 0;

        /* Ideally, we'd just call ourselves recursively on every
         * complex type. However, the state of a va_list that is
         * passed to a function is undefined after that function
         * returns. This means we need to decode the va_list linearly
         * in a single stackframe. We hence implement our own
         * home-grown stack in an array. */

        n_array = (unsigned) -1; /* length of current array entries */
        n_struct = strlen(types); /* length of current struct contents signature */

        for (;;) {
                const char *t;

                n_loop++;

                if (n_array == 0 || (n_array == (unsigned) -1 && n_struct == 0)) {
                        r = type_stack_pop(stack, ELEMENTSOF(stack), &stack_ptr, &types, &n_struct, &n_array);
                        if (r < 0)
                                return r;
                        if (r == 0)
                                break;

                        r = sd_bus_message_exit_container(m);
                        if (r < 0)
                                return r;

                        continue;
                }

                t = types;
                if (n_array != (unsigned) -1)
                        n_array--;
                else {
                        types++;
                        n_struct--;
                }

                switch (*t) {

                case SD_BUS_TYPE_BYTE:
                case SD_BUS_TYPE_BOOLEAN:
                case SD_BUS_TYPE_INT16:
                case SD_BUS_TYPE_UINT16:
                case SD_BUS_TYPE_INT32:
                case SD_BUS_TYPE_UINT32:
                case SD_BUS_TYPE_INT64:
                case SD_BUS_TYPE_UINT64:
                case SD_BUS_TYPE_DOUBLE:
                case SD_BUS_TYPE_STRING:
                case SD_BUS_TYPE_OBJECT_PATH:
                case SD_BUS_TYPE_SIGNATURE:
                case SD_BUS_TYPE_UNIX_FD: {
                        void *p;

                        p = va_arg(ap, void*);
                        r = sd_bus_message_read_basic(m, *t, p);
                        if (r < 0)
                                return r;
                        if (r == 0) {
                                if (n_loop <= 1)
                                        return 0;

                                return -ENXIO;
                        }

                        break;
                }

                case SD_BUS_TYPE_ARRAY: {
                        size_t k;

                        r = signature_element_length(t + 1, &k);
                        if (r < 0)
                                return r;

                        {
                                char s[k + 1];
                                memcpy(s, t + 1, k);
                                s[k] = 0;

                                r = sd_bus_message_enter_container(m, SD_BUS_TYPE_ARRAY, s);
                                if (r < 0)
                                        return r;
                                if (r == 0) {
                                        if (n_loop <= 1)
                                                return 0;

                                        return -ENXIO;
                                }
                        }

                        if (n_array == (unsigned) -1) {
                                types += k;
                                n_struct -= k;
                        }

                        r = type_stack_push(stack, ELEMENTSOF(stack), &stack_ptr, types, n_struct, n_array);
                        if (r < 0)
                                return r;

                        types = t + 1;
                        n_struct = k;
                        n_array = va_arg(ap, unsigned);

                        break;
                }

                case SD_BUS_TYPE_VARIANT: {
                        const char *s;

                        s = va_arg(ap, const char *);
                        if (!s)
                                return -EINVAL;

                        r = sd_bus_message_enter_container(m, SD_BUS_TYPE_VARIANT, s);
                        if (r < 0)
                                return r;
                        if (r == 0) {
                                if (n_loop <= 1)
                                        return 0;

                                return -ENXIO;
                        }

                        r = type_stack_push(stack, ELEMENTSOF(stack), &stack_ptr, types, n_struct, n_array);
                        if (r < 0)
                                return r;

                        types = s;
                        n_struct = strlen(s);
                        n_array = (unsigned) -1;

                        break;
                }

                case SD_BUS_TYPE_STRUCT_BEGIN:
                case SD_BUS_TYPE_DICT_ENTRY_BEGIN: {
                        size_t k;

                        r = signature_element_length(t, &k);
                        if (r < 0)
                                return r;

                        {
                                char s[k - 1];
                                memcpy(s, t + 1, k - 2);
                                s[k - 2] = 0;

                                r = sd_bus_message_enter_container(m, *t == SD_BUS_TYPE_STRUCT_BEGIN ? SD_BUS_TYPE_STRUCT : SD_BUS_TYPE_DICT_ENTRY, s);
                                if (r < 0)
                                        return r;
                                if (r == 0) {
                                        if (n_loop <= 1)
                                                return 0;
                                        return -ENXIO;
                                }
                        }

                        if (n_array == (unsigned) -1) {
                                types += k - 1;
                                n_struct -= k - 1;
                        }

                        r = type_stack_push(stack, ELEMENTSOF(stack), &stack_ptr, types, n_struct, n_array);
                        if (r < 0)
                                return r;

                        types = t + 1;
                        n_struct = k - 2;
                        n_array = (unsigned) -1;

                        break;
                }

                default:
                        return -EINVAL;
                }
        }

        return 1;
}

_public_ int sd_bus_message_read(sd_bus_message *m, const char *types, ...) {
        va_list ap;
        int r;

        va_start(ap, types);
        r = sd_bus_message_readv(m, types, ap);
        va_end(ap);

        return r;
}

_public_ int sd_bus_message_skip(sd_bus_message *m, const char *types) {
        int r;

        assert_return(m, -EINVAL);
        assert_return(m->sealed, -EPERM);

        /* If types is NULL, read exactly one element */
        if (!types) {
                struct bus_container *c;
                size_t l;

                if (message_end_of_signature(m))
                        return -ENXIO;

                if (message_end_of_array(m, m->rindex))
                        return 0;

                c = message_get_last_container(m);

                r = signature_element_length(c->signature + c->index, &l);
                if (r < 0)
                        return r;

                types = strndupa(c->signature + c->index, l);
        }

        switch (*types) {

        case 0: /* Nothing to drop */
                return 0;

        case SD_BUS_TYPE_BYTE:
        case SD_BUS_TYPE_BOOLEAN:
        case SD_BUS_TYPE_INT16:
        case SD_BUS_TYPE_UINT16:
        case SD_BUS_TYPE_INT32:
        case SD_BUS_TYPE_UINT32:
        case SD_BUS_TYPE_INT64:
        case SD_BUS_TYPE_UINT64:
        case SD_BUS_TYPE_DOUBLE:
        case SD_BUS_TYPE_STRING:
        case SD_BUS_TYPE_OBJECT_PATH:
        case SD_BUS_TYPE_SIGNATURE:
        case SD_BUS_TYPE_UNIX_FD:

                r = sd_bus_message_read_basic(m, *types, NULL);
                if (r <= 0)
                        return r;

                r = sd_bus_message_skip(m, types + 1);
                if (r < 0)
                        return r;

                return 1;

        case SD_BUS_TYPE_ARRAY: {
                size_t k;

                r = signature_element_length(types + 1, &k);
                if (r < 0)
                        return r;

                {
                        char s[k+1];
                        memcpy(s, types+1, k);
                        s[k] = 0;

                        r = sd_bus_message_enter_container(m, SD_BUS_TYPE_ARRAY, s);
                        if (r <= 0)
                                return r;

                        for (;;) {
                                r = sd_bus_message_skip(m, s);
                                if (r < 0)
                                        return r;
                                if (r == 0)
                                        break;
                        }

                        r = sd_bus_message_exit_container(m);
                        if (r < 0)
                                return r;
                }

                r = sd_bus_message_skip(m, types + 1 + k);
                if (r < 0)
                        return r;

                return 1;
        }

        case SD_BUS_TYPE_VARIANT: {
                const char *contents;
                char x;

                r = sd_bus_message_peek_type(m, &x, &contents);
                if (r <= 0)
                        return r;

                if (x != SD_BUS_TYPE_VARIANT)
                        return -ENXIO;

                r = sd_bus_message_enter_container(m, SD_BUS_TYPE_VARIANT, contents);
                if (r <= 0)
                        return r;

                r = sd_bus_message_skip(m, contents);
                if (r < 0)
                        return r;
                assert(r != 0);

                r = sd_bus_message_exit_container(m);
                if (r < 0)
                        return r;

                r = sd_bus_message_skip(m, types + 1);
                if (r < 0)
                        return r;

                return 1;
        }

        case SD_BUS_TYPE_STRUCT_BEGIN:
        case SD_BUS_TYPE_DICT_ENTRY_BEGIN: {
                size_t k;

                r = signature_element_length(types, &k);
                if (r < 0)
                        return r;

                {
                        char s[k-1];
                        memcpy(s, types+1, k-2);
                        s[k-2] = 0;

                        r = sd_bus_message_enter_container(m, *types == SD_BUS_TYPE_STRUCT_BEGIN ? SD_BUS_TYPE_STRUCT : SD_BUS_TYPE_DICT_ENTRY, s);
                        if (r <= 0)
                                return r;

                        r = sd_bus_message_skip(m, s);
                        if (r < 0)
                                return r;

                        r = sd_bus_message_exit_container(m);
                        if (r < 0)
                                return r;
                }

                r = sd_bus_message_skip(m, types + k);
                if (r < 0)
                        return r;

                return 1;
        }

        default:
                return -EINVAL;
        }
}

_public_ int sd_bus_message_read_array(
                sd_bus_message *m,
                char type,
                const void **ptr,
                size_t *size) {

        struct bus_container *c;
        void *p;
        size_t sz;
        ssize_t align;
        int r;

        assert_return(m, -EINVAL);
        assert_return(m->sealed, -EPERM);
        assert_return(bus_type_is_trivial(type), -EINVAL);
        assert_return(ptr, -EINVAL);
        assert_return(size, -EINVAL);
        assert_return(!BUS_MESSAGE_NEED_BSWAP(m), -EOPNOTSUPP);

        r = sd_bus_message_enter_container(m, SD_BUS_TYPE_ARRAY, CHAR_TO_STR(type));
        if (r <= 0)
                return r;

        c = message_get_last_container(m);

        if (BUS_MESSAGE_IS_GVARIANT(m)) {
                align = bus_gvariant_get_alignment(CHAR_TO_STR(type));
                if (align < 0)
                        return align;

                sz = c->end - c->begin;
        } else {
                align = bus_type_get_alignment(type);
                if (align < 0)
                        return align;

                sz = BUS_MESSAGE_BSWAP32(m, *c->array_size);
        }

        if (sz == 0)
                /* Zero length array, let's return some aligned
                 * pointer that is not NULL */
                p = (uint8_t*) align;
        else {
                r = message_peek_body(m, &m->rindex, align, sz, &p);
                if (r < 0)
                        goto fail;
        }

        r = sd_bus_message_exit_container(m);
        if (r < 0)
                goto fail;

        *ptr = (const void*) p;
        *size = sz;

        return 1;

fail:
        message_quit_container(m);
        return r;
}

static int message_peek_fields(
                sd_bus_message *m,
                size_t *rindex,
                size_t align,
                size_t nbytes,
                void **ret) {

        assert(m);
        assert(rindex);
        assert(align > 0);

        return buffer_peek(BUS_MESSAGE_FIELDS(m), m->fields_size, rindex, align, nbytes, ret);
}

static int message_peek_field_uint32(
                sd_bus_message *m,
                size_t *ri,
                size_t item_size,
                uint32_t *ret) {

        int r;
        void *q;

        assert(m);
        assert(ri);

        if (BUS_MESSAGE_IS_GVARIANT(m) && item_size != 4)
                return -EBADMSG;

        /* identical for gvariant and dbus1 */

        r = message_peek_fields(m, ri, 4, 4, &q);
        if (r < 0)
                return r;

        if (ret)
                *ret = BUS_MESSAGE_BSWAP32(m, *(uint32_t*) q);

        return 0;
}

static int message_peek_field_uint64(
                sd_bus_message *m,
                size_t *ri,
                size_t item_size,
                uint64_t *ret) {

        int r;
        void *q;

        assert(m);
        assert(ri);

        if (BUS_MESSAGE_IS_GVARIANT(m) && item_size != 8)
                return -EBADMSG;

        /* identical for gvariant and dbus1 */

        r = message_peek_fields(m, ri, 8, 8, &q);
        if (r < 0)
                return r;

        if (ret)
                *ret = BUS_MESSAGE_BSWAP64(m, *(uint64_t*) q);

        return 0;
}

static int message_peek_field_string(
                sd_bus_message *m,
                bool (*validate)(const char *p),
                size_t *ri,
                size_t item_size,
                const char **ret) {

        uint32_t l;
        int r;
        void *q;

        assert(m);
        assert(ri);

        if (BUS_MESSAGE_IS_GVARIANT(m)) {

                if (item_size <= 0)
                        return -EBADMSG;

                r = message_peek_fields(m, ri, 1, item_size, &q);
                if (r < 0)
                        return r;

                l = item_size - 1;
        } else {
                r = message_peek_field_uint32(m, ri, 4, &l);
                if (r < 0)
                        return r;

                if (l == UINT32_MAX)
                        /* avoid overflow right below */
                        return -EBADMSG;

                r = message_peek_fields(m, ri, 1, l+1, &q);
                if (r < 0)
                        return r;
        }

        if (validate) {
                if (!validate_nul(q, l))
                        return -EBADMSG;

                if (!validate(q))
                        return -EBADMSG;
        } else {
                if (!validate_string(q, l))
                        return -EBADMSG;
        }

        if (ret)
                *ret = q;

        return 0;
}

static int message_peek_field_signature(
                sd_bus_message *m,
                size_t *ri,
                size_t item_size,
                const char **ret) {

        size_t l;
        int r;
        void *q;

        assert(m);
        assert(ri);

        if (BUS_MESSAGE_IS_GVARIANT(m)) {

                if (item_size <= 0)
                        return -EBADMSG;

                r = message_peek_fields(m, ri, 1, item_size, &q);
                if (r < 0)
                        return r;

                l = item_size - 1;
        } else {
                r = message_peek_fields(m, ri, 1, 1, &q);
                if (r < 0)
                        return r;

                l = *(uint8_t*) q;
                if (l == UINT8_MAX)
                        /* avoid overflow right below */
                        return -EBADMSG;

                r = message_peek_fields(m, ri, 1, l+1, &q);
                if (r < 0)
                        return r;
        }

        if (!validate_signature(q, l))
                return -EBADMSG;

        if (ret)
                *ret = q;

        return 0;
}

static int message_skip_fields(
                sd_bus_message *m,
                size_t *ri,
                uint32_t array_size,
                const char **signature) {

        size_t original_index;
        int r;

        assert(m);
        assert(ri);
        assert(signature);
        assert(!BUS_MESSAGE_IS_GVARIANT(m));

        original_index = *ri;

        for (;;) {
                char t;
                size_t l;

                if (array_size != (uint32_t) -1 &&
                    array_size <= *ri - original_index)
                        return 0;

                t = **signature;
                if (!t)
                        return 0;

                if (t == SD_BUS_TYPE_STRING) {

                        r = message_peek_field_string(m, NULL, ri, 0, NULL);
                        if (r < 0)
                                return r;

                        (*signature)++;

                } else if (t == SD_BUS_TYPE_OBJECT_PATH) {

                        r = message_peek_field_string(m, object_path_is_valid, ri, 0, NULL);
                        if (r < 0)
                                return r;

                        (*signature)++;

                } else if (t == SD_BUS_TYPE_SIGNATURE) {

                        r = message_peek_field_signature(m, ri, 0, NULL);
                        if (r < 0)
                                return r;

                        (*signature)++;

                } else if (bus_type_is_basic(t)) {
                        ssize_t align, k;

                        align = bus_type_get_alignment(t);
                        k = bus_type_get_size(t);
                        assert(align > 0 && k > 0);

                        r = message_peek_fields(m, ri, align, k, NULL);
                        if (r < 0)
                                return r;

                        (*signature)++;

                } else if (t == SD_BUS_TYPE_ARRAY) {

                        r = signature_element_length(*signature + 1, &l);
                        if (r < 0)
                                return r;

                        assert(l >= 1);
                        {
                                char sig[l + 1], *s = sig;
                                uint32_t nas;
                                int alignment;

                                strncpy(sig, *signature + 1, l);
                                sig[l] = '\0';

                                alignment = bus_type_get_alignment(sig[0]);
                                if (alignment < 0)
                                        return alignment;

                                r = message_peek_field_uint32(m, ri, 0, &nas);
                                if (r < 0)
                                        return r;
                                if (nas > BUS_ARRAY_MAX_SIZE)
                                        return -EBADMSG;

                                r = message_peek_fields(m, ri, alignment, 0, NULL);
                                if (r < 0)
                                        return r;

                                r = message_skip_fields(m, ri, nas, (const char**) &s);
                                if (r < 0)
                                        return r;
                        }

                        (*signature) += 1 + l;

                } else if (t == SD_BUS_TYPE_VARIANT) {
                        const char *s;

                        r = message_peek_field_signature(m, ri, 0, &s);
                        if (r < 0)
                                return r;

                        r = message_skip_fields(m, ri, (uint32_t) -1, (const char**) &s);
                        if (r < 0)
                                return r;

                        (*signature)++;

                } else if (IN_SET(t, SD_BUS_TYPE_STRUCT, SD_BUS_TYPE_DICT_ENTRY)) {

                        r = signature_element_length(*signature, &l);
                        if (r < 0)
                                return r;

                        assert(l >= 2);
                        {
                                char sig[l + 1], *s = sig;
                                strncpy(sig, *signature + 1, l);
                                sig[l] = '\0';

                                r = message_skip_fields(m, ri, (uint32_t) -1, (const char**) &s);
                                if (r < 0)
                                        return r;
                        }

                        *signature += l;
                } else
                        return -EBADMSG;
        }
}

int bus_message_parse_fields(sd_bus_message *m) {
        size_t ri;
        int r;
        uint32_t unix_fds = 0;
        bool unix_fds_set = false;
        void *offsets = NULL;
        unsigned n_offsets = 0;
        size_t sz = 0;
        unsigned i = 0;

        assert(m);

        if (BUS_MESSAGE_IS_GVARIANT(m)) {
                char *p;

                /* Read the signature from the end of the body variant first */
                sz = bus_gvariant_determine_word_size(BUS_MESSAGE_SIZE(m), 0);
                if (m->footer_accessible < 1 + sz)
                        return -EBADMSG;

                p = (char*) m->footer + m->footer_accessible - (1 + sz);
                for (;;) {
                        if (p < (char*) m->footer)
                                return -EBADMSG;

                        if (*p == 0) {
                                _cleanup_free_ char *k = NULL;
                                size_t l;

                                /* We found the beginning of the signature
                                 * string, yay! We require the body to be a
                                 * structure, so verify it and then strip the
                                 * opening/closing brackets. */

                                l = (char*) m->footer + m->footer_accessible - p - (1 + sz);
                                if (l < 2 ||
                                    p[1] != SD_BUS_TYPE_STRUCT_BEGIN ||
                                    p[1 + l - 1] != SD_BUS_TYPE_STRUCT_END)
                                        return -EBADMSG;

                                k = memdup_suffix0(p + 1 + 1, l - 2);
                                if (!k)
                                        return -ENOMEM;

                                if (!signature_is_valid(k, true))
                                        return -EBADMSG;

                                free_and_replace(m->root_container.signature, k);
                                break;
                        }

                        p--;
                }

                /* Calculate the actual user body size, by removing
                 * the trailing variant signature and struct offset
                 * table */
                m->user_body_size = m->body_size - ((char*) m->footer + m->footer_accessible - p);

                /* Pull out the offset table for the fields array, if any */
                if (m->fields_size > 0) {
                        sz = bus_gvariant_determine_word_size(m->fields_size, 0);
                        if (sz > 0) {
                                size_t framing;
                                void *q;

                                if (m->fields_size < sz)
                                        return -EBADMSG;

                                ri = m->fields_size - sz;
                                r = message_peek_fields(m, &ri, 1, sz, &q);
                                if (r < 0)
                                        return r;

                                framing = bus_gvariant_read_word_le(q, sz);
                                if (framing >= m->fields_size - sz)
                                        return -EBADMSG;
                                if ((m->fields_size - framing) % sz != 0)
                                        return -EBADMSG;
<<<<<<< HEAD

                                ri = framing;
                                r = message_peek_fields(m, &ri, 1, m->fields_size - framing, &offsets);
                                if (r < 0)
                                        return r;

=======

                                ri = framing;
                                r = message_peek_fields(m, &ri, 1, m->fields_size - framing, &offsets);
                                if (r < 0)
                                        return r;

>>>>>>> 2ee1c57c
                                n_offsets = (m->fields_size - framing) / sz;
                        }
                }
        } else
                m->user_body_size = m->body_size;

        ri = 0;
        while (ri < m->fields_size) {
                _cleanup_free_ char *sig = NULL;
                const char *signature;
                uint64_t field_type;
                size_t item_size = (size_t) -1;

                if (BUS_MESSAGE_IS_GVARIANT(m)) {
                        uint64_t *u64;

                        if (i >= n_offsets)
                                break;

                        if (i == 0)
                                ri = 0;
                        else
                                ri = ALIGN_TO(bus_gvariant_read_word_le((uint8_t*) offsets + (i-1)*sz, sz), 8);

                        r = message_peek_fields(m, &ri, 8, 8, (void**) &u64);
                        if (r < 0)
                                return r;

                        field_type = BUS_MESSAGE_BSWAP64(m, *u64);
                } else {
                        uint8_t *u8;

                        r = message_peek_fields(m, &ri, 8, 1, (void**) &u8);
                        if (r < 0)
                                return r;

                        field_type = *u8;
                }

                if (BUS_MESSAGE_IS_GVARIANT(m)) {
                        size_t where, end;
                        char *b;
                        void *q;

                        end = bus_gvariant_read_word_le((uint8_t*) offsets + i*sz, sz);

                        if (end < ri)
                                return -EBADMSG;

                        where = ri = ALIGN_TO(ri, 8);
                        item_size = end - ri;
                        r = message_peek_fields(m, &where, 1, item_size, &q);
                        if (r < 0)
                                return r;

                        b = memrchr(q, 0, item_size);
                        if (!b)
                                return -EBADMSG;

                        sig = memdup_suffix0(b+1, item_size - (b+1-(char*) q));
                        if (!sig)
                                return -ENOMEM;

                        signature = sig;
                        item_size = b - (char*) q;
                } else {
                        r = message_peek_field_signature(m, &ri, 0, &signature);
                        if (r < 0)
                                return r;
                }

                switch (field_type) {

                case _BUS_MESSAGE_HEADER_INVALID:
                        return -EBADMSG;

                case BUS_MESSAGE_HEADER_PATH:

                        if (m->path)
                                return -EBADMSG;

                        if (!streq(signature, "o"))
                                return -EBADMSG;

                        r = message_peek_field_string(m, object_path_is_valid, &ri, item_size, &m->path);
                        break;

                case BUS_MESSAGE_HEADER_INTERFACE:

                        if (m->interface)
                                return -EBADMSG;

                        if (!streq(signature, "s"))
                                return -EBADMSG;

                        r = message_peek_field_string(m, interface_name_is_valid, &ri, item_size, &m->interface);
                        break;

                case BUS_MESSAGE_HEADER_MEMBER:

                        if (m->member)
                                return -EBADMSG;

                        if (!streq(signature, "s"))
                                return -EBADMSG;

                        r = message_peek_field_string(m, member_name_is_valid, &ri, item_size, &m->member);
                        break;

                case BUS_MESSAGE_HEADER_ERROR_NAME:

                        if (m->error.name)
                                return -EBADMSG;

                        if (!streq(signature, "s"))
                                return -EBADMSG;

                        r = message_peek_field_string(m, error_name_is_valid, &ri, item_size, &m->error.name);
                        if (r >= 0)
                                m->error._need_free = -1;

                        break;

                case BUS_MESSAGE_HEADER_DESTINATION:

                        if (m->destination)
                                return -EBADMSG;

                        if (!streq(signature, "s"))
                                return -EBADMSG;

                        r = message_peek_field_string(m, service_name_is_valid, &ri, item_size, &m->destination);
                        break;

                case BUS_MESSAGE_HEADER_SENDER:

                        if (m->sender)
                                return -EBADMSG;

                        if (!streq(signature, "s"))
                                return -EBADMSG;

                        r = message_peek_field_string(m, service_name_is_valid, &ri, item_size, &m->sender);

                        if (r >= 0 && m->sender[0] == ':' && m->bus->bus_client) {
                                m->creds.unique_name = (char*) m->sender;
                                m->creds.mask |= SD_BUS_CREDS_UNIQUE_NAME & m->bus->creds_mask;
                        }

                        break;

                case BUS_MESSAGE_HEADER_SIGNATURE: {
                        const char *s;
                        char *c;

                        if (BUS_MESSAGE_IS_GVARIANT(m)) /* only applies to dbus1 */
                                return -EBADMSG;

                        if (m->root_container.signature)
                                return -EBADMSG;

                        if (!streq(signature, "g"))
                                return -EBADMSG;

                        r = message_peek_field_signature(m, &ri, item_size, &s);
                        if (r < 0)
                                return r;

                        c = strdup(s);
                        if (!c)
                                return -ENOMEM;

                        free_and_replace(m->root_container.signature, c);
                        break;
                }

                case BUS_MESSAGE_HEADER_REPLY_SERIAL:

                        if (m->reply_cookie != 0)
                                return -EBADMSG;

                        if (BUS_MESSAGE_IS_GVARIANT(m)) {
                                /* 64bit on dbus2 */

                                if (!streq(signature, "t"))
                                        return -EBADMSG;

                                r = message_peek_field_uint64(m, &ri, item_size, &m->reply_cookie);
                                if (r < 0)
                                        return r;
                        } else {
                                /* 32bit on dbus1 */
                                uint32_t serial;

                                if (!streq(signature, "u"))
                                        return -EBADMSG;

                                r = message_peek_field_uint32(m, &ri, item_size, &serial);
                                if (r < 0)
                                        return r;

                                m->reply_cookie = serial;
                        }

                        if (m->reply_cookie == 0)
                                return -EBADMSG;

                        break;

                case BUS_MESSAGE_HEADER_UNIX_FDS:
                        if (unix_fds_set)
                                return -EBADMSG;

                        if (!streq(signature, "u"))
                                return -EBADMSG;

                        r = message_peek_field_uint32(m, &ri, item_size, &unix_fds);
                        if (r < 0)
                                return -EBADMSG;

                        unix_fds_set = true;
                        break;

                default:
                        if (!BUS_MESSAGE_IS_GVARIANT(m))
                                r = message_skip_fields(m, &ri, (uint32_t) -1, (const char **) &signature);
                }

                if (r < 0)
                        return r;

                i++;
        }

        if (m->n_fds != unix_fds)
                return -EBADMSG;

        switch (m->header->type) {

        case SD_BUS_MESSAGE_SIGNAL:
                if (!m->path || !m->interface || !m->member)
                        return -EBADMSG;

                if (m->reply_cookie != 0)
                        return -EBADMSG;

                break;

        case SD_BUS_MESSAGE_METHOD_CALL:

                if (!m->path || !m->member)
                        return -EBADMSG;

                if (m->reply_cookie != 0)
                        return -EBADMSG;

                break;

        case SD_BUS_MESSAGE_METHOD_RETURN:

                if (m->reply_cookie == 0)
                        return -EBADMSG;
                break;

        case SD_BUS_MESSAGE_METHOD_ERROR:

                if (m->reply_cookie == 0 || !m->error.name)
                        return -EBADMSG;
                break;

        default:
                assert_not_reached("Bad message type");
        }

        /* Refuse non-local messages that claim they are local */
        if (streq_ptr(m->path, "/org/freedesktop/DBus/Local"))
                return -EBADMSG;
        if (streq_ptr(m->interface, "org.freedesktop.DBus.Local"))
                return -EBADMSG;
        if (streq_ptr(m->sender, "org.freedesktop.DBus.Local"))
                return -EBADMSG;

        m->root_container.end = m->user_body_size;

        if (BUS_MESSAGE_IS_GVARIANT(m)) {
                r = build_struct_offsets(
                                m,
                                m->root_container.signature,
                                m->user_body_size,
                                &m->root_container.item_size,
                                &m->root_container.offsets,
                                &m->root_container.n_offsets);
                if (r == -EINVAL)
                        return -EBADMSG;
                if (r < 0)
                        return r;
        }

        /* Try to read the error message, but if we can't it's a non-issue */
        if (m->header->type == SD_BUS_MESSAGE_METHOD_ERROR)
                (void) sd_bus_message_read(m, "s", &m->error.message);

        return 0;
}

_public_ int sd_bus_message_set_destination(sd_bus_message *m, const char *destination) {
        assert_return(m, -EINVAL);
        assert_return(destination, -EINVAL);
        assert_return(service_name_is_valid(destination), -EINVAL);
        assert_return(!m->sealed, -EPERM);
        assert_return(!m->destination, -EEXIST);

        return message_append_field_string(m, BUS_MESSAGE_HEADER_DESTINATION, SD_BUS_TYPE_STRING, destination, &m->destination);
}

_public_ int sd_bus_message_set_sender(sd_bus_message *m, const char *sender) {
        assert_return(m, -EINVAL);
        assert_return(sender, -EINVAL);
        assert_return(service_name_is_valid(sender), -EINVAL);
        assert_return(!m->sealed, -EPERM);
        assert_return(!m->sender, -EEXIST);

        return message_append_field_string(m, BUS_MESSAGE_HEADER_SENDER, SD_BUS_TYPE_STRING, sender, &m->sender);
}

int bus_message_get_blob(sd_bus_message *m, void **buffer, size_t *sz) {
        size_t total;
        void *p, *e;
        size_t i;
        struct bus_body_part *part;

        assert(m);
        assert(buffer);
        assert(sz);

        total = BUS_MESSAGE_SIZE(m);

        p = malloc(total);
        if (!p)
                return -ENOMEM;

        e = mempcpy(p, m->header, BUS_MESSAGE_BODY_BEGIN(m));
        MESSAGE_FOREACH_PART(part, i, m)
                e = mempcpy(e, part->data, part->size);

        assert(total == (size_t) ((uint8_t*) e - (uint8_t*) p));

        *buffer = p;
        *sz = total;

        return 0;
}

int bus_message_read_strv_extend(sd_bus_message *m, char ***l) {
        const char *s;
        int r;

        assert(m);
        assert(l);

        r = sd_bus_message_enter_container(m, 'a', "s");
        if (r <= 0)
                return r;

        while ((r = sd_bus_message_read_basic(m, 's', &s)) > 0) {
                r = strv_extend(l, s);
                if (r < 0)
                        return r;
        }
        if (r < 0)
                return r;

        r = sd_bus_message_exit_container(m);
        if (r < 0)
                return r;

        return 1;
}

_public_ int sd_bus_message_read_strv(sd_bus_message *m, char ***l) {
        _cleanup_strv_free_ char **strv = NULL;
        int r;

        assert_return(m, -EINVAL);
        assert_return(m->sealed, -EPERM);
        assert_return(l, -EINVAL);

        r = bus_message_read_strv_extend(m, &strv);
        if (r <= 0)
                return r;

        *l = TAKE_PTR(strv);
        return 1;
}

static int bus_message_get_arg_skip(
                sd_bus_message *m,
                unsigned i,
                char *_type,
                const char **_contents) {

        unsigned j;
        int r;

        r = sd_bus_message_rewind(m, true);
        if (r < 0)
                return r;

        for (j = 0;; j++) {
                const char *contents;
                char type;

                r = sd_bus_message_peek_type(m, &type, &contents);
                if (r < 0)
                        return r;
                if (r == 0)
                        return -ENXIO;

                /* Don't match against arguments after the first one we don't understand */
                if (!IN_SET(type, SD_BUS_TYPE_STRING, SD_BUS_TYPE_OBJECT_PATH, SD_BUS_TYPE_SIGNATURE) &&
                    !(type == SD_BUS_TYPE_ARRAY && STR_IN_SET(contents, "s", "o", "g")))
                        return -ENXIO;

                if (j >= i) {
                        if (_contents)
                                *_contents = contents;
                        if (_type)
                                *_type = type;
                        return 0;
                }

                r = sd_bus_message_skip(m, NULL);
                if (r < 0)
                        return r;
        }

}

int bus_message_get_arg(sd_bus_message *m, unsigned i, const char **str) {
        char type;
        int r;

        assert(m);
        assert(str);

        r = bus_message_get_arg_skip(m, i, &type, NULL);
        if (r < 0)
                return r;

        if (!IN_SET(type, SD_BUS_TYPE_STRING, SD_BUS_TYPE_OBJECT_PATH, SD_BUS_TYPE_SIGNATURE))
                return -ENXIO;

        return sd_bus_message_read_basic(m, type, str);
}

int bus_message_get_arg_strv(sd_bus_message *m, unsigned i, char ***strv) {
        const char *contents;
        char type;
        int r;

        assert(m);
        assert(strv);

        r = bus_message_get_arg_skip(m, i, &type, &contents);
        if (r < 0)
                return r;

        if (type != SD_BUS_TYPE_ARRAY)
                return -ENXIO;
        if (!STR_IN_SET(contents, "s", "o", "g"))
                return -ENXIO;

        return sd_bus_message_read_strv(m, strv);
}

_public_ int sd_bus_message_get_errno(sd_bus_message *m) {
        assert_return(m, EINVAL);

        if (m->header->type != SD_BUS_MESSAGE_METHOD_ERROR)
                return 0;

        return sd_bus_error_get_errno(&m->error);
}

_public_ const char* sd_bus_message_get_signature(sd_bus_message *m, int complete) {
        struct bus_container *c;

        assert_return(m, NULL);

        c = complete ? &m->root_container : message_get_last_container(m);
        return strempty(c->signature);
}

_public_ int sd_bus_message_is_empty(sd_bus_message *m) {
        assert_return(m, -EINVAL);

        return isempty(m->root_container.signature);
}

_public_ int sd_bus_message_has_signature(sd_bus_message *m, const char *signature) {
        assert_return(m, -EINVAL);

        return streq(strempty(m->root_container.signature), strempty(signature));
}

_public_ int sd_bus_message_copy(sd_bus_message *m, sd_bus_message *source, int all) {
        bool done_something = false;
        int r;

        assert_return(m, -EINVAL);
        assert_return(source, -EINVAL);
        assert_return(!m->sealed, -EPERM);
        assert_return(source->sealed, -EPERM);

        do {
                const char *contents;
                char type;
                union {
                        uint8_t u8;
                        uint16_t u16;
                        int16_t s16;
                        uint32_t u32;
                        int32_t s32;
                        uint64_t u64;
                        int64_t s64;
                        double d64;
                        const char *string;
                        int i;
                } basic;

                r = sd_bus_message_peek_type(source, &type, &contents);
                if (r < 0)
                        return r;
                if (r == 0)
                        break;

                done_something = true;

                if (bus_type_is_container(type) > 0) {

                        r = sd_bus_message_enter_container(source, type, contents);
                        if (r < 0)
                                return r;

                        r = sd_bus_message_open_container(m, type, contents);
                        if (r < 0)
                                return r;

                        r = sd_bus_message_copy(m, source, true);
                        if (r < 0)
                                return r;

                        r = sd_bus_message_close_container(m);
                        if (r < 0)
                                return r;

                        r = sd_bus_message_exit_container(source);
                        if (r < 0)
                                return r;

                        continue;
                }

                r = sd_bus_message_read_basic(source, type, &basic);
                if (r < 0)
                        return r;

                assert(r > 0);

                if (IN_SET(type, SD_BUS_TYPE_OBJECT_PATH, SD_BUS_TYPE_SIGNATURE, SD_BUS_TYPE_STRING))
                        r = sd_bus_message_append_basic(m, type, basic.string);
                else
                        r = sd_bus_message_append_basic(m, type, &basic);

                if (r < 0)
                        return r;

        } while (all);

        return done_something;
}

_public_ int sd_bus_message_verify_type(sd_bus_message *m, char type, const char *contents) {
        const char *c;
        char t;
        int r;

        assert_return(m, -EINVAL);
        assert_return(m->sealed, -EPERM);
        assert_return(!type || bus_type_is_valid(type), -EINVAL);
        assert_return(!contents || signature_is_valid(contents, true), -EINVAL);
        assert_return(type || contents, -EINVAL);
        assert_return(!contents || !type || bus_type_is_container(type), -EINVAL);

        r = sd_bus_message_peek_type(m, &t, &c);
        if (r <= 0)
                return r;

        if (type != 0 && type != t)
                return 0;

        if (contents && !streq_ptr(contents, c))
                return 0;

        return 1;
}

_public_ sd_bus *sd_bus_message_get_bus(sd_bus_message *m) {
        assert_return(m, NULL);

        return m->bus;
}

int bus_message_remarshal(sd_bus *bus, sd_bus_message **m) {
        _cleanup_(sd_bus_message_unrefp) sd_bus_message *n = NULL;
        usec_t timeout;
        int r;

        assert(bus);
        assert(m);
        assert(*m);

        switch ((*m)->header->type) {

        case SD_BUS_MESSAGE_SIGNAL:
                r = sd_bus_message_new_signal(bus, &n, (*m)->path, (*m)->interface, (*m)->member);
                if (r < 0)
                        return r;

                break;

        case SD_BUS_MESSAGE_METHOD_CALL:
                r = sd_bus_message_new_method_call(bus, &n, (*m)->destination, (*m)->path, (*m)->interface, (*m)->member);
                if (r < 0)
                        return r;

                break;

        case SD_BUS_MESSAGE_METHOD_RETURN:
        case SD_BUS_MESSAGE_METHOD_ERROR:

                r = sd_bus_message_new(bus, &n, (*m)->header->type);
                if (r < 0)
                        return -ENOMEM;

                assert(n);

                n->reply_cookie = (*m)->reply_cookie;

                r = message_append_reply_cookie(n, n->reply_cookie);
                if (r < 0)
                        return r;

                if ((*m)->header->type == SD_BUS_MESSAGE_METHOD_ERROR && (*m)->error.name) {
                        r = message_append_field_string(n, BUS_MESSAGE_HEADER_ERROR_NAME, SD_BUS_TYPE_STRING, (*m)->error.name, &n->error.message);
                        if (r < 0)
                                return r;

                        n->error._need_free = -1;
                }

                break;

        default:
                return -EINVAL;
        }

        if ((*m)->destination && !n->destination) {
                r = message_append_field_string(n, BUS_MESSAGE_HEADER_DESTINATION, SD_BUS_TYPE_STRING, (*m)->destination, &n->destination);
                if (r < 0)
                        return r;
        }

        if ((*m)->sender && !n->sender) {
                r = message_append_field_string(n, BUS_MESSAGE_HEADER_SENDER, SD_BUS_TYPE_STRING, (*m)->sender, &n->sender);
                if (r < 0)
                        return r;
        }

        n->header->flags |= (*m)->header->flags & (BUS_MESSAGE_NO_REPLY_EXPECTED|BUS_MESSAGE_NO_AUTO_START);

        r = sd_bus_message_copy(n, *m, true);
        if (r < 0)
                return r;

        timeout = (*m)->timeout;
        if (timeout == 0 && !((*m)->header->flags & BUS_MESSAGE_NO_REPLY_EXPECTED)) {
                r = sd_bus_get_method_call_timeout(bus, &timeout);
                if (r < 0)
                        return r;
        }

        r = sd_bus_message_seal(n, BUS_MESSAGE_COOKIE(*m), timeout);
        if (r < 0)
                return r;

        sd_bus_message_unref(*m);
        *m = TAKE_PTR(n);

        return 0;
}

_public_ int sd_bus_message_get_priority(sd_bus_message *m, int64_t *priority) {
        static bool warned = false;

        assert_return(m, -EINVAL);
        assert_return(priority, -EINVAL);

        if (!warned) {
                log_debug("sd_bus_message_get_priority() is deprecated and always returns 0.");
                warned = true;
        }

        *priority = 0;
        return 0;
}

_public_ int sd_bus_message_set_priority(sd_bus_message *m, int64_t priority) {
        static bool warned = false;

        assert_return(m, -EINVAL);
        assert_return(!m->sealed, -EPERM);

        if (!warned) {
                log_debug("sd_bus_message_set_priority() is deprecated and does nothing.");
                warned = true;
        }

        return 0;
}

_public_ int sd_bus_message_sensitive(sd_bus_message *m) {
        assert_return(m, -EINVAL);

        m->sensitive = true;
        return 0;
}<|MERGE_RESOLUTION|>--- conflicted
+++ resolved
@@ -451,7 +451,7 @@
         if (!IN_SET(h->version, 1, 2))
                 return -EBADMSG;
 
-        if (h->type <= _SD_BUS_MESSAGE_TYPE_INVALID || h->type >= _SD_BUS_MESSAGE_TYPE_MAX)
+        if (h->type == _SD_BUS_MESSAGE_TYPE_INVALID)
                 return -EBADMSG;
 
         if (!IN_SET(h->endian, BUS_LITTLE_ENDIAN, BUS_BIG_ENDIAN))
@@ -589,12 +589,8 @@
         assert_return(bus = bus_resolve(bus), -ENOPKG);
         assert_return(bus->state != BUS_UNSET, -ENOTCONN);
         assert_return(m, -EINVAL);
-<<<<<<< HEAD
-        assert_return(type > _SD_BUS_MESSAGE_TYPE_INVALID && type < _SD_BUS_MESSAGE_TYPE_MAX, -EINVAL);
-=======
         /* Creation of messages with _SD_BUS_MESSAGE_TYPE_INVALID is allowed. */
         assert_return(type < _SD_BUS_MESSAGE_TYPE_MAX, -EINVAL);
->>>>>>> 2ee1c57c
 
         sd_bus_message *t = malloc0(ALIGN(sizeof(sd_bus_message)) + sizeof(struct bus_header));
         if (!t)
@@ -5228,21 +5224,12 @@
                                         return -EBADMSG;
                                 if ((m->fields_size - framing) % sz != 0)
                                         return -EBADMSG;
-<<<<<<< HEAD
 
                                 ri = framing;
                                 r = message_peek_fields(m, &ri, 1, m->fields_size - framing, &offsets);
                                 if (r < 0)
                                         return r;
 
-=======
-
-                                ri = framing;
-                                r = message_peek_fields(m, &ri, 1, m->fields_size - framing, &offsets);
-                                if (r < 0)
-                                        return r;
-
->>>>>>> 2ee1c57c
                                 n_offsets = (m->fields_size - framing) / sz;
                         }
                 }
@@ -5512,9 +5499,6 @@
                 if (m->reply_cookie == 0 || !m->error.name)
                         return -EBADMSG;
                 break;
-
-        default:
-                assert_not_reached("Bad message type");
         }
 
         /* Refuse non-local messages that claim they are local */
