--- conflicted
+++ resolved
@@ -572,28 +572,10 @@
                 goto terminate;
         }
 
-<<<<<<< HEAD
-        CMSG_FOREACH(cmsg, &msghdr)
-                if (cmsg->cmsg_level == SOL_SOCKET &&
-                    cmsg->cmsg_type == SCM_CREDENTIALS &&
-                    cmsg->cmsg_len == CMSG_LEN(sizeof(struct ucred))) {
-                        assert(!ucred);
-                        ucred = (struct ucred *)CMSG_DATA(cmsg);
-                        break;
-                }
-
-        /* Invalidate the context if the pid of the sender changed.
-         * This happens when a forked process inherits stdout / stderr
-         * from a parent. In this case getpeercred returns the ucred
-         * of the parent, which can be invalid if the parent has exited
-         * in the meantime.
-         */
-=======
         /* Invalidate the context if the PID of the sender changed. This happens when a forked process
          * inherits stdout/stderr from a parent. In this case getpeercred() returns the ucred of the parent,
          * which can be invalid if the parent has exited in the meantime. */
         ucred = CMSG_FIND_DATA(&msghdr, SOL_SOCKET, SCM_CREDENTIALS, struct ucred);
->>>>>>> 2ee1c57c
         if (ucred && ucred->pid != s->ucred.pid) {
                 /* Force out any previously half-written lines from a different process, before we switch to
                  * the new ucred structure for everything we just added */
