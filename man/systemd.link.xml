--- conflicted
+++ resolved
@@ -693,8 +693,6 @@
         <listitem>
           <para>Takes an integer. Specifies the maximum number of pending packets in the NIC receive buffer.
           When unset, the kernel's default will be used.</para>
-<<<<<<< HEAD
-=======
         </listitem>
       </varlistentry>
       <varlistentry>
@@ -709,7 +707,6 @@
         <listitem>
           <para>Takes an integer. Specifies the maximum number of pending packets in the NIC jumbo receive buffer.
           When unset, the kernel's default will be used.</para>
->>>>>>> 2ee1c57c
         </listitem>
       </varlistentry>
       <varlistentry>
@@ -717,8 +714,6 @@
         <listitem>
           <para>Takes an integer. Specifies the maximum number of pending packets in the NIC transmit buffer.
           When unset, the kernel's default will be used.</para>
-<<<<<<< HEAD
-=======
         </listitem>
       </varlistentry>
       <varlistentry>
@@ -743,7 +738,6 @@
           <para>Takes a boolean. When set, the auto negotiation enables the interface to exchange state
           advertisements with the connected peer so that the two devices can agree on the ethernet
           PAUSE configuration. When unset, the kernel's default will be used.</para>
->>>>>>> 2ee1c57c
         </listitem>
       </varlistentry>
 
