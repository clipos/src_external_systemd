--- conflicted
+++ resolved
@@ -150,8 +150,6 @@
         of the specified slice, instead of <filename>system.slice</filename> (when running in
         <option>--system</option> mode) or the root slice (when running in <option>--user</option>
         mode).</para>
-<<<<<<< HEAD
-=======
         </listitem>
       </varlistentry>
 
@@ -166,7 +164,6 @@
         <option>--slice=</option> argument is <filename>bar</filename>, the unit will be placed under the
         <filename>foo-bar.slice</filename>.</para>
 
->>>>>>> 2ee1c57c
         </listitem>
       </varlistentry>
 
